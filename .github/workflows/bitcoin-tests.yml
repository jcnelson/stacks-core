## Github workflow to run bitcoin tests

name: Tests::Bitcoin

on:
  workflow_call:

## env vars are transferred to composite action steps
env:
  BITCOIND_TEST: 1
  RUST_BACKTRACE: full
  SEGMENT_DOWNLOAD_TIMEOUT_MINS: 15
  TEST_TIMEOUT: 30

concurrency:
  group: bitcoin-tests-${{ github.head_ref || github.ref || github.run_id}}
  ## Only cancel in progress if this is for a PR
  cancel-in-progress: ${{ github.event_name == 'pull_request' }}

jobs:
  # Bitcoin integration tests with code coverage
  integration-tests:
    name: Integration Tests
    runs-on: ubuntu-latest
    strategy:
      ## Continue with the test matrix even if we've had a failure
      fail-fast: false
      ## Run a maximum of 32 concurrent tests from the test matrix
      max-parallel: 32
      matrix:
        test-name:
          - tests::bitcoin_regtest::bitcoind_integration_test
          - tests::integrations::integration_test_get_info
          - tests::neon_integrations::antientropy_integration_test
          - tests::neon_integrations::bad_microblock_pubkey
          - tests::neon_integrations::bitcoind_forking_test
          - tests::neon_integrations::bitcoind_integration_test
          - tests::neon_integrations::block_large_tx_integration_test
          - tests::neon_integrations::block_limit_hit_integration_test
          - tests::neon_integrations::cost_voting_integration
          - tests::neon_integrations::filter_long_runtime_tx_integration_test
          - tests::neon_integrations::filter_low_fee_tx_integration_test
          - tests::neon_integrations::fuzzed_median_fee_rate_estimation_test_window10
          - tests::neon_integrations::fuzzed_median_fee_rate_estimation_test_window5
          - tests::neon_integrations::liquid_ustx_integration
          - tests::neon_integrations::microblock_fork_poison_integration_test
          - tests::neon_integrations::microblock_integration_test
          # Disable this flaky test. Microblocks are no longer supported anyways.
          # - tests::neon_integrations::microblock_large_tx_integration_test_FLAKY
          - tests::neon_integrations::microblock_limit_hit_integration_test
          - tests::neon_integrations::miner_submit_twice
          - tests::neon_integrations::mining_events_integration_test
          - tests::neon_integrations::pox_integration_test
          - tests::neon_integrations::push_boot_receipts
          - tests::neon_integrations::runtime_overflow_unconfirmed_microblocks_integration_test
          - tests::neon_integrations::should_fix_2771
          - tests::neon_integrations::size_check_integration_test
          - tests::neon_integrations::size_overflow_unconfirmed_invalid_stream_microblocks_integration_test
          - tests::neon_integrations::size_overflow_unconfirmed_microblocks_integration_test
          - tests::neon_integrations::size_overflow_unconfirmed_stream_microblocks_integration_test
          - tests::neon_integrations::stx_delegate_btc_integration_test
          - tests::neon_integrations::stx_transfer_btc_integration_test
          - tests::neon_integrations::stack_stx_burn_op_test
          - tests::neon_integrations::test_chainwork_first_intervals
          - tests::neon_integrations::test_chainwork_partial_interval
          - tests::neon_integrations::test_flash_block_skip_tenure
          - tests::neon_integrations::test_problematic_blocks_are_not_mined
          - tests::neon_integrations::test_problematic_blocks_are_not_relayed_or_stored
          - tests::neon_integrations::test_problematic_microblocks_are_not_mined
          - tests::neon_integrations::test_problematic_microblocks_are_not_relayed_or_stored
          - tests::neon_integrations::test_problematic_txs_are_not_stored
          - tests::neon_integrations::use_latest_tip_integration_test
          - tests::neon_integrations::confirm_unparsed_ongoing_ops
          - tests::neon_integrations::min_txs
          - tests::neon_integrations::vote_for_aggregate_key_burn_op_test
          - tests::neon_integrations::mock_miner_replay
<<<<<<< HEAD
          - tests::neon_integrations::bitcoin_reorg_flap
          - tests::neon_integrations::bitcoin_reorg_flap_with_follower
          - tests::neon_integrations::start_stop_bitcoind
=======
          - tests::neon_integrations::listunspent_max_utxos
>>>>>>> 0146ba28
          - tests::epoch_25::microblocks_disabled
          - tests::should_succeed_handling_malformed_and_valid_txs
          - tests::nakamoto_integrations::simple_neon_integration
          - tests::nakamoto_integrations::mine_multiple_per_tenure_integration
          - tests::nakamoto_integrations::block_proposal_api_endpoint
          - tests::nakamoto_integrations::miner_writes_proposed_block_to_stackerdb
          - tests::nakamoto_integrations::correct_burn_outs
          - tests::nakamoto_integrations::vote_for_aggregate_key_burn_op
          - tests::nakamoto_integrations::follower_bootup
          - tests::nakamoto_integrations::forked_tenure_is_ignored
          - tests::nakamoto_integrations::nakamoto_attempt_time
          - tests::signer::v0::block_proposal_rejection
          - tests::signer::v0::miner_gather_signatures
          - tests::signer::v0::end_of_tenure
          - tests::signer::v0::forked_tenure_okay
          - tests::signer::v0::forked_tenure_invalid
          - tests::signer::v0::empty_sortition
          - tests::signer::v0::bitcoind_forking_test
          - tests::signer::v0::multiple_miners
          - tests::signer::v0::mock_sign_epoch_25
          - tests::signer::v0::multiple_miners_mock_sign_epoch_25
          - tests::signer::v0::miner_forking
          - tests::signer::v0::reloads_signer_set_in
          - tests::signer::v0::signers_broadcast_signed_blocks
          - tests::signer::v0::min_gap_between_blocks
          - tests::signer::v0::duplicate_signers
          - tests::signer::v0::retry_on_rejection
          - tests::signer::v0::locally_accepted_blocks_overriden_by_global_rejection
          - tests::signer::v0::locally_rejected_blocks_overriden_by_global_acceptance
          - tests::signer::v0::reorg_locally_accepted_blocks_across_tenures_succeeds
          - tests::signer::v0::miner_recovers_when_broadcast_block_delay_across_tenures_occurs
          - tests::signer::v0::multiple_miners_with_nakamoto_blocks
          - tests::signer::v0::partial_tenure_fork
          - tests::signer::v0::mine_2_nakamoto_reward_cycles
          - tests::signer::v0::signer_set_rollover
          - tests::nakamoto_integrations::stack_stx_burn_op_integration_test
          - tests::nakamoto_integrations::check_block_heights
          - tests::nakamoto_integrations::clarity_burn_state
          - tests::nakamoto_integrations::check_block_times
          - tests::nakamoto_integrations::check_block_info
          - tests::nakamoto_integrations::check_block_info_rewards
          - tests::nakamoto_integrations::continue_tenure_extend
          - tests::nakamoto_integrations::mock_mining
          - tests::nakamoto_integrations::multiple_miners
          - tests::nakamoto_integrations::follower_bootup_across_multiple_cycles
          - tests::nakamoto_integrations::utxo_check_on_startup_panic
          - tests::nakamoto_integrations::utxo_check_on_startup_recover
          # TODO: enable these once v1 signer is supported by a new nakamoto epoch
          # - tests::signer::v1::dkg
          # - tests::signer::v1::sign_request_rejected
          # - tests::signer::v1::filter_bad_transactions
          # - tests::signer::v1::delayed_dkg
          # - tests::signer::v1::mine_2_nakamoto_reward_cycles
          # - tests::signer::v1::sign_after_signer_reboot
          # - tests::signer::v1::block_proposal
    steps:
      ## Setup test environment
      - name: Setup Test Environment
        id: setup_tests
        uses: stacks-network/actions/stacks-core/testenv@main
        with:
          btc-version: "25.0"

      ## Increase open file descriptors limit
      - name: Increase Open File Descriptors
        run: |
          sudo prlimit --nofile=4096:4096

      ## Run test matrix using restored cache of archive file
      ##   - Test will timeout after env.TEST_TIMEOUT minutes
      - name: Run Tests
        id: run_tests
        timeout-minutes: ${{ fromJSON(env.TEST_TIMEOUT) }}
        uses: stacks-network/actions/stacks-core/run-tests@main
        with:
          test-name: ${{ matrix.test-name }}
          threads: 1

      ## Create and upload code coverage file
      - name: Code Coverage
        id: codecov
        uses: stacks-network/actions/codecov@main
        with:
          test-name: ${{ matrix.test-name }}

  check-tests:
    name: Check Tests
    runs-on: ubuntu-latest
    if: always()
    needs:
      - integration-tests
    steps:
      - name: Check Tests Status
        id: check_tests_status
        uses: stacks-network/actions/check-jobs-status@main
        with:
          jobs: ${{ toJson(needs) }}
          summary_print: "true"<|MERGE_RESOLUTION|>--- conflicted
+++ resolved
@@ -74,13 +74,10 @@
           - tests::neon_integrations::min_txs
           - tests::neon_integrations::vote_for_aggregate_key_burn_op_test
           - tests::neon_integrations::mock_miner_replay
-<<<<<<< HEAD
+          - tests::neon_integrations::listunspent_max_utxos
           - tests::neon_integrations::bitcoin_reorg_flap
           - tests::neon_integrations::bitcoin_reorg_flap_with_follower
           - tests::neon_integrations::start_stop_bitcoind
-=======
-          - tests::neon_integrations::listunspent_max_utxos
->>>>>>> 0146ba28
           - tests::epoch_25::microblocks_disabled
           - tests::should_succeed_handling_malformed_and_valid_txs
           - tests::nakamoto_integrations::simple_neon_integration
