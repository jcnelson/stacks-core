--- conflicted
+++ resolved
@@ -2822,20 +2822,10 @@
         let prior_tip = SortitionDB::get_canonical_burn_chain_tip(sortdb.conn())
             .unwrap()
             .block_height;
-<<<<<<< HEAD
-        if let Err(e) = next_block_and_mine_commit(
-            &mut btc_regtest_controller,
-            30,
-            &coord_channel,
-            &commits_submitted,
-        ) {
-            panic!(
-=======
         if let Err(e) =
             next_block_and_mine_commit(&mut btc_regtest_controller, 30, &naka_conf, &counters)
         {
-            warn!(
->>>>>>> 037f0208
+            panic!(
                 "Error while minting a bitcoin block and waiting for stacks-node activity: {e:?}"
             );
         }
