// Copyright (C) 2020-2024 Stacks Open Internet Foundation
//
// This program is free software: you can redistribute it and/or modify
// it under the terms of the GNU General Public License as published by
// the Free Software Foundation, either version 3 of the License, or
// (at your option) any later version.
//
// This program is distributed in the hope that it will be useful,
// but WITHOUT ANY WARRANTY; without even the implied warranty of
// MERCHANTABILITY or FITNESS FOR A PARTICULAR PURPOSE.  See the
// GNU General Public License for more details.
//
// You should have received a copy of the GNU General Public License
// along with this program.  If not, see <http://www.gnu.org/licenses/>.

use std::collections::{HashMap, HashSet};
use std::ops::Add;
use std::str::FromStr;
use std::sync::atomic::{AtomicBool, Ordering};
use std::sync::{Arc, Mutex};
use std::time::{Duration, Instant};
use std::{env, thread};

use clarity::vm::types::PrincipalData;
use libsigner::v0::messages::{
    BlockAccepted, BlockRejection, BlockResponse, MessageSlotID, MinerSlotID, PeerInfo, RejectCode,
    RejectReason, SignerMessage,
};
use libsigner::{
    BlockProposal, BlockProposalData, SignerSession, StackerDBSession, VERSION_STRING,
};
use stacks::address::AddressHashMode;
use stacks::burnchains::Txid;
use stacks::chainstate::burn::db::sortdb::SortitionDB;
use stacks::chainstate::burn::operations::LeaderBlockCommitOp;
use stacks::chainstate::coordinator::comm::CoordinatorChannels;
use stacks::chainstate::nakamoto::{NakamotoBlock, NakamotoBlockHeader, NakamotoChainState};
use stacks::chainstate::stacks::address::{PoxAddress, StacksAddressExtensions};
use stacks::chainstate::stacks::boot::MINERS_NAME;
use stacks::chainstate::stacks::db::{StacksBlockHeaderTypes, StacksChainState, StacksHeaderInfo};
use stacks::chainstate::stacks::miner::{TransactionEvent, TransactionSuccessEvent};
use stacks::chainstate::stacks::{StacksTransaction, TenureChangeCause, TransactionPayload};
use stacks::codec::StacksMessageCodec;
use stacks::config::{Config as NeonConfig, EventKeyType, EventObserverConfig};
use stacks::core::{StacksEpochId, CHAIN_ID_TESTNET};
use stacks::libstackerdb::StackerDBChunkData;
use stacks::net::api::getsigner::GetSignerResponse;
use stacks::net::api::postblock_proposal::{
    BlockValidateResponse, ValidateRejectCode, TEST_VALIDATE_DELAY_DURATION_SECS,
    TEST_VALIDATE_STALL,
};
use stacks::net::relay::fault_injection::set_ignore_block;
use stacks::types::chainstate::{
    BlockHeaderHash, StacksAddress, StacksBlockId, StacksPrivateKey, StacksPublicKey,
};
use stacks::types::PublicKey;
use stacks::util::get_epoch_time_secs;
use stacks::util::hash::{hex_bytes, Hash160, MerkleHashFunc, Sha512Trunc256Sum};
use stacks::util::secp256k1::{Secp256k1PrivateKey, Secp256k1PublicKey};
use stacks::util_lib::boot::boot_code_id;
use stacks::util_lib::signed_structured_data::pox4::{
    make_pox_4_signer_key_signature, Pox4SignatureTopic,
};
use stacks_common::bitvec::BitVec;
use stacks_common::types::chainstate::TrieHash;
use stacks_common::util::sleep_ms;
use stacks_signer::chainstate::{ProposalEvalConfig, SortitionsView};
use stacks_signer::client::{SignerSlotID, StackerDB};
use stacks_signer::config::{build_signer_config_tomls, GlobalConfig as SignerConfig, Network};
use stacks_signer::signerdb::SignerDb;
use stacks_signer::v0::signer::TEST_REPEAT_PROPOSAL_RESPONSE;
use stacks_signer::v0::tests::{
    TEST_IGNORE_ALL_BLOCK_PROPOSALS, TEST_PAUSE_BLOCK_BROADCAST, TEST_REJECT_ALL_BLOCK_PROPOSAL,
    TEST_SKIP_BLOCK_BROADCAST, TEST_SKIP_SIGNER_CLEANUP, TEST_STALL_BLOCK_VALIDATION_SUBMISSION,
};
use stacks_signer::v0::SpawnedSigner;
use tracing_subscriber::prelude::*;
use tracing_subscriber::{fmt, EnvFilter};

use super::SignerTest;
use crate::event_dispatcher::{
    EventObserver, MinedNakamotoBlockEvent, TEST_SKIP_BLOCK_ANNOUNCEMENT,
};
use crate::nakamoto_node::miner::{
    TEST_BLOCK_ANNOUNCE_STALL, TEST_BROADCAST_PROPOSAL_STALL, TEST_MINE_STALL,
    TEST_P2P_BROADCAST_STALL,
};
use crate::nakamoto_node::stackerdb_listener::TEST_IGNORE_SIGNERS;
use crate::neon::Counters;
use crate::run_loop::boot_nakamoto;
use crate::tests::nakamoto_integrations::{
    boot_to_epoch_25, boot_to_epoch_3_reward_set, next_block_and, next_block_and_controller,
    next_block_and_process_new_stacks_block, setup_epoch_3_reward_set, wait_for,
    POX_4_DEFAULT_STACKER_BALANCE, POX_4_DEFAULT_STACKER_STX_AMT,
};
use crate::tests::neon_integrations::{
    get_account, get_chain_info, get_chain_info_opt, get_sortition_info, get_sortition_info_ch,
    next_block_and_wait, run_until_burnchain_height, submit_tx, submit_tx_fallible, test_observer,
};
use crate::tests::{
    self, gen_random_port, make_contract_call, make_contract_publish, make_stacks_transfer,
};
use crate::{nakamoto_node, BitcoinRegtestController, BurnchainController, Config, Keychain};

impl SignerTest<SpawnedSigner> {
    /// Run the test until the first epoch 2.5 reward cycle.
    /// Will activate pox-4 and register signers for the first full Epoch 2.5 reward cycle.
    fn boot_to_epoch_25_reward_cycle(&mut self) {
        boot_to_epoch_25(
            &self.running_nodes.conf,
            &self.running_nodes.counters.blocks_processed,
            &mut self.running_nodes.btc_regtest_controller,
        );

        next_block_and_wait(
            &mut self.running_nodes.btc_regtest_controller,
            &self.running_nodes.counters.blocks_processed,
        );

        let http_origin = format!("http://{}", &self.running_nodes.conf.node.rpc_bind);
        let lock_period = 12;

        let epochs = self.running_nodes.conf.burnchain.epochs.clone().unwrap();
        let epoch_25 = &epochs[StacksEpochId::Epoch25];
        let epoch_25_start_height = epoch_25.start_height;
        // stack enough to activate pox-4
        let block_height = self
            .running_nodes
            .btc_regtest_controller
            .get_headers_height();
        let reward_cycle = self
            .running_nodes
            .btc_regtest_controller
            .get_burnchain()
            .block_height_to_reward_cycle(block_height)
            .unwrap();
        for stacker_sk in self.signer_stacks_private_keys.iter() {
            let pox_addr = PoxAddress::from_legacy(
                AddressHashMode::SerializeP2PKH,
                tests::to_addr(stacker_sk).bytes().clone(),
            );
            let pox_addr_tuple: clarity::vm::Value =
                pox_addr.clone().as_clarity_tuple().unwrap().into();
            let signature = make_pox_4_signer_key_signature(
                &pox_addr,
                stacker_sk,
                reward_cycle.into(),
                &Pox4SignatureTopic::StackStx,
                CHAIN_ID_TESTNET,
                lock_period,
                u128::MAX,
                1,
            )
            .unwrap()
            .to_rsv();

            let signer_pk = StacksPublicKey::from_private(stacker_sk);
            let stacking_tx = tests::make_contract_call(
                stacker_sk,
                0,
                1000,
                self.running_nodes.conf.burnchain.chain_id,
                &StacksAddress::burn_address(false),
                "pox-4",
                "stack-stx",
                &[
                    clarity::vm::Value::UInt(POX_4_DEFAULT_STACKER_STX_AMT),
                    pox_addr_tuple.clone(),
                    clarity::vm::Value::UInt(block_height as u128),
                    clarity::vm::Value::UInt(lock_period),
                    clarity::vm::Value::some(clarity::vm::Value::buff_from(signature).unwrap())
                        .unwrap(),
                    clarity::vm::Value::buff_from(signer_pk.to_bytes_compressed()).unwrap(),
                    clarity::vm::Value::UInt(u128::MAX),
                    clarity::vm::Value::UInt(1),
                ],
            );
            submit_tx(&http_origin, &stacking_tx);
        }
        next_block_and_wait(
            &mut self.running_nodes.btc_regtest_controller,
            &self.running_nodes.counters.blocks_processed,
        );
        next_block_and_wait(
            &mut self.running_nodes.btc_regtest_controller,
            &self.running_nodes.counters.blocks_processed,
        );

        let reward_cycle_len = self
            .running_nodes
            .conf
            .get_burnchain()
            .pox_constants
            .reward_cycle_length as u64;

        let epoch_25_reward_cycle_boundary =
            epoch_25_start_height.saturating_sub(epoch_25_start_height % reward_cycle_len);
        let next_reward_cycle_boundary =
            epoch_25_reward_cycle_boundary.wrapping_add(reward_cycle_len);
        let target_height = next_reward_cycle_boundary - 1;
        info!("Advancing to burn block height {target_height}...",);
        run_until_burnchain_height(
            &mut self.running_nodes.btc_regtest_controller,
            &self.running_nodes.counters.blocks_processed,
            target_height,
            &self.running_nodes.conf,
        );
        debug!("Waiting for signer set calculation.");
        let mut reward_set_calculated = false;
        let short_timeout = Duration::from_secs(60);
        let now = std::time::Instant::now();
        // Make sure the signer set is calculated before continuing or signers may not
        // recognize that they are registered signers in the subsequent burn block event
        let reward_cycle = self.get_current_reward_cycle().wrapping_add(1);
        while !reward_set_calculated {
            let reward_set = self
                .stacks_client
                .get_reward_set_signers(reward_cycle)
                .expect("Failed to check if reward set is calculated");
            reward_set_calculated = reward_set.is_some();
            if reward_set_calculated {
                debug!("Signer set: {:?}", reward_set.unwrap());
            }
            std::thread::sleep(Duration::from_secs(1));
            assert!(
                now.elapsed() < short_timeout,
                "Timed out waiting for reward set calculation"
            );
        }
        debug!("Signer set calculated");
        // Manually consume one more block to ensure signers refresh their state
        debug!("Waiting for signers to initialize.");
        info!("Advancing to the first full Epoch 2.5 reward cycle boundary...");
        next_block_and_wait(
            &mut self.running_nodes.btc_regtest_controller,
            &self.running_nodes.counters.blocks_processed,
        );
        self.wait_for_registered();
        debug!("Signers initialized");

        let current_burn_block_height = self
            .running_nodes
            .btc_regtest_controller
            .get_headers_height();
        info!("At burn block height {current_burn_block_height}. Ready to mine the first Epoch 2.5 reward cycle!");
    }

    /// Run the test until the epoch 3 boundary
    pub fn boot_to_epoch_3(&mut self) {
        boot_to_epoch_3_reward_set(
            &self.running_nodes.conf,
            &self.running_nodes.counters.blocks_processed,
            &self.signer_stacks_private_keys,
            &self.signer_stacks_private_keys,
            &mut self.running_nodes.btc_regtest_controller,
            Some(self.num_stacking_cycles),
        );
        info!("Waiting for signer set calculation.");
        // Make sure the signer set is calculated before continuing or signers may not
        // recognize that they are registered signers in the subsequent burn block event
        let reward_cycle = self.get_current_reward_cycle() + 1;
        wait_for(120, || {
            Ok(self
                .stacks_client
                .get_reward_set_signers(reward_cycle)
                .expect("Failed to check if reward set is calculated")
                .map(|reward_set| {
                    debug!("Signer set: {reward_set:?}");
                })
                .is_some())
        })
        .expect("Timed out waiting for reward set calculation");
        info!("Signer set calculated");

        // Manually consume one more block to ensure signers refresh their state
        info!("Waiting for signers to initialize.");
        next_block_and_wait(
            &mut self.running_nodes.btc_regtest_controller,
            &self.running_nodes.counters.blocks_processed,
        );
        self.wait_for_registered();
        info!("Signers initialized");

        self.run_until_epoch_3_boundary();
        wait_for(30, || {
            Ok(get_chain_info_opt(&self.running_nodes.conf).is_some())
        })
        .expect("Timed out waiting for network to restart after 3.0 boundary reached");

        // Wait until we see the first block of epoch 3.0.
        // Note, we don't use `nakamoto_blocks_mined` counter, because there
        // could be other miners mining blocks.
        let height_before = get_chain_info(&self.running_nodes.conf).stacks_tip_height;
        info!("Waiting for first Nakamoto block: {}", height_before + 1);
        self.mine_nakamoto_block(Duration::from_secs(30), false);
        wait_for(30, || {
            Ok(get_chain_info(&self.running_nodes.conf).stacks_tip_height > height_before)
        })
        .expect("Timed out waiting for first Nakamoto block after 3.0 boundary");
        info!("Ready to mine Nakamoto blocks!");
    }

    // Only call after already past the epoch 3.0 boundary
    fn mine_and_verify_confirmed_naka_block(
        &mut self,
        timeout: Duration,
        num_signers: usize,
        use_nakamoto_blocks_mined: bool,
    ) {
        info!("------------------------- Try mining one block -------------------------");

        let reward_cycle = self.get_current_reward_cycle();

        self.mine_nakamoto_block(timeout, use_nakamoto_blocks_mined);
        self.check_signer_states_normal();

        // Verify that the signers accepted the proposed block, sending back a validate ok response
        let proposed_signer_signature_hash = self
            .wait_for_validate_ok_response(timeout)
            .signer_signature_hash;
        let message = proposed_signer_signature_hash.0;

        info!("------------------------- Test Block Signed -------------------------");
        // Verify that the signers signed the proposed block
        let signature = self.wait_for_confirmed_block_v0(&proposed_signer_signature_hash, timeout);

        info!("Got {} signatures", signature.len());

        // NOTE: signature.len() does not need to equal signers.len(); the stacks miner can finish the block
        //  whenever it has crossed the threshold.
        assert!(signature.len() >= num_signers * 7 / 10);
        info!("Verifying signatures against signers for reward cycle {reward_cycle:?}");
        let signers = self.get_reward_set_signers(reward_cycle);

        // Verify that the signers signed the proposed block
        let mut signer_index = 0;
        let mut signature_index = 0;
        let mut signing_keys = HashSet::new();
        let start = Instant::now();
        debug!(
            "Validating {} signatures against {num_signers} signers",
            signature.len()
        );
        let validated = loop {
            // Since we've already checked `signature.len()`, this means we've
            //  validated all the signatures in this loop
            let Some(signature) = signature.get(signature_index) else {
                break true;
            };
            let Some(signer) = signers.get(signer_index) else {
                error!("Failed to validate the mined nakamoto block: ran out of signers to try to validate signatures");
                break false;
            };
            if !signing_keys.insert(signer.signing_key) {
                panic!("Duplicate signing key detected: {:?}", signer.signing_key);
            }
            let stacks_public_key = Secp256k1PublicKey::from_slice(signer.signing_key.as_slice())
                .expect("Failed to convert signing key to StacksPublicKey");
            let valid = stacks_public_key
                .verify(&message, signature)
                .expect("Failed to verify signature");
            if !valid {
                info!(
                    "Failed to verify signature for signer, will attempt to validate without this signer";
                    "signer_pk" => stacks_public_key.to_hex(),
                    "signer_index" => signer_index,
                    "signature_index" => signature_index,
                );
                signer_index += 1;
            } else {
                signer_index += 1;
                signature_index += 1;
            }
            // Shouldn't really ever timeout, but do this in case there is some sort of overflow/underflow happening.
            assert!(
                start.elapsed() < timeout,
                "Timed out waiting to confirm block signatures"
            );
        };

        assert!(validated);
    }

    // Only call after already past the epoch 3.0 boundary
    fn run_until_burnchain_height_nakamoto(
        &mut self,
        timeout: Duration,
        burnchain_height: u64,
        num_signers: usize,
    ) {
        let current_block_height = self
            .running_nodes
            .btc_regtest_controller
            .get_headers_height();
        let total_nmb_blocks_to_mine = burnchain_height.saturating_sub(current_block_height);
        debug!("Mining {total_nmb_blocks_to_mine} Nakamoto block(s) to reach burnchain height {burnchain_height}");
        for _ in 0..total_nmb_blocks_to_mine {
            self.mine_and_verify_confirmed_naka_block(timeout, num_signers, false);
        }
    }

    fn get_miner_key(&self) -> &Secp256k1PrivateKey {
        self.running_nodes.conf.miner.mining_key.as_ref().unwrap()
    }

    /// Propose a block to the signers
    fn propose_block(&mut self, block: NakamotoBlock, timeout: Duration) {
        let miners_contract_id = boot_code_id(MINERS_NAME, false);
        let mut session =
            StackerDBSession::new(&self.running_nodes.conf.node.rpc_bind, miners_contract_id);
        let burn_height = self
            .running_nodes
            .btc_regtest_controller
            .get_headers_height();
        let reward_cycle = self.get_current_reward_cycle();
        let signer_signature_hash = block.header.signer_signature_hash();
        let signed_by = block.header.recover_miner_pk().expect(
            "FATAL: signer tests should only propose blocks that have been signed by the signer test miner. Otherwise, signers won't even consider them via this channel."
        );
        let message = SignerMessage::BlockProposal(BlockProposal {
            block,
            burn_height,
            reward_cycle,
            block_proposal_data: BlockProposalData::empty(),
        });
        let miner_sk = self
            .running_nodes
            .conf
            .miner
            .mining_key
            .expect("No mining key");
        assert_eq!(signed_by, Secp256k1PublicKey::from_private(&miner_sk),
                   "signer tests should only propose blocks that have been signed by the signer test miner. Otherwise, signers won't even consider them via this channel.");

        // Submit the block proposal to the miner's slot
        let mut accepted = false;
        let mut version = 0;
        let slot_id = MinerSlotID::BlockProposal.to_u8() as u32;
        let start = Instant::now();
        debug!("Proposing block to signers: {signer_signature_hash}");
        while !accepted {
            let mut chunk =
                StackerDBChunkData::new(slot_id * 2, version, message.serialize_to_vec());
            chunk.sign(&miner_sk).expect("Failed to sign message chunk");
            debug!("Produced a signature: {:?}", chunk.sig);
            let result = session.put_chunk(&chunk).expect("Failed to put chunk");
            accepted = result.accepted;
            version += 1;
            debug!("Test Put Chunk ACK: {result:?}");
            assert!(
                start.elapsed() < timeout,
                "Timed out waiting for block proposal to be accepted"
            );
        }
    }
}

/// A test harness for running multiple miners with v0::signers
pub struct MultipleMinerTest {
    signer_test: SignerTest<SpawnedSigner>,
    sender_sk: Secp256k1PrivateKey,
    send_amt: u64,
    send_fee: u64,
    conf_node_2: NeonConfig,
    rl2_thread: thread::JoinHandle<()>,
    rl2_counters: Counters,
    rl2_coord_channels: Arc<Mutex<CoordinatorChannels>>,
    rl2_stopper: Arc<AtomicBool>,
}

impl MultipleMinerTest {
    /// Create a new test harness for running multiple miners with num_signers underlying signers and enough funds to send
    /// num_txs transfer transactions.
    ///
    /// Will partition the signer set so that ~half are listening and using node 1 for RPC and events,
    /// and the rest are using node 2
    pub fn new(num_signers: usize, num_txs: u64) -> MultipleMinerTest {
        Self::new_with_config_modifications(num_signers, num_txs, |_| {}, |_| {}, |_| {})
    }

    /// Create a new test harness for running multiple miners with num_signers underlying signers and enough funds to send
    /// num_txs transfer transactions.
    ///
    /// Will also modify the signer config and the node 1 and node 2 configs with the provided
    /// modifiers. Will partition the signer set so that ~half are listening and using node 1 for RPC and events,
    /// and the rest are using node 2 unless otherwise specified via the signer config modifier.
    pub fn new_with_config_modifications<
        F: FnMut(&mut SignerConfig),
        G: FnMut(&mut NeonConfig),
        H: FnMut(&mut NeonConfig),
    >(
        num_signers: usize,
        num_transfer_txs: u64,
        mut signer_config_modifier: F,
        mut node_1_config_modifier: G,
        mut node_2_config_modifier: H,
    ) -> MultipleMinerTest {
        let sender_sk = Secp256k1PrivateKey::random();
        let sender_addr = tests::to_addr(&sender_sk);
        let send_amt = 1000;
        let send_fee = 180;

        let btc_miner_1_seed = vec![1, 1, 1, 1];
        let btc_miner_2_seed = vec![2, 2, 2, 2];
        let btc_miner_1_pk = Keychain::default(btc_miner_1_seed.clone()).get_pub_key();
        let btc_miner_2_pk = Keychain::default(btc_miner_2_seed.clone()).get_pub_key();

        let node_1_rpc = gen_random_port();
        let node_1_p2p = gen_random_port();
        let node_2_rpc = gen_random_port();
        let node_2_p2p = gen_random_port();

        let localhost = "127.0.0.1";
        let node_1_rpc_bind = format!("{localhost}:{node_1_rpc}");
        let node_2_rpc_bind = format!("{localhost}:{node_2_rpc}");
        let mut node_2_listeners = Vec::new();

        // partition the signer set so that ~half are listening and using node 1 for RPC and events,
        //  and the rest are using node 2
        let signer_test: SignerTest<SpawnedSigner> = SignerTest::new_with_config_modifications(
            num_signers,
            vec![(sender_addr, (send_amt + send_fee) * num_transfer_txs)],
            |signer_config| {
                let node_host = if signer_config.endpoint.port() % 2 == 0 {
                    &node_1_rpc_bind
                } else {
                    &node_2_rpc_bind
                };
                signer_config.node_host = node_host.to_string();
                signer_config_modifier(signer_config);
            },
            |config| {
                config.node.rpc_bind = format!("{localhost}:{node_1_rpc}");
                config.node.p2p_bind = format!("{localhost}:{node_1_p2p}");
                config.node.data_url = format!("http://{localhost}:{node_1_rpc}");
                config.node.p2p_address = format!("{localhost}:{node_1_p2p}");
                config.miner.wait_on_interim_blocks = Duration::from_secs(5);
                config.node.pox_sync_sample_secs = 30;
                config.burnchain.pox_reward_length = Some(30);

                config.node.seed = btc_miner_1_seed.clone();
                config.node.local_peer_seed = btc_miner_1_seed.clone();
                config.burnchain.local_mining_public_key = Some(btc_miner_1_pk.to_hex());
                config.miner.mining_key = Some(Secp256k1PrivateKey::from_seed(&[1]));

                config.events_observers.retain(|listener| {
                    let Ok(addr) = std::net::SocketAddr::from_str(&listener.endpoint) else {
                        warn!(
                            "Cannot parse {} to a socket, assuming it isn't a signer-listener binding",
                            listener.endpoint
                        );
                        return true;
                    };
                    if addr.port() % 2 == 0 || addr.port() == test_observer::EVENT_OBSERVER_PORT {
                        return true;
                    }
                    node_2_listeners.push(listener.clone());
                    false
                });
                node_1_config_modifier(config);
            },
            Some(vec![btc_miner_1_pk, btc_miner_2_pk]),
            None,
        );
        let conf = signer_test.running_nodes.conf.clone();
        let mut conf_node_2 = conf.clone();
        conf_node_2.node.rpc_bind = format!("{localhost}:{node_2_rpc}");
        conf_node_2.node.p2p_bind = format!("{localhost}:{node_2_p2p}");
        conf_node_2.node.data_url = format!("http://{localhost}:{node_2_rpc}");
        conf_node_2.node.p2p_address = format!("{localhost}:{node_2_p2p}");
        conf_node_2.node.seed = btc_miner_2_seed.clone();
        conf_node_2.burnchain.local_mining_public_key = Some(btc_miner_2_pk.to_hex());
        conf_node_2.node.local_peer_seed = btc_miner_2_seed;
        conf_node_2.miner.mining_key = Some(StacksPrivateKey::from_seed(&[2]));
        conf_node_2.node.miner = true;
        conf_node_2.events_observers.clear();
        conf_node_2.events_observers.extend(node_2_listeners);
        assert!(!conf_node_2.events_observers.is_empty());
        node_2_config_modifier(&mut conf_node_2);

        let node_1_sk = StacksPrivateKey::from_seed(&conf.node.local_peer_seed);
        let node_1_pk = StacksPublicKey::from_private(&node_1_sk);

        conf_node_2.node.working_dir = format!("{}-1", conf_node_2.node.working_dir);

        conf_node_2.node.set_bootstrap_nodes(
            format!("{}@{}", &node_1_pk.to_hex(), conf.node.p2p_bind),
            conf.burnchain.chain_id,
            conf.burnchain.peer_version,
        );

        let mut run_loop_2 = boot_nakamoto::BootRunLoop::new(conf_node_2.clone()).unwrap();
        let rl2_stopper = run_loop_2.get_termination_switch();
        let rl2_coord_channels = run_loop_2.coordinator_channels();
        let rl2_counters = run_loop_2.counters();

        let rl2_thread = thread::Builder::new()
            .name("run_loop_2".into())
            .spawn(move || run_loop_2.start(None, 0))
            .unwrap();

        MultipleMinerTest {
            signer_test,
            sender_sk,
            send_amt,
            send_fee,
            conf_node_2,
            rl2_thread,
            rl2_counters,
            rl2_stopper,
            rl2_coord_channels,
        }
    }

    /// Boot node 1 to epoch 3.0 and wait for node 2 to catch up.
    pub fn boot_to_epoch_3(&mut self) {
        info!(
            "------------------------- Booting Both Miners to Epoch 3.0 -------------------------"
        );

        self.signer_test.boot_to_epoch_3();
        // Use a longer timeout for the miners to advance to epoch 3.0 and so that CI runners don't timeout.
        self.wait_for_chains(600);

        info!("------------------------- Reached Epoch 3.0 -------------------------");
    }

    /// Returns a tuple of the node 1 and node 2 miner private keys respectively
    pub fn get_miner_private_keys(&self) -> (StacksPrivateKey, StacksPrivateKey) {
        (
            self.signer_test
                .running_nodes
                .conf
                .miner
                .mining_key
                .unwrap(),
            self.conf_node_2.miner.mining_key.unwrap(),
        )
    }

    /// Returns a tuple of the node 1 and node 2 miner public keys respectively
    pub fn get_miner_public_keys(&self) -> (StacksPublicKey, StacksPublicKey) {
        let (sk1, sk2) = self.get_miner_private_keys();
        (
            StacksPublicKey::from_private(&sk1),
            StacksPublicKey::from_private(&sk2),
        )
    }

    /// Returns a tuple of the node 1 and node 2 miner private key hashes respectively
    pub fn get_miner_public_key_hashes(&self) -> (Hash160, Hash160) {
        let (pk1, pk2) = self.get_miner_public_keys();
        (
            Hash160::from_node_public_key(&pk1),
            Hash160::from_node_public_key(&pk2),
        )
    }

    /// Returns a tuple of the node 1 and node 2 miner node configs respectively
    pub fn get_node_configs(&self) -> (NeonConfig, NeonConfig) {
        (
            self.signer_test.running_nodes.conf.clone(),
            self.conf_node_2.clone(),
        )
    }

    pub fn btc_regtest_controller_mut(&mut self) -> &mut BitcoinRegtestController {
        &mut self.signer_test.running_nodes.btc_regtest_controller
    }

    /// Mine `nmb_blocks` blocks on the bitcoin regtest chain and wait for the sortition
    /// database to confirm the block.
    pub fn mine_bitcoin_blocks_and_confirm(
        &mut self,
        sortdb: &SortitionDB,
        nmb_blocks: u64,
        timeout_secs: u64,
    ) -> Result<(), String> {
        let burn_block_before = SortitionDB::get_canonical_burn_chain_tip(sortdb.conn())
            .unwrap()
            .block_height;

        self.btc_regtest_controller_mut()
            .build_next_block(nmb_blocks);
        wait_for(timeout_secs, || {
            let burn_block = SortitionDB::get_canonical_burn_chain_tip(sortdb.conn())
                .unwrap()
                .block_height;
            Ok(burn_block >= burn_block_before + nmb_blocks)
        })
    }

    /// Mine `nmb_blocks` blocks on the bitcoin regtest chain and wait for the sortition
    /// database to confirm the block and the test_observer to see the block.
    pub fn mine_bitcoin_blocks_and_confirm_with_test_observer(
        &mut self,
        sortdb: &SortitionDB,
        nmb_blocks: u64,
        timeout_secs: u64,
    ) -> Result<(), String> {
        let blocks_before = test_observer::get_blocks().len();
        let burn_block_before = SortitionDB::get_canonical_burn_chain_tip(sortdb.conn())
            .unwrap()
            .block_height;

        self.btc_regtest_controller_mut()
            .build_next_block(nmb_blocks);
        wait_for(timeout_secs, || {
            let burn_block = SortitionDB::get_canonical_burn_chain_tip(sortdb.conn())
                .unwrap()
                .block_height;
            let blocks = test_observer::get_blocks().len();
            Ok(burn_block >= burn_block_before + nmb_blocks
                && blocks >= blocks_before + nmb_blocks as usize)
        })
    }

    /// Mine a bitcoin block and wait for the sortition database to confirm the block and wait
    /// for a tenure change transaction to be subseqently mined in a stacks block at the appropriate height.
    pub fn mine_bitcoin_block_and_tenure_change_tx(
        &mut self,
        sortdb: &SortitionDB,
        cause: TenureChangeCause,
        timeout_secs: u64,
    ) -> Result<serde_json::Value, String> {
        let start = Instant::now();
        let stacks_height_before = self.get_peer_stacks_tip_height();
        self.mine_bitcoin_blocks_and_confirm(sortdb, 1, timeout_secs)?;
        wait_for_tenure_change_tx(
            timeout_secs.saturating_sub(start.elapsed().as_secs()),
            cause,
            stacks_height_before + 1,
        )
    }

    /// Sends a transfer tx to the stacks node and returns the txid and nonce used
    pub fn send_transfer_tx(&mut self) -> (String, u64) {
        self.signer_test
            .submit_transfer_tx(&self.sender_sk, self.send_fee, self.send_amt)
            .unwrap()
    }

    fn node_http(&self) -> String {
        format!(
            "http://{}",
            &self.signer_test.running_nodes.conf.node.rpc_bind
        )
    }

    /// Sends a transfer tx to the stacks node and waits for the stacks node to mine it
    /// Returns the txid of the transfer tx.
    pub fn send_and_mine_transfer_tx(&mut self, timeout_secs: u64) -> Result<String, String> {
        let (txid, nonce) = self.send_transfer_tx();
        let http_origin = self.node_http();
        let sender_addr = tests::to_addr(&self.sender_sk);
        wait_for(timeout_secs, || {
            Ok(get_account(&http_origin, &sender_addr).nonce > nonce)
        })?;
        Ok(txid)
    }

    pub fn send_contract_publish(
        &mut self,
        sender_nonce: u64,
        contract_name: &str,
        contract_src: &str,
    ) -> String {
        let http_origin = self.node_http();
        let sender_addr = tests::to_addr(&self.sender_sk);
        let contract_tx = make_contract_publish(
            &self.sender_sk,
            sender_nonce,
            self.send_fee + contract_name.len() as u64 + contract_src.len() as u64,
            self.signer_test.running_nodes.conf.burnchain.chain_id,
            contract_name,
            contract_src,
        );
        submit_tx(&http_origin, &contract_tx)
    }

    /// Sends a contract publish tx to the stacks node and waits for the stacks node to mine it
    /// Returns the txid of the transfer tx.
    pub fn send_and_mine_contract_publish(
        &mut self,
        sender_nonce: u64,
        contract_name: &str,
        contract_src: &str,
        timeout_secs: u64,
    ) -> Result<String, String> {
        let stacks_height_before = self.get_peer_stacks_tip_height();

        let txid = self.send_contract_publish(sender_nonce, contract_name, contract_src);

        // wait for the new block to be mined
        wait_for(timeout_secs, || {
            Ok(self.get_peer_stacks_tip_height() > stacks_height_before)
        })
        .unwrap();

        // wait for the observer to see it
        self.wait_for_test_observer_blocks(timeout_secs);

        if last_block_contains_txid(&txid) {
            Ok(txid)
        } else {
            Err(txid)
        }
    }

    pub fn send_contract_call(
        &mut self,
        sender_nonce: u64,
        contract_name: &str,
        function_name: &str,
        function_args: &[clarity::vm::Value],
    ) -> String {
        let http_origin = self.node_http();
        // build a fake tx for getting a rough amount of fee
        let fake_contract_tx = make_contract_call(
            &self.sender_sk,
            sender_nonce,
            100,
            self.signer_test.running_nodes.conf.burnchain.chain_id,
            &tests::to_addr(&self.sender_sk),
            contract_name,
            function_name,
            function_args,
        );
        let contract_tx = make_contract_call(
            &self.sender_sk,
            sender_nonce,
            fake_contract_tx.len() as u64,
            self.signer_test.running_nodes.conf.burnchain.chain_id,
            &tests::to_addr(&self.sender_sk),
            contract_name,
            function_name,
            function_args,
        );
        submit_tx(&http_origin, &contract_tx)
    }

    /// Return the Peer Info from node 1
    pub fn get_peer_info(&self) -> PeerInfo {
        self.signer_test.get_peer_info()
    }

    /// Returns the peer info's reported stacks tip height from node 1
    pub fn get_peer_stacks_tip_height(&self) -> u64 {
        self.get_peer_info().stacks_tip_height
    }

    /// Returns the peer stacks tip hash from node 1
    pub fn get_peer_stacks_tip(&self) -> BlockHeaderHash {
        self.get_peer_info().stacks_tip
    }

    /// Ensures that miner 2 submits a commit pointing to the current view reported by the stacks node as expected
    pub fn submit_commit_miner_2(&mut self, sortdb: &SortitionDB) {
        if !self.rl2_counters.naka_skip_commit_op.get() {
            warn!("Miner 2's commit ops were not paused. This may result in no commit being submitted.");
        }
        let burn_height = SortitionDB::get_canonical_burn_chain_tip(sortdb.conn())
            .unwrap()
            .block_height;

        let stacks_height_before = self.get_peer_stacks_tip_height();
        let rl2_commits_before = self
            .rl2_counters
            .naka_submitted_commits
            .load(Ordering::SeqCst);

        info!("Unpausing commits from RL2");
        self.rl2_counters.naka_skip_commit_op.set(false);

        info!("Waiting for commits from RL2");
        wait_for(30, || {
            Ok(self
                .rl2_counters
                .naka_submitted_commits
                .load(Ordering::SeqCst)
                > rl2_commits_before
                && self
                    .rl2_counters
                    .naka_submitted_commit_last_burn_height
                    .load(Ordering::SeqCst)
                    >= burn_height
                && self
                    .rl2_counters
                    .naka_submitted_commit_last_stacks_tip
                    .load(Ordering::SeqCst)
                    >= stacks_height_before)
        })
        .expect("Timed out waiting for miner 2 to submit a commit op");

        info!("Pausing commits from RL2");
        self.rl2_counters.naka_skip_commit_op.set(true);
    }

    /// Pause miner 1's commits
    pub fn pause_commits_miner_1(&mut self) {
        self.signer_test
            .running_nodes
            .counters
            .naka_skip_commit_op
            .set(true);
    }

    /// Pause miner 2's commits
    pub fn pause_commits_miner_2(&mut self) {
        self.rl2_counters.naka_skip_commit_op.set(true);
    }

    /// Ensures that miner 1 submits a commit pointing to the current view reported by the stacks node as expected
    pub fn submit_commit_miner_1(&mut self, sortdb: &SortitionDB) {
        if !self
            .signer_test
            .running_nodes
            .counters
            .naka_skip_commit_op
            .get()
        {
            warn!("Miner 1's commit ops were not paused. This may result in no commit being submitted.");
        }
        let burn_height = SortitionDB::get_canonical_burn_chain_tip(sortdb.conn())
            .unwrap()
            .block_height;
        let stacks_height_before = self.get_peer_stacks_tip_height();
        let rl1_commits_before = self
            .signer_test
            .running_nodes
            .counters
            .naka_submitted_commits
            .load(Ordering::SeqCst);

        info!("Unpausing commits from RL1");
        self.signer_test
            .running_nodes
            .counters
            .naka_skip_commit_op
            .set(false);

        info!("Waiting for commits from RL1");
        wait_for(30, || {
            Ok(self
                .signer_test
                .running_nodes
                .counters
                .naka_submitted_commits
                .load(Ordering::SeqCst)
                > rl1_commits_before
                && self
                    .signer_test
                    .running_nodes
                    .counters
                    .naka_submitted_commit_last_burn_height
                    .load(Ordering::SeqCst)
                    >= burn_height
                && self
                    .signer_test
                    .running_nodes
                    .counters
                    .naka_submitted_commit_last_stacks_tip
                    .load(Ordering::SeqCst)
                    >= stacks_height_before)
        })
        .expect("Timed out waiting for miner 1 to submit a commit op");

        info!("Pausing commits from RL1");
        self.signer_test
            .running_nodes
            .counters
            .naka_skip_commit_op
            .set(true);
    }

    /// Shutdown the test harness
    pub fn shutdown(self) {
        info!("------------------------- Shutting Down Multiple Miners Test -------------------------");
        self.rl2_coord_channels
            .lock()
            .expect("Mutex poisoned")
            .stop_chains_coordinator();
        self.rl2_stopper.store(false, Ordering::SeqCst);
        self.rl2_thread.join().unwrap();
        self.signer_test.shutdown();
    }

    pub fn wait_for_test_observer_blocks(&self, timeout_secs: u64) {
        let block_header_heash_tip = format!("0x{}", self.get_peer_stacks_tip().to_hex());

        wait_for(timeout_secs, || {
            for block in test_observer::get_blocks().iter().rev() {
                if block["block_hash"].as_str().unwrap() == block_header_heash_tip {
                    return Ok(true);
                }
            }
            Ok(false)
        })
        .expect("Timed out waiting for test_observer blocks");
    }

    /// Wait for both miners to have the same stacks tip height
    pub fn wait_for_chains(&self, timeout_secs: u64) {
        wait_for(timeout_secs, || {
            let Some(node_1_info) = get_chain_info_opt(&self.signer_test.running_nodes.conf) else {
                return Ok(false);
            };
            let Some(node_2_info) = get_chain_info_opt(&self.conf_node_2) else {
                return Ok(false);
            };
            Ok(
                node_1_info.stacks_tip_height == node_2_info.stacks_tip_height
                    && node_1_info.burn_block_height == node_2_info.burn_block_height,
            )
        })
        .expect("Timed out waiting for boostrapped node to catch up to the miner");
    }
}

/// Returns whether the last block in the test observer contains a tenure change
/// transaction with the given cause.
fn last_block_contains_tenure_change_tx(cause: TenureChangeCause) -> bool {
    let blocks = test_observer::get_blocks();
    let last_block = &blocks.last().unwrap();
    let transactions = last_block["transactions"].as_array().unwrap();
    let tx = transactions.first().expect("No transactions in block");
    let raw_tx = tx["raw_tx"].as_str().unwrap();
    let tx_bytes = hex_bytes(&raw_tx[2..]).unwrap();
    let parsed = StacksTransaction::consensus_deserialize(&mut &tx_bytes[..]).unwrap();
    match &parsed.payload {
        TransactionPayload::TenureChange(payload) if payload.cause == cause => {
            info!("Found tenure change transaction: {parsed:?}");
            true
        }
        _ => false,
    }
}

/// Check if a txid exists in the last block
fn last_block_contains_txid(txid: &str) -> bool {
    let blocks = test_observer::get_blocks();
    let last_block = blocks.last().unwrap();
    let transactions = last_block["transactions"].as_array().unwrap();
    for tx in transactions {
        let raw_tx = tx["raw_tx"].as_str().unwrap();
        let tx_bytes = hex_bytes(&raw_tx[2..]).unwrap();
        let parsed = StacksTransaction::consensus_deserialize(&mut &tx_bytes[..]).unwrap();
        if parsed.txid().to_string() == txid {
            return true;
        }
    }
    false
}

/// Asserts that the last block in the test observer contains a tenure change with the given cause.
fn verify_last_block_contains_tenure_change_tx(cause: TenureChangeCause) {
    assert!(last_block_contains_tenure_change_tx(cause));
}

/// Verifies that the tip of the sortition database was won by the provided miner public key hash
fn verify_sortition_winner(sortdb: &SortitionDB, miner_pkh: &Hash160) {
    let tip = SortitionDB::get_canonical_burn_chain_tip(sortdb.conn()).unwrap();
    assert!(tip.sortition);
    assert_eq!(&tip.miner_pk_hash.unwrap(), miner_pkh);
}

/// Waits for a tenure change transaction to be observed in the test_observer at the expected height
fn wait_for_tenure_change_tx(
    timeout_secs: u64,
    cause: TenureChangeCause,
    expected_height: u64,
) -> Result<serde_json::Value, String> {
    let mut result = None;
    wait_for(timeout_secs, || {
        let blocks = test_observer::get_blocks();
        for block in blocks {
            let height = block["block_height"].as_u64().unwrap();
            if height == expected_height {
                let transactions = block["transactions"].as_array().unwrap();
                for tx in transactions {
                    let raw_tx = tx["raw_tx"].as_str().unwrap();
                    let tx_bytes = hex_bytes(&raw_tx[2..]).unwrap();
                    let parsed =
                        StacksTransaction::consensus_deserialize(&mut &tx_bytes[..]).unwrap();
                    if let TransactionPayload::TenureChange(payload) = &parsed.payload {
                        if payload.cause == cause {
                            info!("Found tenure change transaction: {parsed:?}");
                            result = Some(block);
                            return Ok(true);
                        }
                    }
                }
            }
        }
        Ok(false)
    })?;
    Ok(result.unwrap())
}

/// Waits for a block proposal to be observed in the test_observer stackerdb chunks at the expected height
/// and signed by the expected miner
fn wait_for_block_proposal(
    timeout_secs: u64,
    expected_height: u64,
    expected_miner: &StacksPublicKey,
) -> Result<NakamotoBlock, String> {
    let mut proposed_block = None;
    wait_for(timeout_secs, || {
        let chunks = test_observer::get_stackerdb_chunks();
        for chunk in chunks.into_iter().flat_map(|chunk| chunk.modified_slots) {
            let Ok(message) = SignerMessage::consensus_deserialize(&mut chunk.data.as_slice())
            else {
                continue;
            };
            let SignerMessage::BlockProposal(proposal) = message else {
                continue;
            };
            let miner_pk = proposal.block.header.recover_miner_pk().unwrap();
            let block_stacks_height = proposal.block.header.chain_length;
            if block_stacks_height != expected_height {
                continue;
            }
            if &miner_pk == expected_miner {
                proposed_block = Some(proposal.block);
                return Ok(true);
            }
        }
        Ok(false)
    })?;
    proposed_block.ok_or_else(|| "Failed to find block proposal".to_string())
}

/// Waits for a BlockPushed to be observed in the test_observer stackerdb chunks for a block
/// with the provided signer signature hash
fn wait_for_block_pushed(
    timeout_secs: u64,
    block_signer_signature_hash: Sha512Trunc256Sum,
) -> Result<NakamotoBlock, String> {
    let mut block = None;
    wait_for(timeout_secs, || {
        let chunks = test_observer::get_stackerdb_chunks();
        for chunk in chunks.into_iter().flat_map(|chunk| chunk.modified_slots) {
            let Ok(message) = SignerMessage::consensus_deserialize(&mut chunk.data.as_slice())
            else {
                continue;
            };
            if let SignerMessage::BlockPushed(pushed_block) = message {
                if pushed_block.header.signer_signature_hash() == block_signer_signature_hash {
                    block = Some(pushed_block);
                    return Ok(true);
                }
            }
        }
        Ok(false)
    })?;
    block.ok_or_else(|| "Failed to find block pushed".to_string())
}

/// Waits for a block with the provided expected height to be proposed and pushed by the miner with the provided public key.
fn wait_for_block_pushed_by_miner_key(
    timeout_secs: u64,
    expected_height: u64,
    miner_key: &StacksPublicKey,
) -> Result<NakamotoBlock, String> {
    let block_proposed = wait_for_block_proposal(timeout_secs, expected_height, miner_key)?;
    wait_for_block_pushed(timeout_secs, block_proposed.header.signer_signature_hash())
}

/// Waits for >30% of num_signers block rejection to be observed in the test_observer stackerdb chunks for a block
/// with the provided signer signature hash
fn wait_for_block_global_rejection(
    timeout_secs: u64,
    block_signer_signature_hash: Sha512Trunc256Sum,
    num_signers: usize,
) -> Result<(), String> {
    let mut found_rejections = HashSet::new();
    wait_for(timeout_secs, || {
        let chunks = test_observer::get_stackerdb_chunks();
        for chunk in chunks.into_iter().flat_map(|chunk| chunk.modified_slots) {
            let Ok(message) = SignerMessage::consensus_deserialize(&mut chunk.data.as_slice())
            else {
                continue;
            };
            if let SignerMessage::BlockResponse(BlockResponse::Rejected(BlockRejection {
                signer_signature_hash,
                signature,
                ..
            })) = message
            {
                if signer_signature_hash == block_signer_signature_hash {
                    found_rejections.insert(signature);
                }
            }
        }
        Ok(found_rejections.len() >= num_signers * 3 / 10)
    })
}

/// Waits for >30% of num_signers block rejection to be observed in the test_observer stackerdb chunks for a block
/// with the provided signer signature hash and the specified reject_reason
fn wait_for_block_global_rejection_with_reject_reason(
    timeout_secs: u64,
    block_signer_signature_hash: Sha512Trunc256Sum,
    num_signers: usize,
    reject_reason: RejectReason,
) -> Result<(), String> {
    let mut found_rejections = HashSet::new();
    wait_for(timeout_secs, || {
        let chunks = test_observer::get_stackerdb_chunks();
        for chunk in chunks.into_iter().flat_map(|chunk| chunk.modified_slots) {
            let Ok(message) = SignerMessage::consensus_deserialize(&mut chunk.data.as_slice())
            else {
                continue;
            };
            if let SignerMessage::BlockResponse(BlockResponse::Rejected(BlockRejection {
                signer_signature_hash,
                signature,
                response_data,
                ..
            })) = message
            {
                if signer_signature_hash == block_signer_signature_hash
                    && response_data.reject_reason == reject_reason
                {
                    found_rejections.insert(signature);
                }
            }
        }
        Ok(found_rejections.len() >= num_signers * 3 / 10)
    })
}

/// Waits for the provided number of block rejections to be observed in the test_observer stackerdb chunks for a block
/// with the provided signer signature hash
fn wait_for_block_rejections(
    timeout_secs: u64,
    block_signer_signature_hash: Sha512Trunc256Sum,
    num_rejections: usize,
) -> Result<(), String> {
    let mut found_rejections = HashSet::new();
    wait_for(timeout_secs, || {
        let chunks = test_observer::get_stackerdb_chunks();
        for chunk in chunks.into_iter().flat_map(|chunk| chunk.modified_slots) {
            let Ok(message) = SignerMessage::consensus_deserialize(&mut chunk.data.as_slice())
            else {
                continue;
            };
            if let SignerMessage::BlockResponse(BlockResponse::Rejected(BlockRejection {
                signer_signature_hash,
                signature,
                ..
            })) = message
            {
                if signer_signature_hash == block_signer_signature_hash {
                    found_rejections.insert(signature);
                }
            }
        }
        Ok(found_rejections.len() == num_rejections)
    })
}

/// Waits for >70% of the provided signers to send an acceptance for a block
/// with the provided signer signature hash
pub fn wait_for_block_global_acceptance_from_signers(
    timeout_secs: u64,
    signer_signature_hash: &Sha512Trunc256Sum,
    expected_signers: &[StacksPublicKey],
) -> Result<(), String> {
    // Make sure that at least 70% of signers accepted the block proposal
    wait_for(timeout_secs, || {
        let signatures = test_observer::get_stackerdb_chunks()
            .into_iter()
            .flat_map(|chunk| chunk.modified_slots)
            .filter_map(|chunk| {
                let message = SignerMessage::consensus_deserialize(&mut chunk.data.as_slice())
                    .expect("Failed to deserialize SignerMessage");
                if let SignerMessage::BlockResponse(BlockResponse::Accepted(accepted)) = message {
                    if accepted.signer_signature_hash == *signer_signature_hash
                        && expected_signers.iter().any(|pk| {
                            pk.verify(accepted.signer_signature_hash.bits(), &accepted.signature)
                                .expect("Failed to verify signature")
                        })
                    {
                        return Some(accepted.signature);
                    }
                }
                None
            })
            .collect::<HashSet<_>>();
        Ok(signatures.len() > expected_signers.len() * 7 / 10)
    })
}

/// Waits for all of the provided signers to send an acceptance for a block
/// with the provided signer signature hash
pub fn wait_for_block_acceptance_from_signers(
    timeout_secs: u64,
    signer_signature_hash: &Sha512Trunc256Sum,
    expected_signers: &[StacksPublicKey],
) -> Result<Vec<BlockAccepted>, String> {
    let mut result = vec![];
    wait_for(timeout_secs, || {
        let signatures = test_observer::get_stackerdb_chunks()
            .into_iter()
            .flat_map(|chunk| chunk.modified_slots)
            .filter_map(|chunk| {
                let message = SignerMessage::consensus_deserialize(&mut chunk.data.as_slice())
                    .expect("Failed to deserialize SignerMessage");
                if let SignerMessage::BlockResponse(BlockResponse::Accepted(accepted)) = message {
                    if accepted.signer_signature_hash == *signer_signature_hash
                        && expected_signers.iter().any(|pk| {
                            pk.verify(accepted.signer_signature_hash.bits(), &accepted.signature)
                                .expect("Failed to verify signature")
                        })
                    {
                        return Some((accepted.signature, accepted));
                    }
                }
                None
            })
            .collect::<HashMap<_, _>>();
        if signatures.len() == expected_signers.len() {
            result = signatures.values().cloned().collect();
            return Ok(true);
        }
        Ok(false)
    })?;
    Ok(result)
}

/// Waits for all of the provided signers to send a rejection for a block
/// with the provided signer signature hash
pub fn wait_for_block_rejections_from_signers(
    timeout_secs: u64,
    signer_signature_hash: &Sha512Trunc256Sum,
    expected_signers: &[StacksPublicKey],
) -> Result<Vec<BlockRejection>, String> {
    let mut result = Vec::new();
    wait_for(timeout_secs, || {
        let stackerdb_events = test_observer::get_stackerdb_chunks();
        let block_rejections: HashMap<_, _> = stackerdb_events
            .into_iter()
            .flat_map(|chunk| chunk.modified_slots)
            .filter_map(|chunk| {
                let message = SignerMessage::consensus_deserialize(&mut chunk.data.as_slice())
                    .expect("Failed to deserialize SignerMessage");
                match message {
                    SignerMessage::BlockResponse(BlockResponse::Rejected(rejection)) => {
                        let rejected_pubkey = rejection
                            .recover_public_key()
                            .expect("Failed to recover public key from rejection");
                        if rejection.signer_signature_hash == *signer_signature_hash
                            && expected_signers.contains(&rejected_pubkey)
                        {
                            Some((rejected_pubkey, rejection))
                        } else {
                            None
                        }
                    }
                    _ => None,
                }
            })
            .collect();
        if block_rejections.len() == expected_signers.len() {
            result = block_rejections.values().cloned().collect();
            return Ok(true);
        }
        Ok(false)
    })?;
    Ok(result)
}

#[test]
#[ignore]
/// Test that a signer can respond to an invalid block proposal
///
/// Test Setup:
/// The test spins up five stacks signers, one miner Nakamoto node, and a corresponding bitcoind.
///
/// Test Execution:
/// The stacks node is advanced to epoch 3.0 reward set calculation to ensure the signer set is determined.
/// An invalid block proposal is forcibly written to the miner's slot to simulate the miner proposing a block.
/// The signers process the invalid block by first verifying it against the stacks node block proposal endpoint.
/// The signer that submitted the initial block validation request, should issue a  broadcast a rejection of the
/// miner's proposed block back to the respective .signers-XXX-YYY contract.
///
/// Test Assertion:
/// Each signer successfully rejects the invalid block proposal.
fn block_proposal_rejection() {
    if env::var("BITCOIND_TEST") != Ok("1".into()) {
        return;
    }

    tracing_subscriber::registry()
        .with(fmt::layer())
        .with(EnvFilter::from_default_env())
        .init();

    info!("------------------------- Test Setup -------------------------");
    let num_signers = 5;
    let mut signer_test: SignerTest<SpawnedSigner> = SignerTest::new(num_signers, vec![]);
    signer_test.boot_to_epoch_3();
    let short_timeout = Duration::from_secs(30);

    info!("------------------------- Send Block Proposal To Signers -------------------------");
    let proposal_conf = ProposalEvalConfig {
        first_proposal_burn_block_timing: Duration::from_secs(0),
        block_proposal_timeout: Duration::from_secs(100),
        tenure_last_block_proposal_timeout: Duration::from_secs(30),
        tenure_idle_timeout: Duration::from_secs(300),
        tenure_idle_timeout_buffer: Duration::from_secs(2),
        reorg_attempts_activity_timeout: Duration::from_secs(30),
    };
    let mut block = NakamotoBlock {
        header: NakamotoBlockHeader::empty(),
        txs: vec![],
    };
    block.header.timestamp = get_epoch_time_secs();

    // First propose a block to the signers that does not have the correct consensus hash or BitVec. This should be rejected BEFORE
    // the block is submitted to the node for validation.
    block
        .header
        .sign_miner(signer_test.get_miner_key())
        .unwrap();
    let block_signer_signature_hash_1 = block.header.signer_signature_hash();
    signer_test.propose_block(block.clone(), short_timeout);

    // Wait for the first block to be mined successfully so we have the most up to date sortition view
    signer_test.wait_for_validate_ok_response(short_timeout);

    // Propose a block to the signers that passes initial checks but will be rejected by the stacks node
    let view = SortitionsView::fetch_view(proposal_conf, &signer_test.stacks_client).unwrap();
    block.header.pox_treatment = BitVec::ones(1).unwrap();
    block.header.consensus_hash = view.cur_sortition.consensus_hash;
    block.header.chain_length = 35; // We have mined 35 blocks so far.

    block
        .header
        .sign_miner(signer_test.get_miner_key())
        .unwrap();
    let block_signer_signature_hash_2 = block.header.signer_signature_hash();
    signer_test.propose_block(block, short_timeout);

    info!("------------------------- Test Block Proposal Rejected -------------------------");
    // Verify the signers rejected the second block via the endpoint
    let reject =
        signer_test.wait_for_validate_reject_response(short_timeout, block_signer_signature_hash_2);
    assert!(matches!(
        reject.reason_code,
        ValidateRejectCode::InvalidBlock
    ));

    let start_polling = Instant::now();
    let mut found_signer_signature_hash_1 = false;
    let mut found_signer_signature_hash_2 = false;
    while !found_signer_signature_hash_1 && !found_signer_signature_hash_2 {
        std::thread::sleep(Duration::from_secs(1));
        let chunks = test_observer::get_stackerdb_chunks();
        for chunk in chunks.into_iter().flat_map(|chunk| chunk.modified_slots) {
            let Ok(message) = SignerMessage::consensus_deserialize(&mut chunk.data.as_slice())
            else {
                continue;
            };
            if let SignerMessage::BlockResponse(BlockResponse::Rejected(BlockRejection {
                reason: _reason,
                reason_code,
                signer_signature_hash,
                response_data,
                ..
            })) = message
            {
                if signer_signature_hash == block_signer_signature_hash_1 {
                    found_signer_signature_hash_1 = true;
                    assert_eq!(reason_code, RejectCode::SortitionViewMismatch,);
                    assert_eq!(response_data.reject_reason, RejectReason::InvalidBitvec);
                } else if signer_signature_hash == block_signer_signature_hash_2 {
                    found_signer_signature_hash_2 = true;
                    assert!(matches!(
                        reason_code,
                        RejectCode::ValidationFailed(ValidateRejectCode::InvalidBlock)
                    ));
                } else {
                    continue;
                }
            } else {
                continue;
            }
        }
        assert!(
            start_polling.elapsed() <= short_timeout,
            "Timed out after waiting for response from signer"
        );
    }
    signer_test.shutdown();
}

// Basic test to ensure that miners are able to gather block responses
// from signers and create blocks.
#[test]
#[ignore]
fn miner_gather_signatures() {
    if env::var("BITCOIND_TEST") != Ok("1".into()) {
        return;
    }

    tracing_subscriber::registry()
        .with(fmt::layer())
        .with(EnvFilter::from_default_env())
        .init();

    // Disable p2p broadcast of the nakamoto blocks, so that we rely
    //  on the signer's using StackerDB to get pushed blocks
    nakamoto_node::miner::TEST_P2P_BROADCAST_SKIP.set(true);

    info!("------------------------- Test Setup -------------------------");
    let num_signers = 5;
    let mut signer_test: SignerTest<SpawnedSigner> = SignerTest::new(num_signers, vec![]);
    let timeout = Duration::from_secs(30);

    signer_test.boot_to_epoch_3();

    info!("------------------------- Test Mine and Verify Confirmed Nakamoto Block -------------------------");
    signer_test.mine_and_verify_confirmed_naka_block(timeout, num_signers, true);
    signer_test.check_signer_states_normal();

    // Test prometheus metrics response
    #[cfg(feature = "monitoring_prom")]
    {
        wait_for(30, || {
            let metrics_response = signer_test.get_signer_metrics();

            // Because 5 signers are running in the same process, the prometheus metrics
            // are incremented once for every signer. This is why we expect the metric to be
            // `10`, even though there are only two blocks proposed.
            let expected_result_1 =
                format!("stacks_signer_block_proposals_received {}", num_signers * 2);
            let expected_result_2 = format!(
                "stacks_signer_block_responses_sent{{response_type=\"accepted\"}} {}",
                num_signers * 2
            );
            Ok(metrics_response.contains(&expected_result_1)
                && metrics_response.contains(&expected_result_2))
        })
        .expect("Failed to advance prometheus metrics");
    }
}

#[test]
#[ignore]
/// Test that signers can handle a transition between Nakamoto reward cycles
///
/// Test Setup:
/// The test spins up five stacks signers, one miner Nakamoto node, and a corresponding bitcoind.
/// The stacks node is then advanced to Epoch 3.0 boundary to allow block signing.
///
/// Test Execution:
/// The node mines 2 full Nakamoto reward cycles, sending blocks to observing signers to sign and return.
///
/// Test Assertion:
/// All signers sign all blocks successfully.
/// The chain advances 2 full reward cycles.
fn mine_2_nakamoto_reward_cycles() {
    if env::var("BITCOIND_TEST") != Ok("1".into()) {
        return;
    }

    tracing_subscriber::registry()
        .with(fmt::layer())
        .with(EnvFilter::from_default_env())
        .init();

    info!("------------------------- Test Setup -------------------------");
    let nmb_reward_cycles = 2;
    let num_signers = 5;
    let mut signer_test: SignerTest<SpawnedSigner> = SignerTest::new(num_signers, vec![]);
    let timeout = Duration::from_secs(200);
    signer_test.boot_to_epoch_3();
    let curr_reward_cycle = signer_test.get_current_reward_cycle();
    // Mine 2 full Nakamoto reward cycles (epoch 3 starts in the middle of one, hence the + 1)
    let next_reward_cycle = curr_reward_cycle.saturating_add(1);
    let final_reward_cycle = next_reward_cycle.saturating_add(nmb_reward_cycles);
    let final_reward_cycle_height_boundary = signer_test
        .running_nodes
        .btc_regtest_controller
        .get_burnchain()
        .reward_cycle_to_block_height(final_reward_cycle)
        .saturating_sub(1);

    info!("------------------------- Test Mine 2 Nakamoto Reward Cycles -------------------------");
    signer_test.run_until_burnchain_height_nakamoto(
        timeout,
        final_reward_cycle_height_boundary,
        num_signers,
    );

    let current_burnchain_height = signer_test
        .running_nodes
        .btc_regtest_controller
        .get_headers_height();
    assert_eq!(current_burnchain_height, final_reward_cycle_height_boundary);
    signer_test.shutdown();
}

#[test]
#[ignore]
/// This test is a regression test for issue #5858 in which the signer runloop
///  used the signature from the stackerdb to determine the miner public key.
/// This does not work in cases where events get coalesced. The fix was to use
///  the signature in the proposal's block header instead.
///
/// This test covers the regression by adding a thread that interposes on the
///  stackerdb events sent to the test signers and mutating the signatures
///  so that the stackerdb chunks are signed by the wrong signer. After the
///  fix to #5848, signers are resilient to this behavior because they check
///  the signature on the block proposal (not the chunk).
fn regr_use_block_header_pk() {
    if env::var("BITCOIND_TEST") != Ok("1".into()) {
        return;
    }

    tracing_subscriber::registry()
        .with(fmt::layer())
        .with(EnvFilter::from_default_env())
        .init();

    info!("------------------------- Test Setup -------------------------");
    let num_signers = 5;
    let signer_listeners: Mutex<Vec<String>> = Mutex::default();
    let mut signer_test: SignerTest<SpawnedSigner> = SignerTest::new_with_config_modifications(
        num_signers,
        vec![],
        |_| {},
        |node_config| {
            node_config.events_observers = node_config
                .events_observers
                .clone()
                .into_iter()
                .map(|mut event_observer| {
                    if event_observer
                        .endpoint
                        .ends_with(&test_observer::EVENT_OBSERVER_PORT.to_string())
                    {
                        event_observer
                    } else if event_observer
                        .events_keys
                        .contains(&EventKeyType::StackerDBChunks)
                    {
                        event_observer
                            .events_keys
                            .retain(|key| *key != EventKeyType::StackerDBChunks);
                        let mut listeners_lock = signer_listeners.lock().unwrap();
                        listeners_lock.push(event_observer.endpoint.clone());
                        event_observer
                    } else {
                        event_observer
                    }
                })
                .collect();
        },
        None,
        None,
    );

    let signer_listeners: Vec<_> = signer_listeners
        .lock()
        .unwrap()
        .drain(..)
        .map(|endpoint| EventObserver {
            endpoint,
            db_path: None,
            timeout: Duration::from_secs(120),
            disable_retries: false,
        })
        .collect();

    let bad_signer = Secp256k1PrivateKey::from_seed(&[0xde, 0xad, 0xbe, 0xef]);
    let bad_signer_pk = Secp256k1PublicKey::from_private(&bad_signer);

    let broadcast_thread_stopper = Arc::new(AtomicBool::new(true));
    let broadcast_thread_flag = broadcast_thread_stopper.clone();
    let broadcast_thread = thread::Builder::new()
        .name("rebroadcast-thread".into())
        .spawn(move || {
            let mut last_sent = 0;
            while broadcast_thread_flag.load(Ordering::SeqCst) {
                thread::sleep(Duration::from_secs(1));
                let mut signerdb_chunks = test_observer::get_stackerdb_chunks();
                if last_sent >= signerdb_chunks.len() {
                    continue;
                }
                let mut to_send = signerdb_chunks.split_off(last_sent);
                last_sent = signerdb_chunks.len();
                for event in to_send.iter_mut() {
                    // mutilate the signature
                    event.modified_slots.iter_mut().for_each(|chunk_data| {
                        let pk = chunk_data.recover_pk().unwrap();
                        assert_ne!(pk, bad_signer_pk);
                        chunk_data.sign(&bad_signer).unwrap();
                    });

                    let payload = serde_json::to_value(event).unwrap();
                    for signer_listener in signer_listeners.iter() {
                        signer_listener.send_stackerdb_chunks(&payload);
                    }
                }
            }
        })
        .unwrap();

    let timeout = Duration::from_secs(200);
    signer_test.boot_to_epoch_3();

    let prior_stacks_height = signer_test.get_peer_info().stacks_tip_height;

    let tenures_to_mine = 2;
    for _i in 0..tenures_to_mine {
        signer_test.mine_nakamoto_block(timeout, false);
    }

    let current_stacks_height = signer_test.get_peer_info().stacks_tip_height;

    assert!(current_stacks_height >= prior_stacks_height + tenures_to_mine);

    broadcast_thread_stopper.store(false, Ordering::SeqCst);
    broadcast_thread.join().unwrap();
    signer_test.shutdown();
}

#[test]
#[ignore]
fn forked_tenure_invalid() {
    if env::var("BITCOIND_TEST") != Ok("1".into()) {
        return;
    }
    let result = forked_tenure_testing(Duration::from_secs(5), Duration::from_secs(7), false);

    assert_ne!(
        result.tip_b.index_block_hash(),
        result.tip_a.index_block_hash()
    );
    assert_eq!(
        result.tip_b.index_block_hash(),
        result.tip_c.index_block_hash()
    );
    assert_ne!(result.tip_c, result.tip_a);

    // Block B was built atop block A
    assert_eq!(
        result.tip_b.stacks_block_height,
        result.tip_a.stacks_block_height + 1
    );
    assert_eq!(
        result.mined_b.parent_block_id,
        result.tip_a.index_block_hash().to_string()
    );

    // Block C was built AFTER Block B was built, but BEFORE it was broadcasted, so it should be built off of Block A
    assert_eq!(
        result.mined_c.parent_block_id,
        result.tip_a.index_block_hash().to_string()
    );
    assert_ne!(
        result
            .tip_c
            .anchored_header
            .as_stacks_nakamoto()
            .unwrap()
            .signer_signature_hash(),
        result.mined_c.signer_signature_hash,
        "Mined block during tenure C should not have become the chain tip"
    );

    assert!(result.tip_c_2.is_none());
    assert!(result.mined_c_2.is_none());

    // Tenure D should continue progress
    assert_ne!(result.tip_c, result.tip_d);
    assert_ne!(
        result.tip_b.index_block_hash(),
        result.tip_d.index_block_hash()
    );
    assert_ne!(result.tip_a, result.tip_d);

    // Tenure D builds off of Tenure B
    assert_eq!(
        result.tip_d.stacks_block_height,
        result.tip_b.stacks_block_height + 1,
    );
    assert_eq!(
        result.mined_d.parent_block_id,
        result.tip_b.index_block_hash().to_string()
    );
}

#[test]
#[ignore]
fn forked_tenure_okay() {
    if env::var("BITCOIND_TEST") != Ok("1".into()) {
        return;
    }

    let result = forked_tenure_testing(Duration::from_secs(360), Duration::from_secs(0), true);

    assert_ne!(result.tip_b, result.tip_a);
    assert_ne!(result.tip_b, result.tip_c);
    assert_ne!(result.tip_c, result.tip_a);

    // Block B was built atop block A
    assert_eq!(
        result.tip_b.stacks_block_height,
        result.tip_a.stacks_block_height + 1
    );
    assert_eq!(
        result.mined_b.parent_block_id,
        result.tip_a.index_block_hash().to_string()
    );

    // Block C was built AFTER Block B was built, but BEFORE it was broadcasted, so it should be built off of Block A
    assert_eq!(
        result.tip_c.stacks_block_height,
        result.tip_a.stacks_block_height + 1
    );
    assert_eq!(
        result.mined_c.parent_block_id,
        result.tip_a.index_block_hash().to_string()
    );

    let tenure_c_2 = result.tip_c_2.unwrap();
    assert_ne!(result.tip_c, tenure_c_2);
    assert_ne!(tenure_c_2, result.tip_d);
    assert_ne!(result.tip_c, result.tip_d);

    // Second block of tenure C builds off of block C
    assert_eq!(
        tenure_c_2.stacks_block_height,
        result.tip_c.stacks_block_height + 1,
    );
    assert_eq!(
        result.mined_c_2.unwrap().parent_block_id,
        result.tip_c.index_block_hash().to_string()
    );

    // Tenure D builds off of the second block of tenure C
    assert_eq!(
        result.tip_d.stacks_block_height,
        tenure_c_2.stacks_block_height + 1,
    );
    assert_eq!(
        result.mined_d.parent_block_id,
        tenure_c_2.index_block_hash().to_string()
    );
}

struct TenureForkingResult {
    tip_a: StacksHeaderInfo,
    tip_b: StacksHeaderInfo,
    tip_c: StacksHeaderInfo,
    tip_c_2: Option<StacksHeaderInfo>,
    tip_d: StacksHeaderInfo,
    mined_b: MinedNakamotoBlockEvent,
    mined_c: MinedNakamotoBlockEvent,
    mined_c_2: Option<MinedNakamotoBlockEvent>,
    mined_d: MinedNakamotoBlockEvent,
}

#[test]
#[ignore]
/// Test to make sure that the signers are capable of reloading their reward set
///  if the stacks-node doesn't have it available at the first block of a prepare phase (e.g., if there was no block)
fn reloads_signer_set_in() {
    tracing_subscriber::registry()
        .with(fmt::layer())
        .with(EnvFilter::from_default_env())
        .init();

    let num_signers = 5;
    let sender_sk = Secp256k1PrivateKey::random();
    let sender_addr = tests::to_addr(&sender_sk);
    let send_amt = 100;
    let send_fee = 180;
    let mut signer_test: SignerTest<SpawnedSigner> =
        SignerTest::new(num_signers, vec![(sender_addr, send_amt + send_fee)]);

    setup_epoch_3_reward_set(
        &signer_test.running_nodes.conf,
        &signer_test.running_nodes.counters.blocks_processed,
        &signer_test.signer_stacks_private_keys,
        &signer_test.signer_stacks_private_keys,
        &mut signer_test.running_nodes.btc_regtest_controller,
        Some(signer_test.num_stacking_cycles),
    );

    let naka_conf = &signer_test.running_nodes.conf;
    let epochs = naka_conf.burnchain.epochs.clone().unwrap();
    let epoch_3 = &epochs[StacksEpochId::Epoch30];
    let reward_cycle_len = naka_conf.get_burnchain().pox_constants.reward_cycle_length as u64;
    let prepare_phase_len = naka_conf.get_burnchain().pox_constants.prepare_length as u64;

    let epoch_3_start_height = epoch_3.start_height;
    assert!(
        epoch_3_start_height > 0,
        "Epoch 3.0 start height must be greater than 0"
    );
    let epoch_3_reward_cycle_boundary =
        epoch_3_start_height.saturating_sub(epoch_3_start_height % reward_cycle_len);
    let before_epoch_3_reward_set_calculation =
        epoch_3_reward_cycle_boundary.saturating_sub(prepare_phase_len);
    run_until_burnchain_height(
        &mut signer_test.running_nodes.btc_regtest_controller,
        &signer_test.running_nodes.counters.blocks_processed,
        before_epoch_3_reward_set_calculation,
        naka_conf,
    );

    info!("Waiting for signer set calculation.");
    let short_timeout = Duration::from_secs(30);
    // Make sure the signer set is calculated before continuing or signers may not
    // recognize that they are registered signers in the subsequent burn block event
    let reward_cycle = signer_test.get_current_reward_cycle() + 1;
    signer_test
        .running_nodes
        .btc_regtest_controller
        .build_next_block(1);
    wait_for(short_timeout.as_secs(), || {
        let reward_set = match signer_test
            .stacks_client
            .get_reward_set_signers(reward_cycle)
        {
            Ok(x) => x,
            Err(e) => {
                warn!("Failed to check if reward set is calculated yet: {e:?}. Will try again");
                return Ok(false);
            }
        };
        if let Some(ref set) = reward_set {
            info!("Signer set: {set:?}");
        }
        Ok(reward_set.is_some())
    })
    .expect("Timed out waiting for reward set to be calculated");
    info!("Signer set calculated");

    // Manually consume one more block to ensure signers refresh their state
    info!("Waiting for signers to initialize.");
    next_block_and_wait(
        &mut signer_test.running_nodes.btc_regtest_controller,
        &signer_test.running_nodes.counters.blocks_processed,
    );
    signer_test.wait_for_registered();
    info!("Signers initialized");

    signer_test.run_until_epoch_3_boundary();

    let commits_submitted = signer_test
        .running_nodes
        .counters
        .naka_submitted_commits
        .clone();

    info!("Waiting 1 burnchain block for miner VRF key confirmation");
    // Wait one block to confirm the VRF register, wait until a block commit is submitted
    next_block_and(
        &mut signer_test.running_nodes.btc_regtest_controller,
        60,
        || {
            let commits_count = commits_submitted.load(Ordering::SeqCst);
            Ok(commits_count >= 1)
        },
    )
    .unwrap();
    info!("Ready to mine Nakamoto blocks!");

    info!("------------------------- Reached Epoch 3.0 -------------------------");
    signer_test.shutdown();
}

/// This test spins up a nakamoto-neon node.
/// It starts in Epoch 2.0, mines with `neon_node` to Epoch 3.0, and then switches
///  to Nakamoto operation (activating pox-4 by submitting a stack-stx tx). The BootLoop
///  struct handles the epoch-2/3 tear-down and spin-up.
/// Miner A mines a regular tenure, its last block being block a_x.
/// Miner B starts its tenure, Miner B produces a Stacks block b_0, but miner C submits its block commit before b_0 is broadcasted.
/// Bitcoin block C, containing Miner C's block commit, is mined BEFORE miner C has a chance to update their block commit with b_0's information.
/// This test asserts:
///  * tenure C ignores b_0, and correctly builds off of block a_x.
fn forked_tenure_testing(
    proposal_limit: Duration,
    post_btc_block_pause: Duration,
    expect_tenure_c: bool,
) -> TenureForkingResult {
    tracing_subscriber::registry()
        .with(fmt::layer())
        .with(EnvFilter::from_default_env())
        .init();

    let num_signers = 5;
    let sender_sk = Secp256k1PrivateKey::random();
    let sender_addr = tests::to_addr(&sender_sk);
    let send_amt = 100;
    let send_fee = 180;
    let recipient = PrincipalData::from(StacksAddress::burn_address(false));
    let mut signer_test: SignerTest<SpawnedSigner> = SignerTest::new_with_config_modifications(
        num_signers,
        vec![(sender_addr, send_amt + send_fee)],
        |config| {
            // make the duration long enough that the reorg attempt will definitely be accepted
            config.first_proposal_burn_block_timing = proposal_limit;
            // don't allow signers to post signed blocks (limits the amount of fault injection we
            // need)
            TEST_SKIP_BLOCK_BROADCAST.set(true);
        },
        |config| {
            config.miner.tenure_cost_limit_per_block_percentage = None;
            // this test relies on the miner submitting these timed out commits.
            // the test still passes without this override, but the default timeout
            // makes the test take longer than strictly necessary
            config.miner.block_commit_delay = Duration::from_secs(10);
        },
        None,
        None,
    );
    let http_origin = format!("http://{}", &signer_test.running_nodes.conf.node.rpc_bind);

    signer_test.boot_to_epoch_3();
    sleep_ms(1000);
    info!("------------------------- Reached Epoch 3.0 -------------------------");

    let naka_conf = signer_test.running_nodes.conf.clone();
    let miner_sk = naka_conf.miner.mining_key.unwrap();
    let miner_pk = StacksPublicKey::from_private(&miner_sk);
    let burnchain = naka_conf.get_burnchain();
    let sortdb = burnchain.open_sortition_db(true).unwrap();
    let (chainstate, _) = StacksChainState::open(
        naka_conf.is_mainnet(),
        naka_conf.burnchain.chain_id,
        &naka_conf.get_chainstate_path_str(),
        None,
    )
    .unwrap();

    let Counters {
        naka_submitted_commits: commits_submitted,
        naka_mined_blocks: mined_blocks,
        naka_proposed_blocks: proposed_blocks,
        naka_rejected_blocks: rejected_blocks,
        naka_skip_commit_op: skip_commit_op,
        ..
    } = signer_test.running_nodes.counters.clone();

    let coord_channel = signer_test.running_nodes.coord_channel.clone();
    let blocks_processed_before = coord_channel
        .lock()
        .expect("Mutex poisoned")
        .get_stacks_blocks_processed();

    info!("Starting Tenure A.");
    // In the next block, the miner should win the tenure and submit a stacks block
    let commits_before = commits_submitted.load(Ordering::SeqCst);
    let blocks_before = mined_blocks.load(Ordering::SeqCst);

    next_block_and(
        &mut signer_test.running_nodes.btc_regtest_controller,
        60,
        || {
            let commits_count = commits_submitted.load(Ordering::SeqCst);
            let blocks_count = mined_blocks.load(Ordering::SeqCst);
            let blocks_processed = coord_channel
                .lock()
                .expect("Mutex poisoned")
                .get_stacks_blocks_processed();
            Ok(commits_count > commits_before
                && blocks_count > blocks_before
                && blocks_processed > blocks_processed_before)
        },
    )
    .unwrap();

    signer_test.check_signer_states_normal();

    sleep_ms(1000);

    let tip_a = NakamotoChainState::get_canonical_block_header(chainstate.db(), &sortdb)
        .unwrap()
        .unwrap();

    // For the next tenure, submit the commit op but do not allow any stacks blocks to be broadcasted
    TEST_BROADCAST_PROPOSAL_STALL.set(vec![miner_pk]);
    TEST_BLOCK_ANNOUNCE_STALL.set(true);

    let blocks_before = mined_blocks.load(Ordering::SeqCst);
    let commits_before = commits_submitted.load(Ordering::SeqCst);

    info!("Starting Tenure B.");
    next_block_and(
        &mut signer_test.running_nodes.btc_regtest_controller,
        60,
        || {
            let commits_count = commits_submitted.load(Ordering::SeqCst);
            Ok(commits_count > commits_before)
        },
    )
    .unwrap();

    signer_test.check_signer_states_normal();

    info!("Commit op is submitted; unpause tenure B's block");

    // Unpause the broadcast of Tenure B's block, do not submit commits.
    // However, do not allow B to be processed just yet
    skip_commit_op.set(true);
    TEST_BROADCAST_PROPOSAL_STALL.set(vec![]);

    // Wait for a stacks block to be broadcasted
    let start_time = Instant::now();
    while mined_blocks.load(Ordering::SeqCst) <= blocks_before {
        assert!(
            start_time.elapsed() < Duration::from_secs(30),
            "FAIL: Test timed out while waiting for block production",
        );
        thread::sleep(Duration::from_secs(1));
    }

    info!("Tenure B broadcasted a block. Wait {post_btc_block_pause:?}, issue the next bitcoin block, and un-stall block commits.");
    thread::sleep(post_btc_block_pause);

    // the block will be stored, not processed, so load it out of staging
    let tip_sn = SortitionDB::get_canonical_burn_chain_tip(sortdb.conn())
        .expect("Failed to get sortition tip");

    let tip_b_block = chainstate
        .nakamoto_blocks_db()
        .get_nakamoto_tenure_start_blocks(&tip_sn.consensus_hash)
        .unwrap()
        .first()
        .cloned()
        .unwrap();

    // synthesize a StacksHeaderInfo from this unprocessed block
    let tip_b = StacksHeaderInfo {
        anchored_header: StacksBlockHeaderTypes::Nakamoto(tip_b_block.header.clone()),
        microblock_tail: None,
        stacks_block_height: tip_b_block.header.chain_length,
        index_root: TrieHash([0x00; 32]), // we can't know this yet since the block hasn't been processed
        consensus_hash: tip_b_block.header.consensus_hash,
        burn_header_hash: tip_sn.burn_header_hash,
        burn_header_height: tip_sn.block_height as u32,
        burn_header_timestamp: tip_sn.burn_header_timestamp,
        anchored_block_size: tip_b_block.serialize_to_vec().len() as u64,
        burn_view: Some(tip_b_block.header.consensus_hash),
    };

    let blocks = test_observer::get_mined_nakamoto_blocks();
    let mined_b = blocks.last().unwrap().clone();

    // Block B was built atop block A
    assert_eq!(tip_b.stacks_block_height, tip_a.stacks_block_height + 1);
    assert_eq!(
        mined_b.parent_block_id,
        tip_a.index_block_hash().to_string()
    );
    assert_ne!(tip_b, tip_a);

    if !expect_tenure_c {
        // allow B to process, so it'll be distinct from C
        TEST_BLOCK_ANNOUNCE_STALL.set(false);
        sleep_ms(1000);
    }

    info!("Starting Tenure C.");

    // Submit a block commit op for tenure C
    let commits_before = commits_submitted.load(Ordering::SeqCst);
    let blocks_before = if expect_tenure_c {
        mined_blocks.load(Ordering::SeqCst)
    } else {
        proposed_blocks.load(Ordering::SeqCst)
    };
    let rejected_before = rejected_blocks.load(Ordering::SeqCst);
    skip_commit_op.set(false);

    next_block_and(
        &mut signer_test.running_nodes.btc_regtest_controller,
        60,
        || {
            let commits_count = commits_submitted.load(Ordering::SeqCst);
            if commits_count > commits_before {
                // now allow block B to process if it hasn't already.
                TEST_BLOCK_ANNOUNCE_STALL.set(false);
            }
            let rejected_count = rejected_blocks.load(Ordering::SeqCst);
            let (blocks_count, rbf_count, has_reject_count) = if expect_tenure_c {
                // if tenure C is going to be canonical, then we expect the miner to RBF its commit
                // once (i.e. for the block it mines and gets signed), and we expect zero
                // rejections.
                (mined_blocks.load(Ordering::SeqCst), 1, true)
            } else {
                // if tenure C is NOT going to be canonical, then we expect no RBFs (since the
                // miner can't get its block signed), and we expect at least one rejection
                (
                    proposed_blocks.load(Ordering::SeqCst),
                    0,
                    rejected_count > rejected_before,
                )
            };

            Ok(commits_count > commits_before + rbf_count
                && blocks_count > blocks_before
                && has_reject_count)
        },
    )
    .unwrap_or_else(|_| {
        let commits_count = commits_submitted.load(Ordering::SeqCst);
        let rejected_count = rejected_blocks.load(Ordering::SeqCst);
        // see above for comments
        let (blocks_count, rbf_count, has_reject_count) = if expect_tenure_c {
            (mined_blocks.load(Ordering::SeqCst), 1, true)
        } else {
            (
                proposed_blocks.load(Ordering::SeqCst),
                0,
                rejected_count > rejected_before,
            )
        };
        error!("Tenure C failed to produce a block";
            "commits_count" => commits_count,
            "commits_before" => commits_before,
            "rbf_count" => rbf_count as u64,
            "blocks_count" => blocks_count,
            "blocks_before" => blocks_before,
            "rejected_count" => rejected_count,
            "rejected_before" => rejected_before,
            "has_reject_count" => has_reject_count,
        );
        panic!();
    });

    let signer_pks = signer_test.signer_test_pks();
    if expect_tenure_c {
        signer_test.check_signer_states_reorg(&signer_pks, &[]);
    } else {
        signer_test.check_signer_states_reorg(&[], &signer_pks);
    };

    // allow blocks B and C to be processed
    sleep_ms(1000);

    info!("Tenure C produced (or proposed) a block!");
    let tip_c = NakamotoChainState::get_canonical_block_header(chainstate.db(), &sortdb)
        .unwrap()
        .unwrap();

    let blocks = test_observer::get_mined_nakamoto_blocks();
    let mined_c = blocks.last().unwrap().clone();

    if expect_tenure_c {
        assert_ne!(tip_b.index_block_hash(), tip_c.index_block_hash());
    } else {
        assert_eq!(tip_b.index_block_hash(), tip_c.index_block_hash());
    }
    assert_ne!(tip_c, tip_a);

    let (tip_c_2, mined_c_2) = if !expect_tenure_c {
        (None, None)
    } else {
        // Now let's produce a second block for tenure C and ensure it builds off of block C.
        // submit a tx so that the miner will mine an extra block
        let sender_nonce = 0;
        let transfer_tx = make_stacks_transfer(
            &sender_sk,
            sender_nonce,
            send_fee,
            naka_conf.burnchain.chain_id,
            &recipient,
            send_amt,
        );
        let tx = submit_tx(&http_origin, &transfer_tx);
        info!("Submitted tx {tx} in Tenure C to mine a second block");
        wait_for(60, || {
            Ok(get_account(&http_origin, &sender_addr).nonce > sender_nonce)
        })
        .unwrap();

        info!("Tenure C produced a second block!");

        let block_2_tenure_c =
            NakamotoChainState::get_canonical_block_header(chainstate.db(), &sortdb)
                .unwrap()
                .unwrap();
        let blocks = test_observer::get_mined_nakamoto_blocks();
        let block_2_c = blocks.last().cloned().unwrap();
        (Some(block_2_tenure_c), Some(block_2_c))
    };

    // make sure that a block commit has been submitted
    let burn_ht = signer_test.get_peer_info().burn_block_height;
    wait_for(60, || {
        let submitted_ht = signer_test
            .running_nodes
            .counters
            .naka_submitted_commit_last_burn_height
            .load(Ordering::SeqCst);
        Ok(submitted_ht >= burn_ht)
    })
    .unwrap();

    info!("Starting Tenure D.");

    // Mine tenure D
    signer_test.mine_nakamoto_block(Duration::from_secs(60), false);

    if expect_tenure_c {
        signer_test.check_signer_states_normal();
    } else {
        signer_test.check_signer_states_reorg(&signer_pks, &[]);
    }

    let tip_d = NakamotoChainState::get_canonical_block_header(chainstate.db(), &sortdb)
        .unwrap()
        .unwrap();
    let blocks = test_observer::get_mined_nakamoto_blocks();
    let mined_d = blocks.last().unwrap().clone();
    signer_test.shutdown();
    TenureForkingResult {
        tip_a,
        tip_b,
        tip_c,
        tip_c_2,
        tip_d,
        mined_b,
        mined_c,
        mined_c_2,
        mined_d,
    }
}

#[test]
#[ignore]
fn bitcoind_forking_test() {
    if env::var("BITCOIND_TEST") != Ok("1".into()) {
        return;
    }

    let num_signers = 5;
    let sender_sk = Secp256k1PrivateKey::random();
    let sender_addr = tests::to_addr(&sender_sk);
    let send_amt = 100;
    let send_fee = 180;
    let mut signer_test: SignerTest<SpawnedSigner> = SignerTest::new_with_config_modifications(
        num_signers,
        vec![(sender_addr, send_amt + send_fee)],
        |_| {},
        |node_config| {
            node_config.miner.block_commit_delay = Duration::from_secs(1);
            let epochs = node_config.burnchain.epochs.as_mut().unwrap();
            epochs[StacksEpochId::Epoch30].end_height = 3_015;
            epochs[StacksEpochId::Epoch31].start_height = 3_015;
        },
        None,
        None,
    );
    let conf = signer_test.running_nodes.conf.clone();
    let http_origin = format!("http://{}", &conf.node.rpc_bind);
    let miner_address = Keychain::default(conf.node.seed.clone())
        .origin_address(conf.is_mainnet())
        .unwrap();
    let miner_pk = signer_test
        .running_nodes
        .btc_regtest_controller
        .get_mining_pubkey()
        .as_deref()
        .map(Secp256k1PublicKey::from_hex)
        .unwrap()
        .unwrap();

    let get_unconfirmed_commit_data = |btc_controller: &mut BitcoinRegtestController| {
        let unconfirmed_utxo = btc_controller
            .get_all_utxos(&miner_pk)
            .into_iter()
            .find(|utxo| utxo.confirmations == 0)?;
        let unconfirmed_txid = Txid::from_bitcoin_tx_hash(&unconfirmed_utxo.txid);
        let unconfirmed_tx = btc_controller.get_raw_transaction(&unconfirmed_txid);
        let unconfirmed_tx_opreturn_bytes = unconfirmed_tx.output[0].script_pubkey.as_bytes();
        info!(
            "Unconfirmed tx bytes: {}",
            stacks::util::hash::to_hex(unconfirmed_tx_opreturn_bytes)
        );
        let data = LeaderBlockCommitOp::parse_data(
            &unconfirmed_tx_opreturn_bytes[unconfirmed_tx_opreturn_bytes.len() - 77..],
        )
        .unwrap();
        Some(data)
    };

    signer_test.boot_to_epoch_3();
    info!("------------------------- Reached Epoch 3.0 -------------------------");
    let pre_epoch_3_nonce = get_account(&http_origin, &miner_address).nonce;
    let pre_fork_tenures = 10;

    for i in 0..pre_fork_tenures {
        info!("Mining pre-fork tenure {} of {pre_fork_tenures}", i + 1);
        signer_test.mine_nakamoto_block(Duration::from_secs(30), true);
        signer_test.check_signer_states_normal();
    }

    let pre_fork_1_nonce = get_account(&http_origin, &miner_address).nonce;

    assert_eq!(pre_fork_1_nonce, pre_epoch_3_nonce + 2 * pre_fork_tenures);

    info!("------------------------- Triggering Bitcoin Fork -------------------------");

    let burn_block_height = get_chain_info(&signer_test.running_nodes.conf).burn_block_height;
    let burn_header_hash_to_fork = signer_test
        .running_nodes
        .btc_regtest_controller
        .get_block_hash(burn_block_height);
    signer_test
        .running_nodes
        .btc_regtest_controller
        .invalidate_block(&burn_header_hash_to_fork);
    signer_test
        .running_nodes
        .btc_regtest_controller
        .build_next_block(1);

    // note, we should still have normal signer states!
    signer_test.check_signer_states_normal();

    info!("Wait for block off of shallow fork");

    TEST_MINE_STALL.set(true);

    let submitted_commits = signer_test
        .running_nodes
        .counters
        .naka_submitted_commits
        .clone();

    // we need to mine some blocks to get back to being considered a frequent miner
    for i in 0..3 {
        let current_burn_height = get_chain_info(&signer_test.running_nodes.conf).burn_block_height;
        info!(
            "Mining block #{i} to be considered a frequent miner";
            "current_burn_height" => current_burn_height,
        );
        let commits_count = submitted_commits.load(Ordering::SeqCst);
        next_block_and_controller(
            &mut signer_test.running_nodes.btc_regtest_controller,
            60,
            |btc_controller| {
                let commits_submitted = submitted_commits
                    .load(Ordering::SeqCst);
                if commits_submitted <= commits_count {
                    // wait until a commit was submitted
                    return Ok(false)
                }
                let Some(payload) = get_unconfirmed_commit_data(btc_controller) else {
                    warn!("Commit submitted, but bitcoin doesn't see it in the unconfirmed UTXO set, will try to wait.");
                    return Ok(false)
                };
                let burn_parent_modulus = payload.burn_parent_modulus;
                let current_modulus = u8::try_from((current_burn_height + 1) % 5).unwrap();
                info!(
                    "Ongoing Commit Operation check";
                    "burn_parent_modulus" => burn_parent_modulus,
                    "current_modulus" => current_modulus,
                    "payload" => ?payload,
                );
                Ok(burn_parent_modulus == current_modulus)
            },
        )
        .unwrap();
        signer_test.check_signer_states_normal_missed_sortition();
    }

    let post_fork_1_nonce = get_account(&http_origin, &miner_address).nonce;

    // We should have forked 1 block (-2 nonces)
    assert_eq!(post_fork_1_nonce, pre_fork_1_nonce - 2);

    TEST_MINE_STALL.set(false);
    for i in 0..5 {
        info!("Mining post-fork tenure {} of 5", i + 1);
        signer_test.mine_nakamoto_block(Duration::from_secs(30), true);
        if i == 0 {
            signer_test.check_signer_states_reorg(&signer_test.signer_test_pks(), &[]);
        } else {
            signer_test.check_signer_states_normal();
        }
    }

    let pre_fork_2_nonce = get_account(&http_origin, &miner_address).nonce;
    assert_eq!(pre_fork_2_nonce, post_fork_1_nonce + 2 * 5);

    info!(
        "New chain info: {:?}",
        get_chain_info(&signer_test.running_nodes.conf)
    );

    info!("------------------------- Triggering Deeper Bitcoin Fork -------------------------");

    let burn_block_height = get_chain_info(&signer_test.running_nodes.conf).burn_block_height;
    let burn_header_hash_to_fork = signer_test
        .running_nodes
        .btc_regtest_controller
        .get_block_hash(burn_block_height - 3);
    signer_test
        .running_nodes
        .btc_regtest_controller
        .invalidate_block(&burn_header_hash_to_fork);
    signer_test
        .running_nodes
        .btc_regtest_controller
        .build_next_block(4);

    signer_test.check_signer_states_normal();
    info!("Wait for block off of deep fork");

    let commits_submitted = signer_test
        .running_nodes
        .counters
        .naka_submitted_commits
        .clone();
    // we need to mine some blocks to get back to being considered a frequent miner
    TEST_MINE_STALL.set(true);
    for i in 0..3 {
        let current_burn_height = get_chain_info(&signer_test.running_nodes.conf).burn_block_height;
        info!(
            "Mining block #{i} to be considered a frequent miner";
            "current_burn_height" => current_burn_height,
        );
        let commits_count = commits_submitted.load(Ordering::SeqCst);
        next_block_and_controller(
            &mut signer_test.running_nodes.btc_regtest_controller,
            60,
            |btc_controller| {
                let commits_submitted = commits_submitted
                    .load(Ordering::SeqCst);
                if commits_submitted <= commits_count {
                    // wait until a commit was submitted
                    return Ok(false)
                }
                let Some(payload) = get_unconfirmed_commit_data(btc_controller) else {
                    warn!("Commit submitted, but bitcoin doesn't see it in the unconfirmed UTXO set, will try to wait.");
                    return Ok(false)
                };
                let burn_parent_modulus = payload.burn_parent_modulus;
                let current_modulus = u8::try_from((current_burn_height + 1) % 5).unwrap();
                info!(
                    "Ongoing Commit Operation check";
                    "burn_parent_modulus" => burn_parent_modulus,
                    "current_modulus" => current_modulus,
                    "payload" => ?payload,
                );
                Ok(burn_parent_modulus == current_modulus)
            },
        )
        .unwrap();
        signer_test.check_signer_states_normal_missed_sortition();
    }

    let post_fork_2_nonce = get_account(&http_origin, &miner_address).nonce;

    assert_eq!(post_fork_2_nonce, pre_fork_2_nonce - 4 * 2);

    TEST_MINE_STALL.set(false);

    for i in 0..5 {
        info!("Mining post-fork tenure {} of 5", i + 1);
        signer_test.mine_nakamoto_block(Duration::from_secs(30), true);
        if i == 0 {
            signer_test.check_signer_states_reorg(&signer_test.signer_test_pks(), &[]);
        } else {
            signer_test.check_signer_states_normal();
        }
    }

    let test_end_nonce = get_account(&http_origin, &miner_address).nonce;
    assert_eq!(test_end_nonce, post_fork_2_nonce + 2 * 5);

    info!(
        "New chain info: {:?}",
        get_chain_info(&signer_test.running_nodes.conf)
    );
    signer_test.shutdown();
}

#[test]
#[ignore]
fn multiple_miners() {
    if env::var("BITCOIND_TEST") != Ok("1".into()) {
        return;
    }

    let num_signers = 5;
    let max_nakamoto_tenures = 30;
    let mut miners = MultipleMinerTest::new_with_config_modifications(
        num_signers,
        0,
        |_| {},
        |config| {
            config.burnchain.pox_reward_length = Some(30);
            config.miner.block_commit_delay = Duration::from_secs(0);
            config.miner.tenure_cost_limit_per_block_percentage = None;
        },
        |_| {},
    );

    let (conf_1, conf_2) = miners.get_node_configs();
    miners.boot_to_epoch_3();
    let pre_nakamoto_peer_1_height = get_chain_info(&conf_1).stacks_tip_height;

    // due to the random nature of mining sortitions, the way this test is structured
    //  is that we keep track of how many tenures each miner produced, and once enough sortitions
    //  have been produced such that each miner has produced 3 tenures, we stop and check the
    //  results at the end
    info!("------------------------- Mining At Most {max_nakamoto_tenures} Tenures -------------------------");
    let rl1_counters = miners.signer_test.running_nodes.counters.clone();
    let rl2_counters = miners.rl2_counters.clone();
    let (miner_1_pk, miner_2_pk) = miners.get_miner_public_keys();
    let mut btc_blocks_mined = 1;
    let mut miner_1_tenures = 0;
    let mut miner_2_tenures = 0;
    while !(miner_1_tenures >= 3 && miner_2_tenures >= 3) {
        assert!(
            max_nakamoto_tenures >= btc_blocks_mined,
            "Produced {btc_blocks_mined} sortitions, but didn't cover the test scenarios, aborting"
        );

        let info_1 = get_chain_info(&conf_1);
        let info_2 = get_chain_info(&conf_2);

        info!("Issue next block-build request\ninfo 1: {info_1:?}\ninfo 2: {info_2:?}\n");

        miners.signer_test.mine_block_wait_on_processing(
            &[&conf_1, &conf_2],
            &[&rl1_counters, &rl2_counters],
            Duration::from_secs(30),
        );

        miners.signer_test.check_signer_states_normal();

        btc_blocks_mined += 1;
        let blocks = get_nakamoto_headers(&conf_1);
        // for this test, there should be one block per tenure
        let consensus_hash_set: HashSet<_> =
            blocks.iter().map(|header| header.consensus_hash).collect();
        assert_eq!(
            consensus_hash_set.len(),
            blocks.len(),
            "In this test, there should only be one block per tenure"
        );
        miner_1_tenures = blocks
            .iter()
            .filter(|header| {
                let header = header.anchored_header.as_stacks_nakamoto().unwrap();
                miner_1_pk
                    .verify(
                        header.miner_signature_hash().as_bytes(),
                        &header.miner_signature,
                    )
                    .unwrap()
            })
            .count();
        miner_2_tenures = blocks
            .iter()
            .filter(|header| {
                let header = header.anchored_header.as_stacks_nakamoto().unwrap();
                miner_2_pk
                    .verify(
                        header.miner_signature_hash().as_bytes(),
                        &header.miner_signature,
                    )
                    .unwrap()
            })
            .count();
    }

    let new_chain_info_1 = get_chain_info(&conf_1);
    let new_chain_info_2 = get_chain_info(&conf_2);
    info!("New chain info: {new_chain_info_1:?}");
    info!("New chain info: {new_chain_info_2:?}");

    let peer_1_height = new_chain_info_1.stacks_tip_height;
    let peer_2_height = new_chain_info_2.stacks_tip_height;
    info!("Peer height information"; "peer_1" => peer_1_height, "peer_2" => peer_2_height, "pre_naka_height" => pre_nakamoto_peer_1_height);
    assert_eq!(peer_1_height, peer_2_height);
    assert_eq!(
        peer_1_height,
        pre_nakamoto_peer_1_height + btc_blocks_mined as u64 - 1
    );
    assert_eq!(
        btc_blocks_mined,
        u32::try_from(miner_1_tenures + miner_2_tenures).unwrap()
    );
    miners.shutdown();
}

/// Read processed nakamoto block IDs from the test observer, and use `config` to open
///  a chainstate DB and returns their corresponding StacksHeaderInfos
fn get_nakamoto_headers(config: &Config) -> Vec<StacksHeaderInfo> {
    let nakamoto_block_ids: HashSet<_> = test_observer::get_blocks()
        .into_iter()
        .filter_map(|block_json| {
            block_json.as_object().unwrap().get("miner_signature")?;
            let block_id = StacksBlockId::from_hex(
                &block_json
                    .as_object()
                    .unwrap()
                    .get("index_block_hash")
                    .unwrap()
                    .as_str()
                    .unwrap()[2..],
            )
            .unwrap();
            Some(block_id)
        })
        .collect();

    let (chainstate, _) = StacksChainState::open(
        config.is_mainnet(),
        config.burnchain.chain_id,
        &config.get_chainstate_path_str(),
        None,
    )
    .unwrap();

    nakamoto_block_ids
        .into_iter()
        .map(|block_id| {
            NakamotoChainState::get_block_header(chainstate.db(), &block_id)
                .unwrap()
                .unwrap()
        })
        .collect()
}

#[test]
#[ignore]
// Test two nakamoto miners, with the signer set split between them.
//  One of the miners (run-loop-2) is prevented from submitting "good" block commits
//  using the "commit stall" test flag in combination with "block broadcast stalls".
//  (Because RL2 isn't able to RBF their initial commits after the tip is broadcasted).
// This test works by tracking two different scenarios:
//   1. RL2 must win a sortition that this block commit behavior would lead to a fork in.
//   2. After such a sortition, RL1 must win another block.
// The test asserts that every nakamoto sortition either has a successful tenure, or if
//  RL2 wins and they would be expected to fork, no blocks are produced. The test asserts
//  that every block produced increments the chain length.
fn miner_forking() {
    if env::var("BITCOIND_TEST") != Ok("1".into()) {
        return;
    }

    let first_proposal_burn_block_timing = 1;
    let mut miners = MultipleMinerTest::new_with_config_modifications(
        5,
        0,
        |signer_config| {
            // we're deliberately stalling proposals: don't punish this in this test!
            signer_config.block_proposal_timeout = Duration::from_secs(240);
            // make sure that we don't allow forking due to burn block timing
            signer_config.first_proposal_burn_block_timing =
                Duration::from_secs(first_proposal_burn_block_timing);
        },
        |config| {
            config.miner.block_commit_delay = Duration::from_secs(0);
        },
        |config| {
            config.miner.block_commit_delay = Duration::from_secs(0);
        },
    );

    let (conf_1, conf_2) = miners.get_node_configs();
    let (mining_pk_1, mining_pk_2) = miners.get_miner_public_keys();
    let (mining_pkh_1, mining_pkh_2) = miners.get_miner_public_key_hashes();

    let skip_commit_op_rl1 = miners
        .signer_test
        .running_nodes
        .counters
        .naka_skip_commit_op
        .clone();
    let skip_commit_op_rl2 = miners.rl2_counters.naka_skip_commit_op.clone();

    // Make sure that the first miner wins the first sortition.
    info!("Pausing miner 2's block commit submissions");
    skip_commit_op_rl2.set(true);
    miners.boot_to_epoch_3();

    let sortdb = conf_1.get_burnchain().open_sortition_db(true).unwrap();
    let nakamoto_blocks_count_before = get_nakamoto_headers(&conf_1).len();
    let pre_nakamoto_peer_1_height = get_chain_info(&conf_1).stacks_tip_height;

    info!("------------------------- RL1 Wins Sortition -------------------------");
    info!("Pausing stacks block proposal to force an empty tenure commit from RL2");
    TEST_BROADCAST_PROPOSAL_STALL.set(vec![mining_pk_1, mining_pk_2]);

    info!("Pausing commits from RL1");
    skip_commit_op_rl1.set(true);

    info!("Mine RL1 Tenure");
    miners
        .mine_bitcoin_blocks_and_confirm(&sortdb, 1, 30)
        .expect("Failed to mine BTC block.");
    miners.wait_for_chains(120);

    miners.signer_test.check_signer_states_normal();
    // make sure the tenure was won by RL1
    verify_sortition_winner(&sortdb, &mining_pkh_1);
    let tip = SortitionDB::get_canonical_burn_chain_tip(sortdb.conn()).unwrap();

    info!(
        "------------------------- RL2 Wins Sortition With Outdated View -------------------------"
    );
    miners.submit_commit_miner_2(&sortdb);

    // unblock block mining
    let blocks_len = test_observer::get_blocks().len();
    TEST_BROADCAST_PROPOSAL_STALL.set(vec![]);

    // Wait for the block to be broadcasted and processed
    wait_for(30, || Ok(test_observer::get_blocks().len() > blocks_len))
        .expect("Timed out waiting for a block to be processed");

    // sleep for 2*first_proposal_burn_block_timing to prevent the block timing from allowing a fork by the signer set
    thread::sleep(Duration::from_secs(first_proposal_burn_block_timing * 2));

    let nakamoto_headers: HashMap<_, _> = get_nakamoto_headers(&conf_1)
    .into_iter()
    .map(|header| {
        info!("Nakamoto block"; "height" => header.stacks_block_height, "consensus_hash" => %header.consensus_hash, "last_sortition_hash" => %tip.consensus_hash);
        (header.consensus_hash, header)
    })
    .collect();

    let header_info = nakamoto_headers.get(&tip.consensus_hash).unwrap();
    let header = header_info
        .anchored_header
        .as_stacks_nakamoto()
        .unwrap()
        .clone();

    mining_pk_1
        .verify(
            header.miner_signature_hash().as_bytes(),
            &header.miner_signature,
        )
        .unwrap();

    info!("Mine RL2 Tenure");
    miners
        .mine_bitcoin_block_and_tenure_change_tx(&sortdb, TenureChangeCause::Extended, 60)
        .expect("Failed to mine BTC block followed by tenure change tx.");
    miners
        .signer_test
        .check_signer_states_reorg(&[], &miners.signer_test.signer_test_pks());
    miners.wait_for_chains(120);
    // fetch the current sortition info
    let tip = SortitionDB::get_canonical_burn_chain_tip(sortdb.conn()).unwrap();
    // make sure the tenure was won by RL2
    verify_sortition_winner(&sortdb, &mining_pkh_2);

    let header_info = get_nakamoto_headers(&conf_1).into_iter().last().unwrap();
    let header = header_info
        .anchored_header
        .as_stacks_nakamoto()
        .unwrap()
        .clone();

    mining_pk_1
        .verify(
            header.miner_signature_hash().as_bytes(),
            &header.miner_signature,
        )
        .expect("RL1 did not produce our last block");

    let nakamoto_headers: HashMap<_, _> = get_nakamoto_headers(&conf_1)
        .into_iter()
        .map(|header| {
            info!("Nakamoto block"; "height" => header.stacks_block_height, "consensus_hash" => %header.consensus_hash, "last_sortition_hash" => %tip.consensus_hash);
            (header.consensus_hash, header)
        })
        .collect();

    assert!(
        !nakamoto_headers.contains_key(&tip.consensus_hash),
        "RL1 produced a block with the current consensus hash."
    );

    info!("------------------------- RL1 RBFs its Own Commit -------------------------");
    info!("Pausing stacks block proposal to test RBF capability");
    TEST_BROADCAST_PROPOSAL_STALL.set(vec![mining_pk_1, mining_pk_2]);
    miners.submit_commit_miner_1(&sortdb);

    info!("Mine RL1 Tenure");
    miners
        .mine_bitcoin_blocks_and_confirm(&sortdb, 1, 60)
        .expect("Failed to mine BTC block.");
    miners
        .signer_test
        .check_signer_states_reorg(&miners.signer_test.signer_test_pks(), &[]);
    miners.submit_commit_miner_1(&sortdb);
    // unblock block mining
    let blocks_len = test_observer::get_blocks().len();
    TEST_BROADCAST_PROPOSAL_STALL.set(vec![]);

    // Wait for the block to be broadcasted and processed
    wait_for(30, || Ok(test_observer::get_blocks().len() > blocks_len))
        .expect("Timed out waiting for a block to be processed");

    info!("Ensure that RL1 performs an RBF after unblocking block broadcast");
    miners.submit_commit_miner_1(&sortdb);

    info!("Mine RL1 Tenure");
    miners
        .mine_bitcoin_blocks_and_confirm_with_test_observer(&sortdb, 1, 60)
        .expect("Failed to mine BTC block.");
    miners.signer_test.check_signer_states_normal();
    // fetch the current sortition info
    miners.wait_for_chains(120);
    let tip = SortitionDB::get_canonical_burn_chain_tip(sortdb.conn()).unwrap();
    // make sure the tenure was won by RL1
    verify_sortition_winner(&sortdb, &mining_pkh_1);

    let nakamoto_headers: HashMap<_, _> = get_nakamoto_headers(&conf_1)
        .into_iter()
        .map(|header| {
            info!("Nakamoto block"; "height" => header.stacks_block_height, "consensus_hash" => %header.consensus_hash, "last_sortition_hash" => %tip.consensus_hash);
            (header.consensus_hash, header)
        })
        .collect();

    let header_info = nakamoto_headers.get(&tip.consensus_hash).unwrap();
    let header = header_info
        .anchored_header
        .as_stacks_nakamoto()
        .unwrap()
        .clone();

    mining_pk_1
        .verify(
            header.miner_signature_hash().as_bytes(),
            &header.miner_signature,
        )
        .unwrap();

    info!("------------------------- Verify Peer Data -------------------------");

    let peer_1_height = get_chain_info(&conf_1).stacks_tip_height;
    let peer_2_height = get_chain_info(&conf_2).stacks_tip_height;
    let nakamoto_blocks_count = get_nakamoto_headers(&conf_1).len();
    info!("Peer height information"; "peer_1" => peer_1_height, "peer_2" => peer_2_height, "pre_naka_height" => pre_nakamoto_peer_1_height);
    info!("Nakamoto blocks count before test: {nakamoto_blocks_count_before}, Nakamoto blocks count now: {nakamoto_blocks_count}");
    assert_eq!(peer_1_height, peer_2_height);

    let nakamoto_blocks_count = get_nakamoto_headers(&conf_1).len();

    assert_eq!(
        peer_1_height - pre_nakamoto_peer_1_height,
        u64::try_from(nakamoto_blocks_count - nakamoto_blocks_count_before).unwrap(), // subtract 1 for the first Nakamoto block
        "There should be no forks in this test"
    );

    miners.shutdown();
}

#[test]
#[ignore]
/// This test checks the behavior at the end of a tenure. Specifically:
/// - The miner will broadcast the last block of the tenure, even if the signing is
///   completed after the next burn block arrives
/// - The signers will not sign a block that arrives after the next burn block, but
///   will finish a signing process that was in progress when the next burn block arrived
fn end_of_tenure() {
    if env::var("BITCOIND_TEST") != Ok("1".into()) {
        return;
    }

    tracing_subscriber::registry()
        .with(fmt::layer())
        .with(EnvFilter::from_default_env())
        .init();

    info!("------------------------- Test Setup -------------------------");
    let num_signers = 5;
    let sender_sk = Secp256k1PrivateKey::random();
    let sender_addr = tests::to_addr(&sender_sk);
    let send_amt = 100;
    let send_fee = 180;
    let recipient = PrincipalData::from(StacksAddress::burn_address(false));
    let mut signer_test: SignerTest<SpawnedSigner> =
        SignerTest::new(num_signers, vec![(sender_addr, send_amt + send_fee)]);
    let http_origin = format!("http://{}", &signer_test.running_nodes.conf.node.rpc_bind);
    let long_timeout = Duration::from_secs(200);
    let short_timeout = Duration::from_secs(20);
    let mined_blocks = signer_test.running_nodes.counters.naka_mined_blocks.clone();
    let proposed_blocks = signer_test
        .running_nodes
        .counters
        .naka_proposed_blocks
        .clone();
    let blocks_before = mined_blocks.load(Ordering::SeqCst);
    signer_test.boot_to_epoch_3();
    let curr_reward_cycle = signer_test.get_current_reward_cycle();
    // Advance to one before the next reward cycle to ensure we are on the reward cycle boundary
    let final_reward_cycle = curr_reward_cycle + 1;
    let final_reward_cycle_height_boundary = signer_test
        .running_nodes
        .btc_regtest_controller
        .get_burnchain()
        .reward_cycle_to_block_height(final_reward_cycle)
        - 2;

    // give the system a chance to mine a Nakamoto block
    // But it doesn't have to mine one for this test to succeed?
    wait_for(short_timeout.as_secs(), || {
        Ok(mined_blocks.load(Ordering::SeqCst) > blocks_before)
    })
    .unwrap();

    info!("------------------------- Test Mine to Next Reward Cycle Boundary  -------------------------");
    signer_test.run_until_burnchain_height_nakamoto(
        long_timeout,
        final_reward_cycle_height_boundary,
        num_signers,
    );
    println!("Advanced to next reward cycle boundary: {final_reward_cycle_height_boundary}");
    assert_eq!(
        signer_test.get_current_reward_cycle(),
        final_reward_cycle - 1
    );

    info!("------------------------- Test Block Validation Stalled -------------------------");
    TEST_VALIDATE_STALL.set(true);

    let proposals_before = proposed_blocks.load(Ordering::SeqCst);
    let info = signer_test.get_peer_info();
    let blocks_before = info.stacks_tip_height;

    // submit a tx so that the miner will mine an extra block
    let sender_nonce = 0;
    let transfer_tx = make_stacks_transfer(
        &sender_sk,
        sender_nonce,
        send_fee,
        signer_test.running_nodes.conf.burnchain.chain_id,
        &recipient,
        send_amt,
    );
    submit_tx(&http_origin, &transfer_tx);

    info!("Submitted transfer tx and waiting for block proposal");
    let start_time = Instant::now();
    while proposed_blocks.load(Ordering::SeqCst) <= proposals_before {
        assert!(
            start_time.elapsed() <= short_timeout,
            "Timed out waiting for block proposal"
        );
        std::thread::sleep(Duration::from_millis(100));
    }

    wait_for(short_timeout.as_secs(), || {
        let result = signer_test.get_current_reward_cycle() == final_reward_cycle;
        if !result {
            signer_test
                .running_nodes
                .btc_regtest_controller
                .build_next_block(1);
        }
        Ok(result)
    })
    .expect("Timed out waiting to enter the next reward cycle");

    wait_for(short_timeout.as_secs(), || {
        let blocks = test_observer::get_burn_blocks()
            .last()
            .unwrap()
            .get("burn_block_height")
            .unwrap()
            .as_u64()
            .unwrap();
        Ok(blocks > final_reward_cycle_height_boundary)
    })
    .expect("Timed out waiting for burn block events");

    signer_test.wait_for_cycle(30, final_reward_cycle);

    info!("Block proposed and burn blocks consumed. Verifying that stacks block is still not processed");

    assert_eq!(
        get_chain_info(&signer_test.running_nodes.conf).stacks_tip_height,
        blocks_before
    );

    info!("Unpausing block validation and waiting for block to be processed");
    // Disable the stall and wait for the block to be processed
    TEST_VALIDATE_STALL.set(false);
    wait_for(short_timeout.as_secs(), || {
        let processed_now = get_chain_info(&signer_test.running_nodes.conf).stacks_tip_height;
        Ok(processed_now > blocks_before)
    })
    .expect("Timed out waiting for block to be mined");

    let info = get_chain_info(&signer_test.running_nodes.conf);
    assert_eq!(info.stacks_tip_height, blocks_before + 1);

    signer_test.shutdown();
}

#[test]
#[ignore]
/// This test checks that the miner will retry when enough signers reject the block.
fn retry_on_rejection() {
    if env::var("BITCOIND_TEST") != Ok("1".into()) {
        return;
    }
    tracing_subscriber::registry()
        .with(fmt::layer())
        .with(EnvFilter::from_default_env())
        .init();

    info!("------------------------- Test Setup -------------------------");
    let num_signers = 5;
    let sender_sk = Secp256k1PrivateKey::random();
    let sender_addr = tests::to_addr(&sender_sk);
    let send_amt = 100;
    let send_fee = 180;
    let short_timeout = Duration::from_secs(30);
    let recipient = PrincipalData::from(StacksAddress::burn_address(false));
    let mut signer_test: SignerTest<SpawnedSigner> =
        SignerTest::new(num_signers, vec![(sender_addr, (send_amt + send_fee) * 3)]);
    let http_origin = format!("http://{}", &signer_test.running_nodes.conf.node.rpc_bind);
    signer_test.boot_to_epoch_3();

    // wait until we get a sortition.
    // we might miss a block-commit at the start of epoch 3
    let burnchain = signer_test.running_nodes.conf.get_burnchain();
    let sortdb = burnchain.open_sortition_db(true).unwrap();

    wait_for(30, || {
        let tip = SortitionDB::get_canonical_burn_chain_tip(sortdb.conn()).unwrap();
        Ok(tip.sortition)
    })
    .expect("Timed out waiting for sortition");

    // mine a nakamoto block
    let mined_blocks = signer_test.running_nodes.counters.naka_mined_blocks.clone();
    let proposed_blocks = signer_test
        .running_nodes
        .counters
        .naka_proposed_blocks
        .clone();
    let blocks_before = mined_blocks.load(Ordering::SeqCst);
    let start_time = Instant::now();
    // submit a tx so that the miner will mine a stacks block
    let mut sender_nonce = 0;
    let transfer_tx = make_stacks_transfer(
        &sender_sk,
        sender_nonce,
        send_fee,
        signer_test.running_nodes.conf.burnchain.chain_id,
        &recipient,
        send_amt,
    );
    let tx = submit_tx(&http_origin, &transfer_tx);
    sender_nonce += 1;
    info!("Submitted tx {tx} in to mine the first Nakamoto block");

    // a tenure has begun, so wait until we mine a block
    while mined_blocks.load(Ordering::SeqCst) <= blocks_before {
        assert!(
            start_time.elapsed() < short_timeout,
            "FAIL: Test timed out while waiting for block production",
        );
        thread::sleep(Duration::from_secs(1));
    }

    // make all signers reject the block
    let rejecting_signers: Vec<_> = signer_test
        .signer_stacks_private_keys
        .iter()
        .map(StacksPublicKey::from_private)
        .take(num_signers)
        .collect();
    TEST_REJECT_ALL_BLOCK_PROPOSAL.set(rejecting_signers);

    let proposals_before = proposed_blocks.load(Ordering::SeqCst);
    let blocks_before = mined_blocks.load(Ordering::SeqCst);

    // submit a tx so that the miner will mine a block
    let transfer_tx = make_stacks_transfer(
        &sender_sk,
        sender_nonce,
        send_fee,
        signer_test.running_nodes.conf.burnchain.chain_id,
        &recipient,
        send_amt,
    );
    submit_tx(&http_origin, &transfer_tx);

    info!("Submitted transfer tx and waiting for block proposal");
    wait_for(60, || {
        if proposed_blocks.load(Ordering::SeqCst) > proposals_before {
            return Ok(true);
        }
        Ok(false)
    })
    .expect("Timed out waiting for block proposal");

    info!("Block proposed, verifying that it is not processed");
    // Wait 10 seconds to be sure that the timeout has occurred
    std::thread::sleep(Duration::from_secs(10));
    assert_eq!(mined_blocks.load(Ordering::SeqCst), blocks_before);

    // resume signing
    info!("Disable unconditional rejection and wait for the block to be processed");
    TEST_REJECT_ALL_BLOCK_PROPOSAL.set(vec![]);

    wait_for(60, || {
        if mined_blocks.load(Ordering::SeqCst) > blocks_before {
            return Ok(true);
        }
        Ok(false)
    })
    .expect("Timed out waiting for block to be mined");

    signer_test.shutdown();
}

#[test]
#[ignore]
/// This test checks that the signers will broadcast a block once they receive enough signatures.
fn signers_broadcast_signed_blocks() {
    if env::var("BITCOIND_TEST") != Ok("1".into()) {
        return;
    }

    tracing_subscriber::registry()
        .with(fmt::layer())
        .with(EnvFilter::from_default_env())
        .init();

    info!("------------------------- Test Setup -------------------------");
    let num_signers = 5;
    let sender_sk = Secp256k1PrivateKey::random();
    let sender_addr = tests::to_addr(&sender_sk);
    let send_amt = 100;
    let send_fee = 180;
    let recipient = PrincipalData::from(StacksAddress::burn_address(false));
    let mut signer_test: SignerTest<SpawnedSigner> =
        SignerTest::new(num_signers, vec![(sender_addr, send_amt + send_fee)]);
    let http_origin = format!("http://{}", &signer_test.running_nodes.conf.node.rpc_bind);

    signer_test.boot_to_epoch_3();
    let info_before = get_chain_info(&signer_test.running_nodes.conf);
    let mined_blocks = signer_test.running_nodes.counters.naka_mined_blocks.clone();
    let signer_pushed_blocks = signer_test
        .running_nodes
        .counters
        .naka_signer_pushed_blocks
        .clone();
    let blocks_before = mined_blocks.load(Ordering::SeqCst);
    signer_test.mine_nakamoto_block(Duration::from_secs(30), true);
    signer_test.check_signer_states_normal();

    wait_for(30, || {
        let blocks_mined = mined_blocks.load(Ordering::SeqCst);
        let info = get_chain_info(&signer_test.running_nodes.conf);
        debug!(
            "blocks_mined: {blocks_mined},{blocks_before}, stacks_tip_height: {},{}",
            info.stacks_tip_height, info_before.stacks_tip_height
        );
        Ok(blocks_mined > blocks_before && info.stacks_tip_height > info_before.stacks_tip_height)
    })
    .expect("Timed out waiting for first nakamoto block to be mined");

    TEST_IGNORE_SIGNERS.set(true);
    let blocks_before = mined_blocks.load(Ordering::SeqCst);
    let signer_pushed_before = signer_pushed_blocks.load(Ordering::SeqCst);
    let info_before = get_chain_info(&signer_test.running_nodes.conf);

    // submit a tx so that the miner will mine a blockn
    let sender_nonce = 0;
    let transfer_tx = make_stacks_transfer(
        &sender_sk,
        sender_nonce,
        send_fee,
        signer_test.running_nodes.conf.burnchain.chain_id,
        &recipient,
        send_amt,
    );
    submit_tx(&http_origin, &transfer_tx);

    debug!("Transaction sent; waiting for block-mining");

    wait_for(30, || {
        let signer_pushed = signer_pushed_blocks
            .load(Ordering::SeqCst);
        let blocks_mined = mined_blocks
            .load(Ordering::SeqCst);
        let info = get_chain_info(&signer_test.running_nodes.conf);
        debug!(
            "blocks_mined: {blocks_mined},{blocks_before}, signers_pushed: {signer_pushed},{signer_pushed_before}, stacks_tip_height: {},{}",
            info.stacks_tip_height,
            info_before.stacks_tip_height
        );
        Ok(blocks_mined > blocks_before
            && info.stacks_tip_height > info_before.stacks_tip_height
            && signer_pushed > signer_pushed_before)
    })
    .expect("Timed out waiting for second nakamoto block to be mined");

    signer_test.shutdown();
}

#[test]
#[ignore]
/// This test verifies that a miner will produce a TenureExtend transaction after the signers' idle timeout is reached.
fn tenure_extend_after_idle_signers() {
    if env::var("BITCOIND_TEST") != Ok("1".into()) {
        return;
    }

    tracing_subscriber::registry()
        .with(fmt::layer())
        .with(EnvFilter::from_default_env())
        .init();

    info!("------------------------- Test Setup -------------------------");
    let num_signers = 5;
    let idle_timeout = Duration::from_secs(30);
    let mut signer_test: SignerTest<SpawnedSigner> = SignerTest::new_with_config_modifications(
        num_signers,
        vec![],
        |config| {
            config.tenure_idle_timeout = idle_timeout;
        },
        |config| {
            config.miner.tenure_extend_cost_threshold = 0;
        },
        None,
        None,
    );

    signer_test.boot_to_epoch_3();

    info!("---- Nakamoto booted, starting test ----");
    signer_test.mine_nakamoto_block(Duration::from_secs(30), true);
    signer_test.check_signer_states_normal();

    info!("---- Waiting for a tenure extend ----");

    // Now, wait for a block with a tenure extend
    wait_for(idle_timeout.as_secs() + 10, || {
        Ok(last_block_contains_tenure_change_tx(
            TenureChangeCause::Extended,
        ))
    })
    .expect("Timed out waiting for a block with a tenure extend");

    signer_test.shutdown();
}

#[test]
#[ignore]
/// This test verifies that a miner will include other transactions with a TenureExtend transaction.
fn tenure_extend_with_other_transactions() {
    if env::var("BITCOIND_TEST") != Ok("1".into()) {
        return;
    }

    tracing_subscriber::registry()
        .with(fmt::layer())
        .with(EnvFilter::from_default_env())
        .init();

    info!("------------------------- Test Setup -------------------------");
    let num_signers = 5;
    let sender_sk = Secp256k1PrivateKey::random();
    let sender_addr = tests::to_addr(&sender_sk);
    let send_amt = 100;
    let send_fee = 180;
    let recipient = PrincipalData::from(StacksAddress::burn_address(false));
    let idle_timeout = Duration::from_secs(30);
    let mut signer_test: SignerTest<SpawnedSigner> = SignerTest::new_with_config_modifications(
        num_signers,
        vec![(sender_addr, (send_amt + send_fee) * 2)],
        |config| {
            config.tenure_idle_timeout = idle_timeout;
            config.tenure_idle_timeout_buffer = Duration::from_secs(1);
        },
        |config| {
            config.miner.tenure_extend_cost_threshold = 0;
        },
        None,
        None,
    );
    let miner_sk = signer_test.running_nodes.conf.miner.mining_key.unwrap();
    let miner_pk = StacksPublicKey::from_private(&miner_sk);
    let http_origin = format!("http://{}", &signer_test.running_nodes.conf.node.rpc_bind);

    signer_test.boot_to_epoch_3();

    info!("---- Nakamoto booted, starting test ----");
    signer_test.mine_nakamoto_block(Duration::from_secs(30), true);
    signer_test.check_signer_states_normal();

    info!("Pause miner so it doesn't propose a block before the tenure extend");
    TEST_MINE_STALL.set(true);

    info!("---- Trigger a block proposal but pause its broadcast ----");
    let stacks_tip_height = get_chain_info(&signer_test.running_nodes.conf).stacks_tip_height;
    // Submit a transaction to force a response from signers that indicate that the tenure extend timeout is exceeded
    let mut sender_nonce = 0;
    let transfer_tx = make_stacks_transfer(
        &sender_sk,
        sender_nonce,
        send_fee,
        signer_test.running_nodes.conf.burnchain.chain_id,
        &recipient,
        send_amt,
    );
    let _ = submit_tx(&http_origin, &transfer_tx);
    sender_nonce += 1;

    TEST_BROADCAST_PROPOSAL_STALL.set(vec![miner_pk]);
    TEST_MINE_STALL.set(false);

    info!("---- Wait for tenure extend timeout ----");
    sleep_ms(idle_timeout.as_millis() as u64 + 5);

    TEST_MINE_STALL.set(true);
    TEST_BROADCAST_PROPOSAL_STALL.set(vec![]);
    // Submit a transaction to be included with the tenure extend
    let transfer_tx = make_stacks_transfer(
        &sender_sk,
        sender_nonce,
        send_fee,
        signer_test.running_nodes.conf.burnchain.chain_id,
        &recipient,
        send_amt,
    );
    let to_find = submit_tx(&http_origin, &transfer_tx);

    info!("---- Resume miner to propose a block with the tenure extend and transfer tx ----");
    TEST_MINE_STALL.set(false);
    // Now, wait for a block with a tenure extend
    let block = wait_for_tenure_change_tx(
        idle_timeout.as_secs() + 10,
        TenureChangeCause::Extended,
        stacks_tip_height + 2,
    )
    .expect("Timed out waiting for a block with a tenure extend");
    let transactions = block["transactions"].as_array().unwrap();
    assert!(
        transactions.len() > 1,
        "Expected at least 2 transactions in the block"
    );
    assert!(
        transactions.iter().any(|tx| {
            let tx = tx.as_object().unwrap();
            let txid = tx["txid"].as_str().unwrap();
            txid[2..] == to_find
        }),
        "Failed to find the transfer tx in the block"
    );
    signer_test.shutdown();
}

#[test]
#[ignore]
/// This test verifies that a miner will produce a TenureExtend transaction after the miner's idle timeout
/// even if they do not see the signers' tenure extend timestamp responses.
fn tenure_extend_after_idle_miner() {
    if env::var("BITCOIND_TEST") != Ok("1".into()) {
        return;
    }

    tracing_subscriber::registry()
        .with(fmt::layer())
        .with(EnvFilter::from_default_env())
        .init();

    info!("------------------------- Test Setup -------------------------");
    let num_signers = 5;
    let sender_sk = Secp256k1PrivateKey::random();
    let sender_addr = tests::to_addr(&sender_sk);
    let send_amt = 100;
    let send_fee = 180;
    let _recipient = PrincipalData::from(StacksAddress::burn_address(false));
    let idle_timeout = Duration::from_secs(30);
    let miner_idle_timeout = idle_timeout + Duration::from_secs(10);
    let mut signer_test: SignerTest<SpawnedSigner> = SignerTest::new_with_config_modifications(
        num_signers,
        vec![(sender_addr, send_amt + send_fee)],
        |config| {
            config.tenure_idle_timeout = idle_timeout;
        },
        |config| {
            config.miner.tenure_timeout = miner_idle_timeout;
            config.miner.tenure_extend_cost_threshold = 0;
        },
        None,
        None,
    );
    let _http_origin = format!("http://{}", &signer_test.running_nodes.conf.node.rpc_bind);

    signer_test.boot_to_epoch_3();

    info!("---- Nakamoto booted, starting test ----");
    signer_test.mine_nakamoto_block(Duration::from_secs(30), true);
    signer_test.check_signer_states_normal();

    info!("---- Start a new tenure but ignore block signatures so no timestamps are recorded ----");
    let tip_height_before = get_chain_info(&signer_test.running_nodes.conf).stacks_tip_height;
    TEST_IGNORE_SIGNERS.set(true);
    next_block_and(
        &mut signer_test.running_nodes.btc_regtest_controller,
        30,
        || {
            let tip_height = get_chain_info(&signer_test.running_nodes.conf).stacks_tip_height;
            Ok(tip_height > tip_height_before)
        },
    )
    .expect("Failed to mine the tenure change block");

    // Now, wait for a block with a tenure change due to the new block
    wait_for_tenure_change_tx(30, TenureChangeCause::BlockFound, tip_height_before + 1)
        .expect("Timed out waiting for a block with a tenure change");

    info!("---- Waiting for a tenure extend ----");

    TEST_IGNORE_SIGNERS.set(false);
    // Now, wait for a block with a tenure extend
    wait_for_tenure_change_tx(
        miner_idle_timeout.as_secs() + 20,
        TenureChangeCause::Extended,
        tip_height_before + 2,
    )
    .expect("Timed out waiting for a block with a tenure extend");
    signer_test.shutdown();
}

#[test]
#[ignore]
/// This test verifies that a miner that attempts to produce a tenure extend too early will be rejected by the signers,
/// but will eventually succeed after the signers' idle timeout has passed.
fn tenure_extend_succeeds_after_rejected_attempt() {
    if env::var("BITCOIND_TEST") != Ok("1".into()) {
        return;
    }

    tracing_subscriber::registry()
        .with(fmt::layer())
        .with(EnvFilter::from_default_env())
        .init();

    info!("------------------------- Test Setup -------------------------");
    let num_signers = 5;
    let sender_sk = Secp256k1PrivateKey::random();
    let sender_addr = tests::to_addr(&sender_sk);
    let send_amt = 100;
    let send_fee = 180;
    let _recipient = PrincipalData::from(StacksAddress::burn_address(false));
    let idle_timeout = Duration::from_secs(30);
    let miner_idle_timeout = Duration::from_secs(20);
    let mut signer_test: SignerTest<SpawnedSigner> = SignerTest::new_with_config_modifications(
        num_signers,
        vec![(sender_addr, send_amt + send_fee)],
        |config| {
            config.tenure_idle_timeout = idle_timeout;
        },
        |config| {
            config.miner.tenure_timeout = miner_idle_timeout;
            config.miner.tenure_extend_cost_threshold = 0;
        },
        None,
        None,
    );
    let _http_origin = format!("http://{}", &signer_test.running_nodes.conf.node.rpc_bind);
    let miner_sk = signer_test.running_nodes.conf.miner.mining_key.unwrap();
    let miner_pk = StacksPublicKey::from_private(&miner_sk);

    signer_test.boot_to_epoch_3();

    info!("---- Nakamoto booted, starting test ----");
    let stacks_tip_height = get_chain_info(&signer_test.running_nodes.conf).stacks_tip_height;
    signer_test.mine_nakamoto_block(Duration::from_secs(30), true);
    signer_test.check_signer_states_normal();

    info!("---- Waiting for a rejected tenure extend ----");
    // Now, wait for a block with a tenure extend proposal from the miner, but ensure it is rejected.
    let proposed_block = wait_for_block_proposal(30, stacks_tip_height + 2, &miner_pk)
        .expect("Timed out waiting for a tenure extend proposal");
    wait_for_block_global_rejection(
        30,
        proposed_block.header.signer_signature_hash(),
        num_signers,
    )
    .expect("Timed out waiting for a tenure extend proposal to be rejected");
    assert_eq!(
        proposed_block
            .try_get_tenure_change_payload()
            .unwrap()
            .cause,
        TenureChangeCause::Extended
    );

    info!("---- Waiting for an accepted tenure extend ----");
    wait_for(idle_timeout.as_secs() + 10, || {
        Ok(last_block_contains_tenure_change_tx(
            TenureChangeCause::Extended,
        ))
    })
    .expect("Test timed out while waiting for an accepted tenure extend");
    signer_test.shutdown();
}

#[test]
#[ignore]
/// Verify that Nakamoto blocks that don't modify the tenure's execution cost
/// don't modify the idle timeout.
fn stx_transfers_dont_effect_idle_timeout() {
    if env::var("BITCOIND_TEST") != Ok("1".into()) {
        return;
    }

    tracing_subscriber::registry()
        .with(fmt::layer())
        .with(EnvFilter::from_default_env())
        .init();

    info!("------------------------- Test Setup -------------------------");
    let num_signers = 5;
    let sender_sk = Secp256k1PrivateKey::random();
    let sender_addr = tests::to_addr(&sender_sk);
    let send_amt = 100;
    let send_fee = 180;
    let num_txs = 5;
    let recipient = PrincipalData::from(StacksAddress::burn_address(false));
    let idle_timeout = Duration::from_secs(60);
    let mut signer_test: SignerTest<SpawnedSigner> = SignerTest::new_with_config_modifications(
        num_signers,
        vec![(sender_addr, (send_amt + send_fee) * num_txs)],
        |config| {
            config.tenure_idle_timeout = idle_timeout;
        },
        |config| {
            config.miner.tenure_extend_cost_threshold = 0;
        },
        None,
        None,
    );
    let naka_conf = signer_test.running_nodes.conf.clone();
    let http_origin = format!("http://{}", &naka_conf.node.rpc_bind);

    signer_test.boot_to_epoch_3();

    // Add a delay to the block validation process
    TEST_VALIDATE_DELAY_DURATION_SECS.set(5);

    let info_before = signer_test.get_peer_info();
    let blocks_before = signer_test.running_nodes.counters.naka_mined_blocks.get();
    info!("---- Nakamoto booted, starting test ----";
        "info_height" => info_before.stacks_tip_height,
        "blocks_before" => blocks_before,
    );
    signer_test.mine_nakamoto_block(Duration::from_secs(30), true);

    info!("---- Getting current idle timeout ----");

    let reward_cycle = signer_test.get_current_reward_cycle();

    let signer_slot_ids = signer_test.get_signer_indices(reward_cycle).into_iter();
    assert_eq!(signer_slot_ids.count(), num_signers);

    let get_last_block_hash = || {
        let blocks = test_observer::get_blocks();
        let last_block = blocks.last().unwrap();
        let block_hash =
            hex_bytes(&last_block.get("block_hash").unwrap().as_str().unwrap()[2..]).unwrap();
        Sha512Trunc256Sum::from_vec(&block_hash).unwrap()
    };

    let last_block_hash = get_last_block_hash();

    let slot_id = 0_u32;

    let initial_acceptance = signer_test.get_latest_block_acceptance(slot_id);
    assert_eq!(initial_acceptance.signer_signature_hash, last_block_hash);

    info!(
        "---- Last idle timeout: {} ----",
        initial_acceptance.response_data.tenure_extend_timestamp
    );

    // Now, mine a few nakamoto blocks with just transfers

    let mut sender_nonce = 0;

    // Note that this response was BEFORE the block was globally accepted. it will report a guestimated idle time
    let initial_acceptance = initial_acceptance;
    let mut first_global_acceptance = None;
    for i in 0..num_txs {
        info!("---- Mining interim block {} ----", i + 1);
        signer_test.wait_for_nakamoto_block(30, || {
            let transfer_tx = make_stacks_transfer(
                &sender_sk,
                sender_nonce,
                send_fee,
                naka_conf.burnchain.chain_id,
                &recipient,
                send_amt,
            );
            submit_tx(&http_origin, &transfer_tx);
            sender_nonce += 1;
        });

        let latest_acceptance = signer_test.get_latest_block_acceptance(slot_id);
        let last_block_hash = get_last_block_hash();

        assert_eq!(latest_acceptance.signer_signature_hash, last_block_hash);

        if first_global_acceptance.is_none() {
            assert!(latest_acceptance.response_data.tenure_extend_timestamp < initial_acceptance.response_data.tenure_extend_timestamp, "First global acceptance should be less than initial guesstimated acceptance as its based on block proposal time rather than epoch time at time of response.");
            first_global_acceptance = Some(latest_acceptance);
        } else {
            // Because the block only contains transfers, the idle timeout should not have changed between blocks post the tenure change
            assert_eq!(
                latest_acceptance.response_data.tenure_extend_timestamp,
                first_global_acceptance
                    .as_ref()
                    .map(|acceptance| acceptance.response_data.tenure_extend_timestamp)
                    .unwrap()
            );
        };
    }

    info!("---- Waiting for a tenure extend ----");

    signer_test.shutdown();
}

#[test]
#[ignore]
/// Verify that a tenure extend will occur after an idle timeout
/// while actively mining.
fn idle_tenure_extend_active_mining() {
    if env::var("BITCOIND_TEST") != Ok("1".into()) {
        return;
    }

    tracing_subscriber::registry()
        .with(fmt::layer())
        .with(EnvFilter::from_default_env())
        .init();

    info!("------------------------- Test Setup -------------------------");
    let num_signers = 5;
    let sender_sk = Secp256k1PrivateKey::random();
    let sender_addr = tests::to_addr(&sender_sk);
    let deployer_sk = Secp256k1PrivateKey::random();
    let deployer_addr = tests::to_addr(&deployer_sk);
    let send_amt = 100;
    let send_fee = 180;
    let num_txs = 5;
    let num_naka_blocks = 5;
    let tenure_count = 2;
    let tx_fee = 10000;
    let deploy_fee = 190200;
    let amount =
        deploy_fee + tx_fee * num_txs * tenure_count * num_naka_blocks * 100 + 100 * tenure_count;
    let recipient = PrincipalData::from(StacksAddress::burn_address(false));
    let idle_timeout = Duration::from_secs(30);
    let mut signer_test: SignerTest<SpawnedSigner> = SignerTest::new_with_config_modifications(
        num_signers,
        vec![(sender_addr, amount), (deployer_addr, amount)],
        |config| {
            config.tenure_idle_timeout = idle_timeout;
        },
        |config| {
            // accept all proposals in the node
            config.connection_options.block_proposal_max_age_secs = u64::MAX;
            config.miner.tenure_extend_cost_threshold = 0;
        },
        None,
        None,
    );
    let naka_conf = signer_test.running_nodes.conf.clone();
    let http_origin = format!("http://{}", &naka_conf.node.rpc_bind);
    let mut sender_nonces: HashMap<String, u64> = HashMap::new();

    let get_and_increment_nonce =
        |sender_sk: &Secp256k1PrivateKey, sender_nonces: &mut HashMap<String, u64>| {
            let nonce = sender_nonces.get(&sender_sk.to_hex()).unwrap_or(&0);
            let result = *nonce;
            sender_nonces.insert(sender_sk.to_hex(), result + 1);
            result
        };

    signer_test.boot_to_epoch_3();

    // Add a delay to the block validation process
    TEST_VALIDATE_DELAY_DURATION_SECS.set(3);

    signer_test.mine_nakamoto_block(Duration::from_secs(60), true);

    info!("---- Getting current idle timeout ----");

    let get_last_block_hash = || {
        let blocks = test_observer::get_blocks();
        let last_block = blocks.last().unwrap();
        let block_hash =
            hex_bytes(&last_block.get("block_hash").unwrap().as_str().unwrap()[2..]).unwrap();
        Sha512Trunc256Sum::from_vec(&block_hash).unwrap()
    };

    let last_block_hash = get_last_block_hash();

    let slot_id = 0_u32;

    let get_last_block_hash = || {
        let blocks = test_observer::get_blocks();
        let last_block = blocks.last().unwrap();
        let block_hash =
            hex_bytes(&last_block.get("block_hash").unwrap().as_str().unwrap()[2..]).unwrap();
        Sha512Trunc256Sum::from_vec(&block_hash).unwrap()
    };

    let log_idle_diff = |timestamp: u64| {
        let now = get_epoch_time_secs();
        let diff = timestamp.saturating_sub(now);
        info!("----- Idle diff: {diff} seconds -----");
    };

    let initial_response = signer_test.get_latest_block_response(slot_id);
    assert_eq!(
        initial_response.get_signer_signature_hash(),
        last_block_hash
    );

    info!(
        "---- Last idle timeout: {} ----",
        initial_response.get_tenure_extend_timestamp()
    );

    // Deploy a contract that will be called a lot

    let contract_src = format!(
        r#"
(define-data-var my-var uint u0)
(define-public (f) (begin {} (ok 1))) (begin (f))
        "#,
        ["(var-get my-var)"; 250].join(" ")
    );

    // First, lets deploy the contract
    let deployer_nonce = get_and_increment_nonce(&deployer_sk, &mut sender_nonces);
    let contract_tx = make_contract_publish(
        &deployer_sk,
        deployer_nonce,
        deploy_fee,
        naka_conf.burnchain.chain_id,
        "small-contract",
        &contract_src,
    );
    submit_tx(&http_origin, &contract_tx);

    info!("----- Submitted deploy txs, mining BTC block -----");

    signer_test.mine_nakamoto_block(Duration::from_secs(30), true);
    let mut last_response = signer_test.get_latest_block_response(slot_id);

    // Make multiple tenures that get extended through idle timeouts
    for t in 1..=tenure_count {
        info!("----- Mining tenure {t} -----");
        log_idle_diff(last_response.get_tenure_extend_timestamp());
        // Now, start a tenure with contract calls
        for i in 1..=num_naka_blocks {
            // Just in case these Nakamoto blocks pass the idle timeout (probably because CI is slow), exit early
            if i != 1 && last_block_contains_tenure_change_tx(TenureChangeCause::Extended) {
                info!("---- Tenure extended before mining {i} nakamoto blocks -----");
                break;
            }
            info!("----- Mining nakamoto block {i} in tenure {t} -----");

            signer_test.wait_for_nakamoto_block(30, || {
                // Throw in a STX transfer to test mixed blocks
                let sender_nonce = get_and_increment_nonce(&sender_sk, &mut sender_nonces);
                let transfer_tx = make_stacks_transfer(
                    &sender_sk,
                    sender_nonce,
                    send_fee,
                    naka_conf.burnchain.chain_id,
                    &recipient,
                    send_amt,
                );
                submit_tx(&http_origin, &transfer_tx);

                for _ in 0..num_txs {
                    let deployer_nonce = get_and_increment_nonce(&deployer_sk, &mut sender_nonces);
                    // Fill up the mempool with contract calls
                    let contract_tx = make_contract_call(
                        &deployer_sk,
                        deployer_nonce,
                        tx_fee,
                        naka_conf.burnchain.chain_id,
                        &deployer_addr,
                        "small-contract",
                        "f",
                        &[],
                    );
                    match submit_tx_fallible(&http_origin, &contract_tx) {
                        Ok(_txid) => {}
                        Err(_e) => {
                            // If we fail to submit a tx, we need to make sure we don't
                            // increment the nonce for this sender, so we don't end up
                            // skipping a tx.
                            sender_nonces.insert(deployer_sk.to_hex(), deployer_nonce);
                        }
                    }
                }
            });
            let latest_response = signer_test.get_latest_block_response(slot_id);
            let naka_blocks = test_observer::get_mined_nakamoto_blocks();
            info!(
                "----- Latest tenure extend timestamp: {} -----",
                latest_response.get_tenure_extend_timestamp()
            );
            log_idle_diff(latest_response.get_tenure_extend_timestamp());
            info!(
                "----- Latest block transaction events: {} -----",
                naka_blocks.last().unwrap().tx_events.len()
            );
            assert_eq!(
                latest_response.get_signer_signature_hash(),
                get_last_block_hash(),
                "Expected the latest block response to be for the latest block"
            );
            assert_ne!(
                last_response.get_tenure_extend_timestamp(),
                latest_response.get_tenure_extend_timestamp(),
                "Tenure extend timestamp should change with each block"
            );
            last_response = latest_response;
        }

        let current_time = get_epoch_time_secs();
        let extend_diff = last_response
            .get_tenure_extend_timestamp()
            .saturating_sub(current_time);

        info!(
            "----- After mining {num_naka_blocks} nakamoto blocks in tenure {t}, waiting for TenureExtend -----";
            "tenure_extend_timestamp" => last_response.get_tenure_extend_timestamp(),
            "extend_diff" => extend_diff,
            "current_time" => current_time,
        );

        // Now, wait for the idle timeout to trigger
        wait_for(idle_timeout.as_secs() * 2, || {
            Ok(last_block_contains_tenure_change_tx(
                TenureChangeCause::Extended,
            ))
        })
        .expect("Expected a tenure extend after idle timeout");

        last_response = signer_test.get_latest_block_response(slot_id);

        info!("----- Tenure {t} extended -----");
        log_idle_diff(last_response.get_tenure_extend_timestamp());
    }

    // After the last extend, mine a few more naka blocks
    for i in 1..=num_naka_blocks {
        // Just in case these Nakamoto blocks pass the idle timeout (probably because CI is slow), exit early
        if i != 1 && last_block_contains_tenure_change_tx(TenureChangeCause::Extended) {
            info!("---- Tenure extended before mining {i} nakamoto blocks -----");
            break;
        }
        info!("----- Mining nakamoto block {i} after last tenure extend -----");

        signer_test.wait_for_nakamoto_block(30, || {
            // Throw in a STX transfer to test mixed blocks
            let sender_nonce = get_and_increment_nonce(&sender_sk, &mut sender_nonces);
            let transfer_tx = make_stacks_transfer(
                &sender_sk,
                sender_nonce,
                send_fee,
                naka_conf.burnchain.chain_id,
                &recipient,
                send_amt,
            );
            submit_tx(&http_origin, &transfer_tx);
        });
    }

    info!("------------------------- Test Shutdown -------------------------");
    signer_test.shutdown();
}

#[test]
#[ignore]
/// This test checks the behaviour of signers when a sortition is empty. Specifically:
/// - An empty tenure will cause the signers to mark a miner as misbehaving once a timeout is exceeded.
/// - The miner will stop trying to mine once it sees a threshold of signers reject the block
fn empty_tenure_delayed() {
    if env::var("BITCOIND_TEST") != Ok("1".into()) {
        return;
    }

    tracing_subscriber::registry()
        .with(fmt::layer())
        .with(EnvFilter::from_default_env())
        .init();

    info!("------------------------- Test Setup -------------------------");
    let num_signers = 5;
    let sender_sk = Secp256k1PrivateKey::random();
    let sender_addr = tests::to_addr(&sender_sk);
    let send_amt = 100;
    let send_fee = 180;
    let recipient = PrincipalData::from(StacksAddress::burn_address(false));
    let block_proposal_timeout = Duration::from_secs(20);
    let mut signer_test: SignerTest<SpawnedSigner> = SignerTest::new_with_config_modifications(
        num_signers,
        vec![(sender_addr, send_amt + send_fee)],
        |config| {
            // make the duration long enough that the miner will be marked as malicious
            config.block_proposal_timeout = block_proposal_timeout;
        },
        |node_config| {
            node_config.miner.block_commit_delay = Duration::from_secs(2);
        },
        None,
        None,
    );
    let http_origin = format!("http://{}", &signer_test.running_nodes.conf.node.rpc_bind);
    let short_timeout = Duration::from_secs(20);

    let miner_sk = signer_test.running_nodes.conf.miner.mining_key.unwrap();
    let miner_pk = StacksPublicKey::from_private(&miner_sk);
    signer_test.boot_to_epoch_3();

    let Counters {
        naka_mined_blocks: mined_blocks,
        naka_submitted_commits: submitted_commits,
        naka_rejected_blocks: rejected_blocks,
        ..
    } = signer_test.running_nodes.counters.clone();

    info!("------------------------- Test Mine Regular Tenure A  -------------------------");
    let commits_before = submitted_commits.load(Ordering::SeqCst);
    // Mine a regular tenure, but wait for commits to be submitted
    next_block_and(
        &mut signer_test.running_nodes.btc_regtest_controller,
        60,
        || {
            let commits_count = submitted_commits.load(Ordering::SeqCst);
            Ok(commits_count > commits_before)
        },
    )
    .unwrap();
    signer_test.check_signer_states_normal();

    info!("------------------------- Test Mine Empty Tenure B  -------------------------");
    let blocks_before = mined_blocks.load(Ordering::SeqCst);
    let commits_before = submitted_commits.load(Ordering::SeqCst);
    info!("Pausing stacks block proposal to force an empty tenure");
    TEST_BROADCAST_PROPOSAL_STALL.set(vec![miner_pk]);

    // Start new Tenure B
    // In the next block, the miner should win the tenure
    next_block_and(
        &mut signer_test.running_nodes.btc_regtest_controller,
        60,
        || {
            let commits_count = submitted_commits.load(Ordering::SeqCst);
            Ok(commits_count > commits_before)
        },
    )
    .unwrap();
    signer_test.check_signer_states_normal();

    let blocks_after = mined_blocks.load(Ordering::SeqCst);
    assert_eq!(blocks_after, blocks_before);

    let rejected_before = rejected_blocks.load(Ordering::SeqCst);

    // submit a tx so that the miner will mine an extra block
    let sender_nonce = 0;
    let transfer_tx = make_stacks_transfer(
        &sender_sk,
        sender_nonce,
        send_fee,
        signer_test.running_nodes.conf.burnchain.chain_id,
        &recipient,
        send_amt,
    );
    submit_tx(&http_origin, &transfer_tx);

    std::thread::sleep(block_proposal_timeout.add(Duration::from_secs(1)));

    signer_test.check_signer_states_revert_to_prior();

    TEST_BROADCAST_PROPOSAL_STALL.set(vec![]);

    info!("------------------------- Test Delayed Block is Rejected  -------------------------");
    let reward_cycle = signer_test.get_current_reward_cycle();
    let mut stackerdb = StackerDB::new_normal(
        &signer_test.running_nodes.conf.node.rpc_bind,
        StacksPrivateKey::random(), // We are just reading so don't care what the key is
        false,
        reward_cycle,
        SignerSlotID(0), // We are just reading so again, don't care about index.
    );

    let signer_slot_ids: Vec<_> = signer_test
        .get_signer_indices(reward_cycle)
        .iter()
        .map(|id| id.0)
        .collect();
    assert_eq!(signer_slot_ids.len(), num_signers);

    // The miner's proposed block should get rejected by all the signers
    let mut found_rejections = Vec::new();
    wait_for(short_timeout.as_secs(), || {
        for slot_id in signer_slot_ids.iter() {
            if found_rejections.contains(slot_id) {
                continue;
            }
            let mut latest_msgs = StackerDB::get_messages(
                stackerdb
                    .get_session_mut(&MessageSlotID::BlockResponse)
                    .expect("Failed to get BlockResponse stackerdb session"),
                &[*slot_id]
            ).expect("Failed to get message from stackerdb");
            assert!(latest_msgs.len() <= 1);
            let Some(latest_msg) = latest_msgs.pop() else {
                info!("No message yet from slot #{slot_id}, will wait to try again");
                continue;
            };
            if let SignerMessage::BlockResponse(BlockResponse::Rejected(BlockRejection {
                reason_code,
                metadata,
                response_data,
                ..
            })) = latest_msg
            {
                assert_eq!(reason_code, RejectCode::SortitionViewMismatch);
                assert_eq!(response_data.reject_reason, RejectReason::InvalidMiner);
                assert_eq!(metadata.server_version, VERSION_STRING.to_string());
                found_rejections.push(*slot_id);
            } else {
                info!("Latest message from slot #{slot_id} isn't a block rejection, will wait to see if the signer updates to a rejection");
            }
        }
        let rejections = rejected_blocks
            .load(Ordering::SeqCst);

        // wait until we've found rejections for all the signers, and the miner has confirmed that
        // the signers have rejected the block
        Ok(found_rejections.len() == signer_slot_ids.len() && rejections > rejected_before)
    }).unwrap();
    signer_test.shutdown();
}

#[test]
#[ignore]
/// This test checks the behavior of signers when an empty sortition arrives
/// before the first block of the previous tenure has been approved.
/// Specifically:
/// - The empty sortition will trigger the miner to attempt a tenure extend.
/// - Signers will accept the tenure extend and sign subsequent blocks built
///   off the old sortition
fn empty_sortition_before_approval() {
    if env::var("BITCOIND_TEST") != Ok("1".into()) {
        return;
    }

    tracing_subscriber::registry()
        .with(fmt::layer())
        .with(EnvFilter::from_default_env())
        .init();

    info!("------------------------- Test Setup -------------------------");
    let num_signers = 5;
    let sender_sk = Secp256k1PrivateKey::random();
    let sender_addr = tests::to_addr(&sender_sk);
    let send_amt = 100;
    let send_fee = 180;
    let recipient = PrincipalData::from(StacksAddress::burn_address(false));
    let block_proposal_timeout = Duration::from_secs(20);
    let mut signer_test: SignerTest<SpawnedSigner> = SignerTest::new_with_config_modifications(
        num_signers,
        vec![(sender_addr, send_amt + send_fee)],
        |config| {
            // make the duration long enough that the miner will be marked as malicious
            config.block_proposal_timeout = block_proposal_timeout;
        },
        |_| {},
        None,
        None,
    );
    let http_origin = format!("http://{}", &signer_test.running_nodes.conf.node.rpc_bind);

    signer_test.boot_to_epoch_3();

    let skip_commit_op = signer_test
        .running_nodes
        .counters
        .naka_skip_commit_op
        .clone();
    let proposed_blocks = signer_test
        .running_nodes
        .counters
        .naka_proposed_blocks
        .clone();

    next_block_and_process_new_stacks_block(
        &mut signer_test.running_nodes.btc_regtest_controller,
        60,
        &signer_test.running_nodes.coord_channel,
    )
    .unwrap();

    let info = get_chain_info(&signer_test.running_nodes.conf);
    let burn_height_before = info.burn_block_height;
    let stacks_height_before = info.stacks_tip_height;

    info!("Forcing miner to ignore signatures for next block");
    TEST_IGNORE_SIGNERS.set(true);

    info!("Pausing block commits to trigger an empty sortition.");
    skip_commit_op.set(true);

    info!("------------------------- Test Mine Tenure A  -------------------------");
    let proposed_before = proposed_blocks.load(Ordering::SeqCst);
    // Mine a regular tenure and wait for a block proposal
    next_block_and(
        &mut signer_test.running_nodes.btc_regtest_controller,
        60,
        || Ok(proposed_blocks.load(Ordering::SeqCst) > proposed_before),
    )
    .expect("Failed to mine tenure A and propose a block");
    signer_test.check_signer_states_normal();

    info!("------------------------- Test Mine Empty Tenure B  -------------------------");

    // Trigger an empty tenure
    next_block_and(
        &mut signer_test.running_nodes.btc_regtest_controller,
        60,
        || {
            let burn_height = get_chain_info(&signer_test.running_nodes.conf).burn_block_height;
            Ok(burn_height == burn_height_before + 2)
        },
    )
    .expect("Failed to mine empty tenure");
    signer_test.check_signer_states_normal_missed_sortition();

    info!("Unpause block commits");
    skip_commit_op.set(false);

    info!("Stop ignoring signers and wait for the tip to advance");
    TEST_IGNORE_SIGNERS.set(false);

    wait_for(60, || {
        let info = get_chain_info(&signer_test.running_nodes.conf);
        Ok(info.stacks_tip_height > stacks_height_before)
    })
    .expect("Failed to advance chain tip");

    let info = get_chain_info(&signer_test.running_nodes.conf);
    info!("Current state: {:?}", info);

    // Wait for a block with a tenure extend to be mined
    wait_for(60, || {
        Ok(last_block_contains_tenure_change_tx(
            TenureChangeCause::Extended,
        ))
    })
    .expect("Timed out waiting for tenure extend");

    let stacks_height_before = get_chain_info(&signer_test.running_nodes.conf).stacks_tip_height;

    // submit a tx so that the miner will mine an extra block
    let sender_nonce = 0;
    let transfer_tx = make_stacks_transfer(
        &sender_sk,
        sender_nonce,
        send_fee,
        signer_test.running_nodes.conf.burnchain.chain_id,
        &recipient,
        send_amt,
    );
    submit_tx(&http_origin, &transfer_tx);

    wait_for(60, || {
        let info = get_chain_info(&signer_test.running_nodes.conf);
        Ok(info.stacks_tip_height > stacks_height_before)
    })
    .expect("Failed to advance chain tip with STX transfer");

    next_block_and_process_new_stacks_block(
        &mut signer_test.running_nodes.btc_regtest_controller,
        60,
        &signer_test.running_nodes.coord_channel,
    )
    .expect("Failed to mine a normal tenure after the tenure extend");

    signer_test.shutdown();
}

#[test]
#[ignore]
/// This test checks the behavior of signers when an empty sortition arrives
/// before the first block of the previous tenure has been proposed.
/// Specifically:
/// - The empty sortition will trigger the miner to attempt a tenure extend.
/// - Signers will accept the tenure extend and sign subsequent blocks built
///   off the old sortition
fn empty_sortition_before_proposal() {
    if env::var("BITCOIND_TEST") != Ok("1".into()) {
        return;
    }

    tracing_subscriber::registry()
        .with(fmt::layer())
        .with(EnvFilter::from_default_env())
        .init();

    info!("------------------------- Test Setup -------------------------");
    let num_signers = 5;
    let sender_sk = Secp256k1PrivateKey::random();
    let sender_addr = tests::to_addr(&sender_sk);
    let send_amt = 100;
    let send_fee = 180;
    let recipient = PrincipalData::from(StacksAddress::burn_address(false));
    let block_proposal_timeout = Duration::from_secs(20);
    let mut signer_test: SignerTest<SpawnedSigner> = SignerTest::new_with_config_modifications(
        num_signers,
        vec![(sender_addr, send_amt + send_fee)],
        |config| {
            // make the duration long enough that the miner will be marked as malicious
            config.block_proposal_timeout = block_proposal_timeout;
        },
        |_| {},
        None,
        None,
    );
    let http_origin = format!("http://{}", &signer_test.running_nodes.conf.node.rpc_bind);

    let skip_commit_op = signer_test
        .running_nodes
        .counters
        .naka_skip_commit_op
        .clone();

    signer_test.boot_to_epoch_3();

    next_block_and_process_new_stacks_block(
        &mut signer_test.running_nodes.btc_regtest_controller,
        60,
        &signer_test.running_nodes.coord_channel,
    )
    .unwrap();

    let info = get_chain_info(&signer_test.running_nodes.conf);
    let stacks_height_before = info.stacks_tip_height;

    info!("Pause block commits to ensure we get an empty sortition");
    skip_commit_op.set(true);

    info!("Pause miner so it doesn't propose a block before the next tenure arrives");
    TEST_MINE_STALL.set(true);

    let burn_height_before = get_chain_info(&signer_test.running_nodes.conf).burn_block_height;

    info!("------------------------- Test Mine Tenure A and B  -------------------------");
    signer_test
        .running_nodes
        .btc_regtest_controller
        .build_next_block(2);

    wait_for(60, || {
        let info = get_chain_info(&signer_test.running_nodes.conf);
        Ok(info.burn_block_height == burn_height_before + 2)
    })
    .expect("Failed to advance chain tip");

    signer_test.check_signer_states_normal_missed_sortition();

    info!("Unpause miner");
    TEST_MINE_STALL.set(false);

    info!("Unpause block commits");
    skip_commit_op.set(false);

    wait_for(60, || {
        let info = get_chain_info(&signer_test.running_nodes.conf);
        Ok(info.stacks_tip_height > stacks_height_before)
    })
    .expect("Failed to advance chain tip");

    let info = get_chain_info(&signer_test.running_nodes.conf);
    info!("Current state: {info:?}");

    info!("------------------------- Ensure Miner Extends Tenure  -------------------------");

    // Wait for a block with a tenure extend to be mined
    wait_for(60, || {
        let blocks = test_observer::get_blocks();
        let last_block = blocks.last().unwrap();
        info!("Last block mined: {:?}", last_block);
        for tx in last_block["transactions"].as_array().unwrap() {
            let raw_tx = tx["raw_tx"].as_str().unwrap();
            if raw_tx == "0x00" {
                continue;
            }
            let tx_bytes = hex_bytes(&raw_tx[2..]).unwrap();
            let parsed = StacksTransaction::consensus_deserialize(&mut &tx_bytes[..]).unwrap();
            if let TransactionPayload::TenureChange(payload) = &parsed.payload {
                match payload.cause {
                    TenureChangeCause::Extended => {
                        info!("Found tenure extend block");
                        return Ok(true);
                    }
                    TenureChangeCause::BlockFound => {}
                }
            };
        }
        Ok(false)
    })
    .expect("Timed out waiting for tenure extend");

    info!("------------------------- Test Miner Mines Transfer Tx  -------------------------");

    let stacks_height_before = get_chain_info(&signer_test.running_nodes.conf).stacks_tip_height;

    // submit a tx so that the miner will mine an extra block
    let sender_nonce = 0;
    let transfer_tx = make_stacks_transfer(
        &sender_sk,
        sender_nonce,
        send_fee,
        signer_test.running_nodes.conf.burnchain.chain_id,
        &recipient,
        send_amt,
    );
    submit_tx(&http_origin, &transfer_tx);

    wait_for(60, || {
        let info = get_chain_info(&signer_test.running_nodes.conf);
        Ok(info.stacks_tip_height > stacks_height_before)
    })
    .expect("Failed to advance chain tip with STX transfer");

    info!("------------------------- Test Miner Tenure C  -------------------------");

    next_block_and_process_new_stacks_block(
        &mut signer_test.running_nodes.btc_regtest_controller,
        60,
        &signer_test.running_nodes.coord_channel,
    )
    .expect("Failed to mine a normal tenure after the tenure extend");
    signer_test.check_signer_states_normal();

    info!("------------------------- Shutdown -------------------------");

    signer_test.shutdown();
}

#[test]
#[ignore]
/// This test checks that Epoch 2.5 signers will issue a mock signature per burn block they receive.
fn mock_sign_epoch_25() {
    if env::var("BITCOIND_TEST") != Ok("1".into()) {
        return;
    }

    tracing_subscriber::registry()
        .with(fmt::layer())
        .with(EnvFilter::from_default_env())
        .init();

    info!("------------------------- Test Setup -------------------------");
    let num_signers = 5;
    let sender_sk = Secp256k1PrivateKey::random();
    let sender_addr = tests::to_addr(&sender_sk);
    let send_amt = 100;
    let send_fee = 180;

    let mut signer_test: SignerTest<SpawnedSigner> = SignerTest::new_with_config_modifications(
        num_signers,
        vec![(sender_addr, send_amt + send_fee)],
        |_| {},
        |node_config| {
            node_config.miner.pre_nakamoto_mock_signing = true;
            let epochs = node_config.burnchain.epochs.as_mut().unwrap();
            epochs[StacksEpochId::Epoch25].end_height = 251;
            epochs[StacksEpochId::Epoch30].start_height = 251;
            epochs[StacksEpochId::Epoch30].end_height = 265;
            epochs[StacksEpochId::Epoch31].start_height = 265;
        },
        None,
        None,
    );

    let epochs = signer_test
        .running_nodes
        .conf
        .burnchain
        .epochs
        .clone()
        .unwrap();
    let epoch_3 = &epochs[StacksEpochId::Epoch30];
    let epoch_3_boundary = epoch_3.start_height - 1; // We only advance to the boundary as epoch 2.5 miner gets torn down at the boundary

    signer_test.boot_to_epoch_25_reward_cycle();

    info!("------------------------- Test Processing Epoch 2.5 Tenures -------------------------");

    // Mine until epoch 3.0 and ensure that no more mock signatures are received
    let reward_cycle = signer_test.get_current_reward_cycle();
    let signer_slot_ids = signer_test.get_signer_indices(reward_cycle).into_iter();
    let signer_public_keys = signer_test.get_signer_public_keys(reward_cycle);
    assert_eq!(signer_slot_ids.count(), num_signers);

    let miners_stackerdb_contract = boot_code_id(MINERS_NAME, false);

    // Mine until epoch 3.0 and ensure we get a new mock block per epoch 2.5 sortition
    let main_poll_time = Instant::now();
    // Only advance to the boundary as the epoch 2.5 miner will be shut down at this point.
    while signer_test
        .running_nodes
        .btc_regtest_controller
        .get_headers_height()
        < epoch_3_boundary
    {
        let mut mock_block_mesage = None;
        let mock_poll_time = Instant::now();
        signer_test
            .running_nodes
            .btc_regtest_controller
            .build_next_block(1);
        let current_burn_block_height = signer_test
            .running_nodes
            .btc_regtest_controller
            .get_headers_height();
        debug!("Waiting for mock miner message for burn block height {current_burn_block_height}");
        while mock_block_mesage.is_none() {
            std::thread::sleep(Duration::from_millis(100));
            let chunks = test_observer::get_stackerdb_chunks();
            for chunk in chunks
                .into_iter()
                .filter_map(|chunk| {
                    if chunk.contract_id != miners_stackerdb_contract {
                        return None;
                    }
                    Some(chunk.modified_slots)
                })
                .flatten()
            {
                if chunk.data.is_empty() {
                    continue;
                }
                let SignerMessage::MockBlock(mock_block) =
                    SignerMessage::consensus_deserialize(&mut chunk.data.as_slice())
                        .expect("Failed to deserialize SignerMessage")
                else {
                    continue;
                };
                if mock_block.mock_proposal.peer_info.burn_block_height == current_burn_block_height
                {
                    mock_block
                        .mock_signatures
                        .iter()
                        .for_each(|mock_signature| {
                            assert!(signer_public_keys.iter().any(|signer| {
                                mock_signature
                                    .verify(
                                        &StacksPublicKey::from_slice(signer.to_bytes().as_slice())
                                            .unwrap(),
                                    )
                                    .expect("Failed to verify mock signature")
                            }));
                        });
                    mock_block_mesage = Some(mock_block);
                    break;
                }
            }
            assert!(
                mock_poll_time.elapsed() <= Duration::from_secs(15),
                "Failed to find mock miner message within timeout"
            );
        }
        assert!(
            main_poll_time.elapsed() <= Duration::from_secs(145),
            "Timed out waiting to advance epoch 3.0 boundary"
        );
    }
}

#[test]
#[ignore]
fn multiple_miners_mock_sign_epoch_25() {
    if env::var("BITCOIND_TEST") != Ok("1".into()) {
        return;
    }
    let num_signers = 5;
    let mut miners = MultipleMinerTest::new_with_config_modifications(
        num_signers,
        0,
        |_| {},
        |config| {
            config.miner.pre_nakamoto_mock_signing = true;
            let epochs = config.burnchain.epochs.as_mut().unwrap();
            epochs[StacksEpochId::Epoch25].end_height = 251;
            epochs[StacksEpochId::Epoch30].start_height = 251;
            epochs[StacksEpochId::Epoch30].end_height = 265;
            epochs[StacksEpochId::Epoch31].start_height = 265;
        },
        |_| {},
    );
    let epochs = miners
        .signer_test
        .running_nodes
        .conf
        .burnchain
        .epochs
        .clone()
        .unwrap();
    let epoch_3 = &epochs[StacksEpochId::Epoch30];
    let epoch_3_boundary = epoch_3.start_height - 1; // We only advance to the boundary as epoch 2.5 miner gets torn down at the boundary

    miners.signer_test.boot_to_epoch_25_reward_cycle();
    miners.wait_for_chains(600);

    info!("------------------------- Reached Epoch 2.5 Reward Cycle-------------------------");

    // Mine until epoch 3.0 and ensure that no more mock signatures are received
    let reward_cycle = miners.signer_test.get_current_reward_cycle();
    let signer_slot_ids = miners
        .signer_test
        .get_signer_indices(reward_cycle)
        .into_iter();
    let signer_public_keys = miners.signer_test.get_signer_public_keys(reward_cycle);
    assert_eq!(signer_slot_ids.count(), num_signers);

    let miners_stackerdb_contract = boot_code_id(MINERS_NAME, false);

    // Only advance to the boundary as the epoch 2.5 miner will be shut down at this point.
    while miners.btc_regtest_controller_mut().get_headers_height() < epoch_3_boundary {
        let mut mock_block_mesage = None;
        let mock_poll_time = Instant::now();
        miners.btc_regtest_controller_mut().build_next_block(1);
        let current_burn_block_height = miners.btc_regtest_controller_mut().get_headers_height();
        debug!("Waiting for mock miner message for burn block height {current_burn_block_height}");
        while mock_block_mesage.is_none() {
            std::thread::sleep(Duration::from_millis(100));
            let chunks = test_observer::get_stackerdb_chunks();
            for chunk in chunks
                .into_iter()
                .filter_map(|chunk| {
                    if chunk.contract_id != miners_stackerdb_contract {
                        return None;
                    }
                    Some(chunk.modified_slots)
                })
                .flatten()
            {
                if chunk.data.is_empty() {
                    continue;
                }
                let SignerMessage::MockBlock(mock_block) =
                    SignerMessage::consensus_deserialize(&mut chunk.data.as_slice())
                        .expect("Failed to deserialize SignerMessage")
                else {
                    continue;
                };
                if mock_block.mock_proposal.peer_info.burn_block_height == current_burn_block_height
                {
                    mock_block
                        .mock_signatures
                        .iter()
                        .for_each(|mock_signature| {
                            assert!(signer_public_keys.iter().any(|signer| {
                                mock_signature
                                    .verify(
                                        &StacksPublicKey::from_slice(signer.to_bytes().as_slice())
                                            .unwrap(),
                                    )
                                    .expect("Failed to verify mock signature")
                            }));
                        });
                    mock_block_mesage = Some(mock_block);
                    break;
                }
            }
            assert!(
                mock_poll_time.elapsed() <= Duration::from_secs(15),
                "Failed to find mock miner message within timeout"
            );
        }
    }
}

#[test]
#[ignore]
/// This test asserts that signer set rollover works as expected.
/// Specifically, if a new set of signers are registered for an upcoming reward cycle,
/// old signers shut down operation and the new signers take over with the commencement of
/// the next reward cycle.
fn signer_set_rollover() {
    tracing_subscriber::registry()
        .with(fmt::layer())
        .with(EnvFilter::from_default_env())
        .init();

    info!("------------------------- Test Setup -------------------------");
    let num_signers = 5;
    let new_num_signers = 4;

    let new_signer_private_keys: Vec<_> = (0..new_num_signers)
        .map(|_| StacksPrivateKey::random())
        .collect();
    let new_signer_public_keys: Vec<_> = new_signer_private_keys
        .iter()
        .map(|sk| Secp256k1PublicKey::from_private(sk).to_bytes_compressed())
        .collect();
    let new_signer_addresses: Vec<_> = new_signer_private_keys.iter().map(tests::to_addr).collect();
    let sender_sk = Secp256k1PrivateKey::random();
    let sender_addr = tests::to_addr(&sender_sk);
    let send_amt = 100;
    let send_fee = 180;
    let recipient = PrincipalData::from(StacksAddress::burn_address(false));

    let mut initial_balances = new_signer_addresses
        .iter()
        .map(|addr| (*addr, POX_4_DEFAULT_STACKER_BALANCE))
        .collect::<Vec<_>>();

    initial_balances.push((sender_addr, (send_amt + send_fee) * 4));

    let run_stamp = rand::random();

    let rpc_port = 51024;
    let rpc_bind = format!("127.0.0.1:{rpc_port}");

    // Setup the new signers that will take over
    let new_signer_configs = build_signer_config_tomls(
        &new_signer_private_keys,
        &rpc_bind,
        Some(Duration::from_millis(128)), // Timeout defaults to 5 seconds. Let's override it to 128 milliseconds.
        &Network::Testnet,
        "12345",
        run_stamp,
        3000 + num_signers,
        Some(100_000),
        None,
        Some(9000 + num_signers),
        None,
    );

    let new_signer_configs: Vec<_> = new_signer_configs
        .iter()
        .map(|conf_str| SignerConfig::load_from_str(conf_str).unwrap())
        .collect();

    let new_spawned_signers: Vec<_> = new_signer_configs
        .iter()
        .map(|signer_config| {
            info!("spawning signer");
            SpawnedSigner::new(signer_config.clone())
        })
        .collect();

    // Boot with some initial signer set
    let mut signer_test: SignerTest<SpawnedSigner> = SignerTest::new_with_config_modifications(
        num_signers,
        initial_balances,
        |_| {},
        |naka_conf| {
            for signer_config in new_signer_configs.clone() {
                info!(
                    "---- Adding signer endpoint to naka conf ({}) ----",
                    signer_config.endpoint
                );

                naka_conf.events_observers.insert(EventObserverConfig {
                    endpoint: format!("{}", signer_config.endpoint),
                    events_keys: vec![
                        EventKeyType::StackerDBChunks,
                        EventKeyType::BlockProposal,
                        EventKeyType::BurnchainBlocks,
                    ],
                    timeout_ms: 1000,
                    disable_retries: false,
                });
            }
            naka_conf.node.rpc_bind = rpc_bind.clone();
        },
        None,
        None,
    );
    assert_eq!(
        new_spawned_signers[0].config.node_host,
        signer_test.running_nodes.conf.node.rpc_bind
    );
    // Only stack for one cycle so that the signer set changes
    signer_test.num_stacking_cycles = 1_u64;

    let http_origin = format!("http://{}", &signer_test.running_nodes.conf.node.rpc_bind);
    let short_timeout = Duration::from_secs(20);

    // Verify that naka_conf has our new signer's event observers
    for signer_config in &new_signer_configs {
        let endpoint = signer_config.endpoint.to_string();
        assert!(signer_test
            .running_nodes
            .conf
            .events_observers
            .iter()
            .any(|observer| observer.endpoint == endpoint));
    }

    // Advance to the first reward cycle, stacking to the old signers beforehand

    info!("---- Booting to epoch 3 -----");
    signer_test.boot_to_epoch_3();

    // verify that the first reward cycle has the old signers in the reward set
    let reward_cycle = signer_test.get_current_reward_cycle();
    let signer_test_public_keys: Vec<_> = signer_test
        .signer_stacks_private_keys
        .iter()
        .map(|sk| Secp256k1PublicKey::from_private(sk).to_bytes_compressed())
        .collect();

    info!("---- Verifying that the current signers are the old signers ----");
    let current_signers = signer_test.get_reward_set_signers(reward_cycle);
    assert_eq!(current_signers.len(), num_signers);
    // Verify that the current signers are the same as the old signers
    for signer in current_signers.iter() {
        assert!(signer_test_public_keys.contains(&signer.signing_key.to_vec()));
        assert!(!new_signer_public_keys.contains(&signer.signing_key.to_vec()));
    }

    info!("---- Mining a block to trigger the signer set -----");
    // submit a tx so that the miner will mine an extra block
    let sender_nonce = 0;
    let transfer_tx = make_stacks_transfer(
        &sender_sk,
        sender_nonce,
        send_fee,
        signer_test.running_nodes.conf.burnchain.chain_id,
        &recipient,
        send_amt,
    );
    submit_tx(&http_origin, &transfer_tx);
    signer_test.mine_nakamoto_block(short_timeout, true);
    signer_test.check_signer_states_normal();
    let mined_block = test_observer::get_mined_nakamoto_blocks().pop().unwrap();
    let block_sighash = mined_block.signer_signature_hash;
    let signer_signatures = mined_block.signer_signature;

    // verify the mined_block signatures against the OLD signer set
    for signature in signer_signatures.iter() {
        let pk = Secp256k1PublicKey::recover_to_pubkey(block_sighash.bits(), signature)
            .expect("FATAL: Failed to recover pubkey from block sighash");
        assert!(signer_test_public_keys.contains(&pk.to_bytes_compressed()));
        assert!(!new_signer_public_keys.contains(&pk.to_bytes_compressed()));
    }

    // advance to the next reward cycle, stacking to the new signers beforehand
    let reward_cycle = signer_test.get_current_reward_cycle();

    info!("---- Stacking new signers -----");

    let burn_block_height = signer_test
        .running_nodes
        .btc_regtest_controller
        .get_headers_height();
    let accounts_to_check: Vec<_> = new_signer_private_keys.iter().map(tests::to_addr).collect();
    for stacker_sk in new_signer_private_keys.iter() {
        let pox_addr = PoxAddress::from_legacy(
            AddressHashMode::SerializeP2PKH,
            tests::to_addr(stacker_sk).bytes().clone(),
        );
        let pox_addr_tuple: clarity::vm::Value =
            pox_addr.clone().as_clarity_tuple().unwrap().into();
        let signature = make_pox_4_signer_key_signature(
            &pox_addr,
            stacker_sk,
            reward_cycle.into(),
            &Pox4SignatureTopic::StackStx,
            CHAIN_ID_TESTNET,
            1_u128,
            u128::MAX,
            1,
        )
        .unwrap()
        .to_rsv();

        let signer_pk = Secp256k1PublicKey::from_private(stacker_sk);
        let stacking_tx = tests::make_contract_call(
            stacker_sk,
            0,
            1000,
            signer_test.running_nodes.conf.burnchain.chain_id,
            &StacksAddress::burn_address(false),
            "pox-4",
            "stack-stx",
            &[
                clarity::vm::Value::UInt(POX_4_DEFAULT_STACKER_STX_AMT),
                pox_addr_tuple.clone(),
                clarity::vm::Value::UInt(burn_block_height as u128),
                clarity::vm::Value::UInt(1),
                clarity::vm::Value::some(clarity::vm::Value::buff_from(signature).unwrap())
                    .unwrap(),
                clarity::vm::Value::buff_from(signer_pk.to_bytes_compressed()).unwrap(),
                clarity::vm::Value::UInt(u128::MAX),
                clarity::vm::Value::UInt(1),
            ],
        );
        submit_tx(&http_origin, &stacking_tx);
    }

    wait_for(60, || {
        Ok(accounts_to_check
            .iter()
            .all(|acct| get_account(&http_origin, acct).nonce >= 1))
    })
    .expect("Timed out waiting for stacking txs to be mined");

    signer_test.mine_nakamoto_block(short_timeout, true);
    signer_test.check_signer_states_normal();

    let next_reward_cycle = reward_cycle.saturating_add(1);

    let next_cycle_height = signer_test
        .running_nodes
        .btc_regtest_controller
        .get_burnchain()
        .nakamoto_first_block_of_cycle(next_reward_cycle)
        .saturating_add(1);

    info!("---- Mining to next reward set calculation -----");
    signer_test.run_until_burnchain_height_nakamoto(
        Duration::from_secs(60),
        next_cycle_height.saturating_sub(3),
        new_num_signers,
    );

    // Verify that the new reward set is the new signers
    let reward_set = signer_test.get_reward_set_signers(next_reward_cycle);
    for signer in reward_set.iter() {
        assert!(!signer_test_public_keys.contains(&signer.signing_key.to_vec()));
        assert!(new_signer_public_keys.contains(&signer.signing_key.to_vec()));
    }

    info!("---- Mining to just before the next reward cycle (block {next_cycle_height}) -----",);
    signer_test.run_until_burnchain_height_nakamoto(
        Duration::from_secs(60),
        next_cycle_height.saturating_sub(1),
        new_num_signers,
    );

    let (old_spawned_signers, _, _) = signer_test.replace_signers(
        new_spawned_signers,
        new_signer_private_keys,
        new_signer_configs,
    );

    info!("---- Mining into the next reward cycle (block {next_cycle_height}) -----",);
    signer_test.run_until_burnchain_height_nakamoto(
        Duration::from_secs(60),
        next_cycle_height,
        new_num_signers,
    );
    let new_reward_cycle = signer_test.get_current_reward_cycle();
    assert_eq!(new_reward_cycle, reward_cycle.saturating_add(1));

    info!("---- Verifying that the current signers are the new signers ----");
    let current_signers = signer_test.get_reward_set_signers(new_reward_cycle);
    assert_eq!(current_signers.len(), new_num_signers);
    for signer in current_signers.iter() {
        assert!(!signer_test_public_keys.contains(&signer.signing_key.to_vec()));
        assert!(new_signer_public_keys.contains(&signer.signing_key.to_vec()));
    }

    info!("---- Mining a block to verify new signer set -----");
    let sender_nonce = 1;
    let transfer_tx = make_stacks_transfer(
        &sender_sk,
        sender_nonce,
        send_fee,
        signer_test.running_nodes.conf.burnchain.chain_id,
        &recipient,
        send_amt,
    );
    submit_tx(&http_origin, &transfer_tx);
    signer_test.mine_nakamoto_block(short_timeout, true);
    signer_test.check_signer_states_normal();
    let mined_block = test_observer::get_mined_nakamoto_blocks().pop().unwrap();

    info!("---- Verifying that the new signers signed the block -----");
    let signer_signatures = mined_block.signer_signature;

    // verify the mined_block signatures against the NEW signer set
    for signature in signer_signatures.iter() {
        let pk = Secp256k1PublicKey::recover_to_pubkey(block_sighash.bits(), signature)
            .expect("FATAL: Failed to recover pubkey from block sighash");
        assert!(!signer_test_public_keys.contains(&pk.to_bytes_compressed()));
        assert!(new_signer_public_keys.contains(&pk.to_bytes_compressed()));
    }

    signer_test.shutdown();
    for signer in old_spawned_signers {
        assert!(signer.stop().is_none());
    }
}

#[test]
#[ignore]
/// This test checks that the miners and signers will not produce Nakamoto blocks
/// until the minimum time has passed between blocks.
fn min_gap_between_blocks() {
    if env::var("BITCOIND_TEST") != Ok("1".into()) {
        return;
    }

    tracing_subscriber::registry()
        .with(fmt::layer())
        .with(EnvFilter::from_default_env())
        .init();

    info!("------------------------- Test Setup -------------------------");
    let num_signers = 5;
    let sender_sk = Secp256k1PrivateKey::random();
    let sender_addr = tests::to_addr(&sender_sk);
    let send_amt = 100;
    let send_fee = 180;

    let interim_blocks = 5;
    let recipient = PrincipalData::from(StacksAddress::burn_address(false));
    let time_between_blocks_ms = 10_000;
    let mut signer_test: SignerTest<SpawnedSigner> = SignerTest::new_with_config_modifications(
        num_signers,
        vec![(sender_addr, (send_amt + send_fee) * interim_blocks)],
        |_config| {},
        |config| {
            config.miner.min_time_between_blocks_ms = time_between_blocks_ms;
        },
        None,
        None,
    );

    let http_origin = format!("http://{}", &signer_test.running_nodes.conf.node.rpc_bind);
    let mined_blocks = signer_test.running_nodes.counters.naka_mined_blocks.clone();

    signer_test.boot_to_epoch_3();

    info!("Ensure that the first Nakamoto block was mined");
    let blocks = get_nakamoto_headers(&signer_test.running_nodes.conf);
    assert_eq!(blocks.len(), 1);
    // mine the interim blocks
    info!("Mining interim blocks");
    for interim_block_ix in 0..interim_blocks {
        let blocks_processed_before = mined_blocks.load(Ordering::SeqCst);
        // submit a tx so that the miner will mine an extra block
        let transfer_tx = make_stacks_transfer(
            &sender_sk,
            interim_block_ix, // same as the sender nonce
            send_fee,
            signer_test.running_nodes.conf.burnchain.chain_id,
            &recipient,
            send_amt,
        );
        submit_tx(&http_origin, &transfer_tx);

        info!("Submitted transfer tx and waiting for block to be processed");
        wait_for(60, || {
            Ok(mined_blocks.load(Ordering::SeqCst) > blocks_processed_before)
        })
        .unwrap();
        info!("Mined interim block:{interim_block_ix}");
    }

    wait_for(60, || {
        let new_blocks = get_nakamoto_headers(&signer_test.running_nodes.conf);
        Ok(new_blocks.len() == blocks.len() + interim_blocks as usize)
    })
    .unwrap();

    // Verify that every Nakamoto block is mined after the gap is exceeded between each
    let mut blocks = get_nakamoto_headers(&signer_test.running_nodes.conf);
    blocks.sort_by(|a, b| a.stacks_block_height.cmp(&b.stacks_block_height));
    for i in 1..blocks.len() {
        let block = &blocks[i];
        let parent_block = &blocks[i - 1];
        assert_eq!(
            block.stacks_block_height,
            parent_block.stacks_block_height + 1
        );
        info!(
            "Checking that the time between blocks {} and {} is respected",
            parent_block.stacks_block_height, block.stacks_block_height
        );
        let block_time = block
            .anchored_header
            .as_stacks_nakamoto()
            .unwrap()
            .timestamp;
        let parent_block_time = parent_block
            .anchored_header
            .as_stacks_nakamoto()
            .unwrap()
            .timestamp;
        assert!(
            block_time > parent_block_time,
            "Block time is BEFORE parent block time"
        );
        assert!(
            Duration::from_secs(block_time - parent_block_time)
                >= Duration::from_millis(time_between_blocks_ms),
            "Block mined before gap was exceeded: {block_time}s - {parent_block_time}s > {time_between_blocks_ms}ms",
        );
    }
    debug!("Shutting down min_gap_between_blocks test");
    signer_test.shutdown();
}

#[test]
#[ignore]
/// Test scenario where there are duplicate signers with the same private key
/// First submitted signature should take precedence
fn duplicate_signers() {
    if env::var("BITCOIND_TEST") != Ok("1".into()) {
        return;
    }

    tracing_subscriber::registry()
        .with(fmt::layer())
        .with(EnvFilter::from_default_env())
        .init();

    // Disable p2p broadcast of the nakamoto blocks, so that we rely
    //  on the signer's using StackerDB to get pushed blocks
    nakamoto_node::miner::TEST_P2P_BROADCAST_SKIP.set(true);

    info!("------------------------- Test Setup -------------------------");
    let num_signers = 5;
    let mut signer_stacks_private_keys = (0..num_signers)
        .map(|_| StacksPrivateKey::random())
        .collect::<Vec<_>>();

    // First two signers have same private key
    signer_stacks_private_keys[1] = signer_stacks_private_keys[0];
    let unique_signers = num_signers - 1;
    let duplicate_pubkey = Secp256k1PublicKey::from_private(&signer_stacks_private_keys[0]);
    let duplicate_pubkey_from_copy =
        Secp256k1PublicKey::from_private(&signer_stacks_private_keys[1]);
    assert_eq!(
        duplicate_pubkey, duplicate_pubkey_from_copy,
        "Recovered pubkeys don't match"
    );

    let mut signer_test: SignerTest<SpawnedSigner> = SignerTest::new_with_config_modifications(
        num_signers,
        vec![],
        |_| {},
        |_| {},
        None,
        Some(signer_stacks_private_keys),
    );

    signer_test.boot_to_epoch_3();
    let timeout = Duration::from_secs(30);

    info!("------------------------- Try mining one block -------------------------");

    signer_test.mine_and_verify_confirmed_naka_block(timeout, num_signers, true);

    info!("------------------------- Read all `BlockResponse::Accepted` messages -------------------------");

    let mut signer_accepted_responses = vec![];
    let start_polling = Instant::now();
    while start_polling.elapsed() <= timeout {
        std::thread::sleep(Duration::from_secs(1));
        let messages = test_observer::get_stackerdb_chunks()
            .into_iter()
            .flat_map(|chunk| chunk.modified_slots)
            .filter_map(|chunk| {
                SignerMessage::consensus_deserialize(&mut chunk.data.as_slice()).ok()
            })
            .filter_map(|message| match message {
                SignerMessage::BlockResponse(BlockResponse::Accepted(m)) => {
                    info!("Message(accepted): {m:?}");
                    Some(m)
                }
                _ => {
                    debug!("Message(ignored): {message:?}");
                    None
                }
            });
        signer_accepted_responses.extend(messages);
    }

    info!("------------------------- Assert there are {unique_signers} unique signatures and recovered pubkeys -------------------------");

    // Pick a message hash
    let accepted = signer_accepted_responses
        .iter()
        .min_by_key(|accepted| accepted.signer_signature_hash)
        .expect("No `BlockResponse::Accepted` messages recieved");
    let selected_sighash = accepted.signer_signature_hash;

    // Filter only resonses for selected block and collect unique pubkeys and signatures
    let (pubkeys, signatures): (HashSet<_>, HashSet<_>) = signer_accepted_responses
        .into_iter()
        .filter(|accepted| accepted.signer_signature_hash == selected_sighash)
        .map(|accepted| {
            let pubkey = Secp256k1PublicKey::recover_to_pubkey(
                accepted.signer_signature_hash.bits(),
                &accepted.signature,
            )
            .expect("Failed to recover pubkey");
            (pubkey, accepted.signature)
        })
        .unzip();

    assert_eq!(pubkeys.len(), unique_signers);
    assert_eq!(signatures.len(), unique_signers);

    signer_test.shutdown();
}

/// This test involves two miners, each mining tenures with 6 blocks each. Half
/// of the signers are attached to each miner, so the test also verifies that
/// the signers' messages successfully make their way to the active miner.
#[test]
#[ignore]
fn multiple_miners_with_nakamoto_blocks() {
    let num_signers = 5;
    let max_nakamoto_tenures = 20;
    let inter_blocks_per_tenure = 5;

    let mut miners =
        MultipleMinerTest::new(num_signers, inter_blocks_per_tenure * max_nakamoto_tenures);

    let (miner_1_pk, miner_2_pk) = miners.get_miner_public_keys();
    let (conf_1, conf_2) = miners.get_node_configs();
    let rl1_counters = miners.signer_test.running_nodes.counters.clone();
    let rl2_counters = miners.rl2_counters.clone();
    let blocks_mined1 = rl1_counters.naka_mined_blocks.clone();
    let blocks_mined2 = rl2_counters.naka_mined_blocks.clone();

    miners.boot_to_epoch_3();

    let pre_nakamoto_peer_1_height = get_chain_info(&conf_1).stacks_tip_height;

    // due to the random nature of mining sortitions, the way this test is structured
    //  is that we keep track of how many tenures each miner produced, and once enough sortitions
    //  have been produced such that each miner has produced 3 tenures, we stop and check the
    //  results at the end

    let mut btc_blocks_mined = 1_u64;
    let mut miner_1_tenures = 0_u64;
    let mut miner_2_tenures = 0_u64;
    while !(miner_1_tenures >= 3 && miner_2_tenures >= 3) {
        if btc_blocks_mined > max_nakamoto_tenures {
            panic!("Produced {btc_blocks_mined} sortitions, but didn't cover the test scenarios, aborting");
        }
        let blocks_processed_before =
            blocks_mined1.load(Ordering::SeqCst) + blocks_mined2.load(Ordering::SeqCst);
        miners.signer_test.mine_block_wait_on_processing(
            &[&conf_1, &conf_2],
            &[&rl1_counters, &rl2_counters],
            Duration::from_secs(30),
        );
        miners.signer_test.check_signer_states_normal();
        btc_blocks_mined += 1;

        // wait for the new block to be processed
        wait_for(60, || {
            let blocks_processed =
                blocks_mined1.load(Ordering::SeqCst) + blocks_mined2.load(Ordering::SeqCst);
            Ok(blocks_processed > blocks_processed_before)
        })
        .unwrap();

        info!(
            "Nakamoto blocks mined: {}",
            blocks_mined1.load(Ordering::SeqCst) + blocks_mined2.load(Ordering::SeqCst)
        );

        // mine the interim blocks
        info!("Mining interim blocks");
        for interim_block_ix in 0..inter_blocks_per_tenure {
            miners
                .send_and_mine_transfer_tx(60)
                .expect("Failed to mine interim block");
            info!("Mined interim block {btc_blocks_mined}:{interim_block_ix}");
        }

        let blocks = get_nakamoto_headers(&conf_1);
        let mut seen_burn_hashes = HashSet::new();
        miner_1_tenures = 0;
        miner_2_tenures = 0;
        for header in blocks.iter() {
            if seen_burn_hashes.contains(&header.burn_header_hash) {
                continue;
            }
            seen_burn_hashes.insert(header.burn_header_hash);

            let header = header.anchored_header.as_stacks_nakamoto().unwrap();
            if miner_1_pk
                .verify(
                    header.miner_signature_hash().as_bytes(),
                    &header.miner_signature,
                )
                .unwrap()
            {
                miner_1_tenures += 1;
            }
            if miner_2_pk
                .verify(
                    header.miner_signature_hash().as_bytes(),
                    &header.miner_signature,
                )
                .unwrap()
            {
                miner_2_tenures += 1;
            }
        }
        info!("Miner 1 tenures: {miner_1_tenures}, Miner 2 tenures: {miner_2_tenures}");
    }
    let chain_info_1 = get_chain_info(&conf_1);
    let chain_info_2 = get_chain_info(&conf_2);
    info!("New chain info 1: {chain_info_1:?}");
    info!("New chain info 2: {chain_info_2:?}");

    let peer_1_height = chain_info_1.stacks_tip_height;
    let peer_2_height = chain_info_2.stacks_tip_height;
    info!("Peer height information"; "peer_1" => peer_1_height, "peer_2" => peer_2_height, "pre_naka_height" => pre_nakamoto_peer_1_height);
    assert_eq!(peer_1_height, peer_2_height);
    assert_eq!(
        peer_1_height,
        pre_nakamoto_peer_1_height + (btc_blocks_mined - 1) * (inter_blocks_per_tenure as u64 + 1)
    );
    assert_eq!(btc_blocks_mined, miner_1_tenures + miner_2_tenures);
    miners.shutdown();
}

/// This test involves two miners, 1 and 2. During miner 1's first tenure, miner
/// 2 is forced to ignore one of the blocks in that tenure. The next time miner
/// 2 mines a block, it should attempt to fork the chain at that point. The test
/// verifies that the fork is not successful and that miner 1 is able to
/// continue mining after this fork attempt.
#[test]
#[ignore]
fn partial_tenure_fork() {
    if env::var("BITCOIND_TEST") != Ok("1".into()) {
        return;
    }

    let num_signers = 5;
    let max_nakamoto_tenures = 30;
    let inter_blocks_per_tenure = 5;

    // setup sender + recipient for a test stx transfer
    let sender_sk = Secp256k1PrivateKey::random();
    let sender_addr = tests::to_addr(&sender_sk);
    let send_amt = 1000;
    let send_fee = 180;

    let btc_miner_1_seed = vec![1, 1, 1, 1];
    let btc_miner_2_seed = vec![2, 2, 2, 2];
    let btc_miner_1_pk = Keychain::default(btc_miner_1_seed.clone()).get_pub_key();
    let btc_miner_2_pk = Keychain::default(btc_miner_2_seed.clone()).get_pub_key();

    let node_1_rpc = gen_random_port();
    let node_1_p2p = gen_random_port();
    let node_2_rpc = gen_random_port();
    let node_2_p2p = gen_random_port();

    let localhost = "127.0.0.1";
    let node_1_rpc_bind = format!("{localhost}:{node_1_rpc}");

    // All signers are listening to node 1
    let mut signer_test: SignerTest<SpawnedSigner> = SignerTest::new_with_config_modifications(
        num_signers,
        vec![(
            sender_addr,
            (send_amt + send_fee) * max_nakamoto_tenures * inter_blocks_per_tenure,
        )],
        |signer_config| {
            signer_config.node_host = node_1_rpc_bind.clone();
            signer_config.first_proposal_burn_block_timing = Duration::from_secs(0);
        },
        |config| {
            config.node.rpc_bind = format!("{localhost}:{node_1_rpc}");
            config.node.p2p_bind = format!("{localhost}:{node_1_p2p}");
            config.node.data_url = format!("http://{localhost}:{node_1_rpc}");
            config.node.p2p_address = format!("{localhost}:{node_1_p2p}");
            config.miner.wait_on_interim_blocks = Duration::from_secs(5);
            config.node.pox_sync_sample_secs = 30;
            config.miner.block_commit_delay = Duration::from_secs(0);

            config.node.seed = btc_miner_1_seed.clone();
            config.node.local_peer_seed = btc_miner_1_seed.clone();
            config.burnchain.local_mining_public_key = Some(btc_miner_1_pk.to_hex());
            config.miner.mining_key = Some(Secp256k1PrivateKey::from_seed(&[1]));

            // Increase the reward cycle length to avoid missing a prepare phase
            // while we are intentionally forking.
            config.burnchain.pox_reward_length = Some(40);
            config.burnchain.pox_prepare_length = Some(10);

            // Move epoch 2.5 and 3.0 earlier, so we have more time for the
            // test before re-stacking is required.
            if let Some(epochs) = config.burnchain.epochs.as_mut() {
                epochs[StacksEpochId::Epoch24].end_height = 131;
                epochs[StacksEpochId::Epoch25].start_height = 131;
                epochs[StacksEpochId::Epoch25].end_height = 166;
                epochs[StacksEpochId::Epoch30].start_height = 166;
            } else {
                panic!("Expected epochs to be set");
            }
        },
        Some(vec![btc_miner_1_pk, btc_miner_2_pk]),
        None,
    );

    let conf = signer_test.running_nodes.conf.clone();
    let mut conf_node_2 = conf.clone();
    conf_node_2.node.rpc_bind = format!("{localhost}:{node_2_rpc}");
    conf_node_2.node.p2p_bind = format!("{localhost}:{node_2_p2p}");
    conf_node_2.node.data_url = format!("http://{localhost}:{node_2_rpc}");
    conf_node_2.node.p2p_address = format!("{localhost}:{node_2_p2p}");
    conf_node_2.node.seed = btc_miner_2_seed.clone();
    conf_node_2.burnchain.local_mining_public_key = Some(btc_miner_2_pk.to_hex());
    conf_node_2.node.local_peer_seed = btc_miner_2_seed;
    conf_node_2.miner.mining_key = Some(Secp256k1PrivateKey::from_seed(&[2]));
    conf_node_2.node.miner = true;
    conf_node_2.events_observers.clear();

    let node_1_sk = Secp256k1PrivateKey::from_seed(&conf.node.local_peer_seed);
    let node_1_pk = StacksPublicKey::from_private(&node_1_sk);

    conf_node_2.node.working_dir = format!("{}-1", conf_node_2.node.working_dir);

    conf_node_2.node.set_bootstrap_nodes(
        format!("{}@{}", &node_1_pk.to_hex(), conf.node.p2p_bind),
        conf.burnchain.chain_id,
        conf.burnchain.peer_version,
    );

    let mining_pk_1 = StacksPublicKey::from_private(&conf.miner.mining_key.unwrap());
    let mining_pk_2 = StacksPublicKey::from_private(&conf_node_2.miner.mining_key.unwrap());
    let mining_pkh_1 = Hash160::from_node_public_key(&mining_pk_1);
    let mining_pkh_2 = Hash160::from_node_public_key(&mining_pk_2);
    debug!("The mining key for miner 1 is {mining_pkh_1}");
    debug!("The mining key for miner 2 is {mining_pkh_2}");

    let http_origin = format!("http://{}", &conf.node.rpc_bind);

    let mut run_loop_2 = boot_nakamoto::BootRunLoop::new(conf_node_2.clone()).unwrap();
    let rl2_coord_channels = run_loop_2.coordinator_channels();
    let run_loop_stopper_2 = run_loop_2.get_termination_switch();
    let Counters {
        naka_skip_commit_op: rl2_skip_commit_op,
        ..
    } = run_loop_2.counters();
    let rl2_counters = run_loop_2.counters();
    let rl1_counters = signer_test.running_nodes.counters.clone();

    signer_test.boot_to_epoch_3();

    // Pause block commits from miner 2 to make sure
    //  miner 1 wins the first block
    rl2_skip_commit_op.set(true);

    let run_loop_2_thread = thread::Builder::new()
        .name("run_loop_2".into())
        .spawn(move || run_loop_2.start(None, 0))
        .unwrap();

    wait_for(200, || {
        let Some(node_1_info) = get_chain_info_opt(&conf) else {
            return Ok(false);
        };
        let Some(node_2_info) = get_chain_info_opt(&conf_node_2) else {
            return Ok(false);
        };
        Ok(node_1_info.stacks_tip_height == node_2_info.stacks_tip_height)
    })
    .expect("Timed out waiting for follower to catch up to the miner");

    info!("------------------------- Reached Epoch 3.0 -------------------------");

    let rl1_skip_commit_op = signer_test
        .running_nodes
        .counters
        .naka_skip_commit_op
        .clone();

    let sortdb = SortitionDB::open(
        &conf.get_burn_db_file_path(),
        false,
        conf.get_burnchain().pox_constants,
    )
    .unwrap();

    info!("-------- Waiting miner 2 to catch up to miner 1 --------");

    // Wait for miner 2 to catch up to miner 1
    // (note: use a high timeout to avoid potential failing on github workflow)
    wait_for(600, || {
        let info_1 = get_chain_info(&conf);
        let info_2 = get_chain_info(&conf_node_2);
        Ok(info_1.stacks_tip_height == info_2.stacks_tip_height)
    })
    .expect("Timed out waiting for miner 2 to catch up to miner 1");

    info!("-------- Miner 2 caught up to miner 1 --------");

    let info_before = get_chain_info(&conf);

    info!("-------- Miner 1 starting next tenure --------");

    wait_for(60, || {
        Ok(rl1_counters.naka_submitted_commit_last_burn_height.get()
            >= info_before.burn_block_height)
    })
    .unwrap();
    info!("-------- Blocking Miner 1 so that Miner 2 will win the next next tenure --------");
    rl1_skip_commit_op.set(true);

    // Mine the first block
    signer_test.mine_bitcoin_block();
    signer_test.check_signer_states_normal();

    let tip_sn = SortitionDB::get_canonical_burn_chain_tip(sortdb.conn()).unwrap();
    assert_eq!(tip_sn.miner_pk_hash, Some(mining_pkh_1));

    // Setup miner 2 to ignore a block in this tenure
    let ignore_block = info_before.stacks_tip_height + 3;
    set_ignore_block(ignore_block, &conf_node_2.node.working_dir);

    // mine the interim blocks
    for interim_block_ix in 0..inter_blocks_per_tenure {
        info!(
            "Mining interim block #{interim_block_ix} in Miner 1's first tenure (the to-be-forked tenure)";
        );

        let (_, sender_nonce) = signer_test
            .submit_transfer_tx(&sender_sk, send_fee, send_amt)
            .unwrap();

        wait_for(60, || {
            Ok(get_account(&http_origin, &sender_addr).nonce > sender_nonce)
        })
        .unwrap();
    }

    info!("------- Unblocking Miner 2 ------");
    rl2_skip_commit_op.set(false);
    wait_for(60, || {
        Ok(rl2_counters.naka_submitted_commit_last_burn_height.get()
            > info_before.burn_block_height
            && rl2_counters.naka_submitted_commit_last_stacks_tip.get()
                > info_before.stacks_tip_height)
    })
    .unwrap();
    let proposals_before = rl2_counters.naka_proposed_blocks.get();
    let rejections_before = rl2_counters.naka_rejected_blocks.get();
    let peer_info_before = signer_test.get_peer_info();
    info!("------- Miner 2 wins first tenure post-fork ------");
    signer_test.mine_bitcoin_block();
    // Miner 2's tenure is "normal", even though it will end up being rejected by signers because miner 2
    //  is trying to reorg Miner 1's tenure
    signer_test.check_signer_states_normal();
    let tip_sn = SortitionDB::get_canonical_burn_chain_tip(sortdb.conn()).unwrap();
    assert_eq!(tip_sn.miner_pk_hash, Some(mining_pkh_2));

    wait_for(60, || {
        Ok(rl2_counters.naka_proposed_blocks.get() > proposals_before
            && rl2_counters.naka_rejected_blocks.get() > rejections_before)
    })
    .expect("Miner 2 should propose blocks that get rejected");

    let peer_info = signer_test.get_peer_info();
    assert_eq!(
        peer_info.stacks_tip_height,
        peer_info_before.stacks_tip_height
    );
    wait_for(60, || {
        Ok(
            rl2_counters.naka_submitted_commit_last_burn_height.get()
                >= peer_info.burn_block_height,
        )
    })
    .unwrap();

    info!("------- Miner 2 wins second tenure post-fork ------");
    rl2_skip_commit_op.set(true);
    signer_test.mine_bitcoin_block();
    info!("------- Unblocking Miner 1 so they can win the next tenure ------");
    rl1_skip_commit_op.set(false);

    // Miner 2's tenure is an allowed reorg before the prior tenure had no blocks
    signer_test.check_signer_states_reorg(&signer_test.signer_test_pks(), &[]);
    let tip_sn = SortitionDB::get_canonical_burn_chain_tip(sortdb.conn()).unwrap();
    assert_eq!(tip_sn.miner_pk_hash, Some(mining_pkh_2));

    let peer_info = signer_test.get_peer_info();
    assert_eq!(
        peer_info.stacks_tip_height,
        peer_info_before.stacks_tip_height
    );
    wait_for(60, || {
        Ok(
            rl1_counters.naka_submitted_commit_last_burn_height.get()
                >= peer_info.burn_block_height,
        )
    })
    .unwrap();

    rl1_skip_commit_op.set(true);
    info!("------- Miner 1 wins the third tenure post-fork ------");
    signer_test.mine_bitcoin_block();
    info!("------- Unblocking Miner 2 so they can win the next tenure ------");
    rl2_skip_commit_op.set(false);
    signer_test.check_signer_states_reorg(&signer_test.signer_test_pks(), &[]);
    let tip_sn = SortitionDB::get_canonical_burn_chain_tip(sortdb.conn()).unwrap();
    assert_eq!(tip_sn.miner_pk_hash, Some(mining_pkh_1));

    for interim_block_ix in 0..inter_blocks_per_tenure {
        info!(
            "Mining interim block #{interim_block_ix} in Miner 1's first tenure (the to-be-forked tenure)";
        );

        let (_, sender_nonce) = signer_test
            .submit_transfer_tx(&sender_sk, send_fee, send_amt)
            .unwrap();

        wait_for(60, || {
            Ok(get_account(&http_origin, &sender_addr).nonce > sender_nonce)
        })
        .unwrap();
    }

    info!("------- Miner 2 wins the fourth tenure post-fork ------");
    let proposals_before = rl2_counters.naka_proposed_blocks.get();
    let mined_before = rl2_counters.naka_mined_blocks.get();
    let peer_info_before = signer_test.get_peer_info();
    signer_test.mine_bitcoin_block();
    // now, miner 2 is reorging an entire miner 1 tenure, which should lead
    //  the signer set to treat miner 2's reorg as rejected.
    signer_test.check_signer_states_reorg(&[], &signer_test.signer_test_pks());
    let tip_sn = SortitionDB::get_canonical_burn_chain_tip(sortdb.conn()).unwrap();
    assert_eq!(tip_sn.miner_pk_hash, Some(mining_pkh_2));

    wait_for(60, || {
        Ok(rl2_counters.naka_proposed_blocks.get() > proposals_before)
    })
    .expect("Miner 2 should propose blocks that get rejected");

    wait_for(120, || {
        Ok(signer_test.get_peer_info().stacks_tip_height > peer_info_before.stacks_tip_height)
    })
    .expect("Miner 1 should submit a tenure extend and have it globally accepted");

    assert_eq!(
        mined_before,
        rl2_counters.naka_mined_blocks.get(),
        "Miner 2 should not have mined any new blocks"
    );

    rl2_coord_channels
        .lock()
        .expect("Mutex poisoned")
        .stop_chains_coordinator();
    run_loop_stopper_2.store(false, Ordering::SeqCst);
    run_loop_2_thread.join().unwrap();
    signer_test.shutdown();
}

#[test]
#[ignore]
/// Test that signers that accept a block locally, but that was rejected globally will accept a subsequent attempt
/// by the miner essentially reorg their prior locally accepted/signed block, i.e. the globally rejected block overrides
/// their local view.
///
/// Test Setup:
/// The test spins up five stacks signers, one miner Nakamoto node, and a corresponding bitcoind.
/// The stacks node is then advanced to Epoch 3.0 boundary to allow block signing.
///
/// Test Execution:
/// The node mines 1 stacks block N (all signers sign it). The subsequent block N+1 is proposed, but rejected by >30% of the signers.
/// The miner then attempts to mine N+1', and all signers accept the block.
///
/// Test Assertion:
/// Stacks tip advances to N+1'
fn locally_accepted_blocks_overriden_by_global_rejection() {
    if env::var("BITCOIND_TEST") != Ok("1".into()) {
        return;
    }

    tracing_subscriber::registry()
        .with(fmt::layer())
        .with(EnvFilter::from_default_env())
        .init();

    info!("------------------------- Test Setup -------------------------");
    let num_signers = 5;
    let sender_sk = Secp256k1PrivateKey::random();
    let sender_addr = tests::to_addr(&sender_sk);
    let send_amt = 100;
    let send_fee = 180;
    let nmb_txs = 3;
    let recipient = PrincipalData::from(StacksAddress::burn_address(false));
    let short_timeout_secs = 20;
    let mut signer_test: SignerTest<SpawnedSigner> = SignerTest::new(
        num_signers,
        vec![(sender_addr, (send_amt + send_fee) * nmb_txs)],
    );

    let all_signers: Vec<_> = signer_test
        .signer_stacks_private_keys
        .iter()
        .map(StacksPublicKey::from_private)
        .collect();

    let http_origin = format!("http://{}", &signer_test.running_nodes.conf.node.rpc_bind);
    let miner_sk = signer_test.running_nodes.conf.miner.mining_key.unwrap();
    let miner_pk = StacksPublicKey::from_private(&miner_sk);
    signer_test.boot_to_epoch_3();

    info!("------------------------- Test Mine Nakamoto Block N -------------------------");
    let info_before = signer_test.get_peer_info();
    // submit a tx so that the miner will mine a stacks block
    let mut sender_nonce = 0;
    let transfer_tx = make_stacks_transfer(
        &sender_sk,
        sender_nonce,
        send_fee,
        signer_test.running_nodes.conf.burnchain.chain_id,
        &recipient,
        send_amt,
    );
    let tx = submit_tx(&http_origin, &transfer_tx);
    sender_nonce += 1;
    info!("Submitted tx {tx} in to mine block N");
    let block_n =
        wait_for_block_pushed_by_miner_key(30, info_before.stacks_tip_height + 1, &miner_pk)
            .expect("Timed out waiting for block N to be mined");
    let info_after = signer_test.get_peer_info();
    assert_eq!(
        info_before.stacks_tip_height + 1,
        info_after.stacks_tip_height
    );
    assert_eq!(info_after.stacks_tip, block_n.header.block_hash());

    info!("------------------------- Attempt to Mine Nakamoto Block N+1 -------------------------");
    // Make half of the signers reject the block proposal by the miner to ensure its marked globally rejected
    let rejecting_signers: Vec<_> = all_signers
        .iter()
        .cloned()
        .take(num_signers / 2 + num_signers % 2)
        .collect();
    TEST_REJECT_ALL_BLOCK_PROPOSAL.set(rejecting_signers.clone());
    test_observer::clear();
    let info_before = signer_test.get_peer_info();
    // Make a new stacks transaction to create a different block signature, but make sure to propose it
    // AFTER the signers are unfrozen so they don't inadvertently prevent the new block being accepted
    let transfer_tx = make_stacks_transfer(
        &sender_sk,
        sender_nonce,
        send_fee,
        signer_test.running_nodes.conf.burnchain.chain_id,
        &recipient,
        send_amt,
    );
    let tx = submit_tx(&http_origin, &transfer_tx);
    info!("Submitted tx {tx} to mine block N+1");

    let proposed_block_n_1 =
        wait_for_block_proposal(30, info_before.stacks_tip_height + 1, &miner_pk)
            .expect("Timed out waiting for block N+1' to be proposed");
    wait_for_block_rejections_from_signers(
        short_timeout_secs,
        &proposed_block_n_1.header.signer_signature_hash(),
        &rejecting_signers,
    )
    .expect("Timed out waiting for block rejection of N+1");
    let info_after = signer_test.get_peer_info();
    assert_eq!(info_before, info_after);

    info!("------------------------- Test Mine Nakamoto Block N+1' -------------------------");
    let info_before = signer_test.get_peer_info();
    TEST_REJECT_ALL_BLOCK_PROPOSAL.set(Vec::new());
    test_observer::clear();

    let transfer_tx = make_stacks_transfer(
        &sender_sk,
        sender_nonce,
        send_fee,
        signer_test.running_nodes.conf.burnchain.chain_id,
        &recipient,
        send_amt,
    );
    let tx = submit_tx(&http_origin, &transfer_tx);
    info!("Submitted tx {tx} to mine block N+1'");

    let block_n_1_prime = wait_for_block_pushed_by_miner_key(
        short_timeout_secs,
        info_before.stacks_tip_height + 1,
        &miner_pk,
    )
    .expect("Timed out waiting for block N+1' to be mined");

    let info_after = signer_test.get_peer_info();
    assert_eq!(
        info_after.stacks_tip_height,
        info_before.stacks_tip_height + 1
    );
    assert_eq!(info_after.stacks_tip, block_n_1_prime.header.block_hash());
    assert_ne!(block_n_1_prime, proposed_block_n_1);

    signer_test.shutdown();
}

#[test]
#[ignore]
/// Test that signers that reject a block locally, but that was accepted globally will accept
/// a subsequent block built on top of the accepted block
///
/// Test Setup:
/// The test spins up five stacks signers, one miner Nakamoto node, and a corresponding bitcoind.
/// The stacks node is then advanced to Epoch 3.0 boundary to allow block signing.
///
/// Test Execution:
/// The node mines 1 stacks block N (all signers sign it). The subsequent block N+1 is proposed, but rejected by <30% of the signers.
/// The miner then attempts to mine N+2, and all signers accept the block.
///
/// Test Assertion:
/// Stacks tip advances to N+2
fn locally_rejected_blocks_overriden_by_global_acceptance() {
    if env::var("BITCOIND_TEST") != Ok("1".into()) {
        return;
    }

    tracing_subscriber::registry()
        .with(fmt::layer())
        .with(EnvFilter::from_default_env())
        .init();

    info!("------------------------- Test Setup -------------------------");
    let num_signers = 5;
    let sender_sk = Secp256k1PrivateKey::random();
    let sender_addr = tests::to_addr(&sender_sk);
    let send_amt = 100;
    let send_fee = 180;
    let nmb_txs = 3;

    let recipient = PrincipalData::from(StacksAddress::burn_address(false));
    let mut signer_test: SignerTest<SpawnedSigner> = SignerTest::new(
        num_signers,
        vec![(sender_addr, (send_amt + send_fee) * nmb_txs)],
    );

    let all_signers: Vec<_> = signer_test
        .signer_stacks_private_keys
        .iter()
        .map(StacksPublicKey::from_private)
        .collect();

    let miner_sk = signer_test.running_nodes.conf.miner.mining_key.unwrap();
    let miner_pk = StacksPublicKey::from_private(&miner_sk);

    let http_origin = format!("http://{}", &signer_test.running_nodes.conf.node.rpc_bind);
    let short_timeout = 30;
    signer_test.boot_to_epoch_3();

    info!("------------------------- Test Mine Nakamoto Block N -------------------------");
    let info_before = signer_test.get_peer_info();

    // submit a tx so that the miner will mine a stacks block N
    let mut sender_nonce = 0;
    let transfer_tx = make_stacks_transfer(
        &sender_sk,
        sender_nonce,
        send_fee,
        signer_test.running_nodes.conf.burnchain.chain_id,
        &recipient,
        send_amt,
    );
    let tx = submit_tx(&http_origin, &transfer_tx);
    sender_nonce += 1;
    info!("Submitted tx {tx} in to mine block N");
    let block_n =
        wait_for_block_pushed_by_miner_key(30, info_before.stacks_tip_height + 1, &miner_pk)
            .expect("Timed out waiting for block N to be mined");
    let info_after = signer_test.get_peer_info();
    assert_eq!(
        info_after.stacks_tip_height,
        info_before.stacks_tip_height + 1
    );
    assert_eq!(info_after.stacks_tip, block_n.header.block_hash());

    info!("------------------------- Mine Nakamoto Block N+1 -------------------------");
    // Make less than 30% of the signers reject the block and ensure it is STILL marked globally accepted
    let rejecting_signers: Vec<_> = all_signers
        .iter()
        .cloned()
        .take(num_signers * 3 / 10)
        .collect();
    TEST_REJECT_ALL_BLOCK_PROPOSAL.set(rejecting_signers.clone());
    test_observer::clear();

    // submit a tx so that the miner will mine a stacks block N+1
    let info_before = signer_test.get_peer_info();
    let transfer_tx = make_stacks_transfer(
        &sender_sk,
        sender_nonce,
        send_fee,
        signer_test.running_nodes.conf.burnchain.chain_id,
        &recipient,
        send_amt,
    );
    let tx = submit_tx(&http_origin, &transfer_tx);
    sender_nonce += 1;
    info!("Submitted tx {tx} in to mine block N+1");
    // The rejecting signers will reject the block, but it will still be accepted globally
    let block_n_1 =
        wait_for_block_pushed_by_miner_key(30, info_before.stacks_tip_height + 1, &miner_pk)
            .expect("Timed out waiting for block N+1 to be mined");

    wait_for_block_rejections_from_signers(
        short_timeout,
        &block_n_1.header.signer_signature_hash(),
        &rejecting_signers,
    )
    .expect("Timed out waiting for block rejection of N+1");

    // Assert the block was mined and the tip advanced to N+1
    let info_after = signer_test.get_peer_info();
    assert_eq!(info_after.stacks_tip, block_n_1.header.block_hash());
    assert_eq!(
        info_after.stacks_tip_height,
        info_before.stacks_tip_height + 1
    );

    info!("------------------------- Test Mine Nakamoto Block N+2 -------------------------");
    // Ensure that all signers accept the block proposal N+2
    let info_before = signer_test.get_peer_info();
    TEST_REJECT_ALL_BLOCK_PROPOSAL.set(Vec::new());

    // submit a tx so that the miner will mine a stacks block N+2 and ensure ALL signers accept it
    let transfer_tx = make_stacks_transfer(
        &sender_sk,
        sender_nonce,
        send_fee,
        signer_test.running_nodes.conf.burnchain.chain_id,
        &recipient,
        send_amt,
    );
    let tx = submit_tx(&http_origin, &transfer_tx);
    info!("Submitted tx {tx} in to mine block N+2");
    let block_n_2 =
        wait_for_block_pushed_by_miner_key(30, info_before.stacks_tip_height + 1, &miner_pk)
            .expect("Timed out waiting for block N+2 to be pushed");
    let info_after = signer_test.get_peer_info();
    assert_eq!(
        info_before.stacks_tip_height + 1,
        info_after.stacks_tip_height,
    );
    assert_eq!(info_after.stacks_tip, block_n_2.header.block_hash());
    signer_test.shutdown();
}

#[test]
#[ignore]
/// Test that signers that have accepted a locally signed block N+1 built in tenure A can sign a block proposed during a
/// new tenure B built upon the last globally accepted block N if the timeout is exceeded, i.e. a reorg can occur at a tenure boundary.
///
/// Test Setup:
/// The test spins up five stacks signers, one miner Nakamoto node, and a corresponding bitcoind.
/// The stacks node is then advanced to Epoch 3.0 boundary to allow block signing.
///
/// Test Execution:
/// The node mines 1 stacks block N (all signers sign it). The subsequent block N+1 is proposed, but <30% accept it. The remaining signers
/// do not make a decision on the block. A new tenure begins and the miner proposes a new block N+1' which all signers accept.
///
/// Test Assertion:
/// Stacks tip advances to N+1'
fn reorg_locally_accepted_blocks_across_tenures_succeeds() {
    if env::var("BITCOIND_TEST") != Ok("1".into()) {
        return;
    }

    tracing_subscriber::registry()
        .with(fmt::layer())
        .with(EnvFilter::from_default_env())
        .init();

    info!("------------------------- Test Setup -------------------------");
    let num_signers = 5;
    let sender_sk = Secp256k1PrivateKey::random();
    let sender_addr = tests::to_addr(&sender_sk);
    let send_amt = 100;
    let send_fee = 180;
    let nmb_txs = 2;
    let recipient = PrincipalData::from(StacksAddress::burn_address(false));
    let mut signer_test: SignerTest<SpawnedSigner> = SignerTest::new_with_config_modifications(
        num_signers,
        vec![(sender_addr, (send_amt + send_fee) * nmb_txs)],
        |config| {
            // Just accept all reorg attempts
            config.tenure_last_block_proposal_timeout = Duration::from_secs(0);
        },
        |config| {
            config.miner.block_commit_delay = Duration::from_secs(0);
        },
        None,
        None,
    );
    let all_signers = signer_test
        .signer_stacks_private_keys
        .iter()
        .map(StacksPublicKey::from_private)
        .collect::<Vec<_>>();
    let http_origin = format!("http://{}", &signer_test.running_nodes.conf.node.rpc_bind);

    let miner_sk = signer_test.running_nodes.conf.miner.mining_key.unwrap();
    let miner_pk = StacksPublicKey::from_private(&miner_sk);
    signer_test.boot_to_epoch_3();
    info!("------------------------- Starting Tenure A -------------------------");
    info!("------------------------- Test Mine Nakamoto Block N -------------------------");
    let info_before = signer_test.get_peer_info();
    // submit a tx so that the miner will mine a stacks block
    let mut sender_nonce = 0;
    let transfer_tx = make_stacks_transfer(
        &sender_sk,
        sender_nonce,
        send_fee,
        signer_test.running_nodes.conf.burnchain.chain_id,
        &recipient,
        send_amt,
    );
    let txid = submit_tx(&http_origin, &transfer_tx);
    sender_nonce += 1;
    let block_n =
        wait_for_block_pushed_by_miner_key(30, info_before.stacks_tip_height + 1, &miner_pk)
            .expect("Timed out waiting for block N to be mined");
    assert!(block_n
        .txs
        .iter()
        .any(|tx| { tx.txid().to_string() == txid }));
    // Ensure that the block was accepted globally so the stacks tip has advanced to N
    let info_after = signer_test.get_peer_info();
    assert_eq!(
        info_before.stacks_tip_height + 1,
        info_after.stacks_tip_height
    );
    assert_eq!(info_after.stacks_tip, block_n.header.block_hash());

    info!("------------------------- Attempt to Mine Nakamoto Block N+1 -------------------------");
    // Make more than >70% of the signers ignore the block proposal to ensure it it is not globally accepted/rejected
    let ignoring_signers: Vec<_> = all_signers
        .iter()
        .cloned()
        .take(num_signers * 7 / 10)
        .collect();
    let non_ignoring_signers: Vec<_> = all_signers
        .iter()
        .cloned()
        .skip(num_signers * 7 / 10)
        .collect();
    TEST_IGNORE_ALL_BLOCK_PROPOSALS.set(ignoring_signers.clone());
    // Clear the stackerdb chunks
    test_observer::clear();

    let info_before = signer_test.get_peer_info();
    // submit a tx so that the miner will ATTEMPT to mine a stacks block N+1
    let transfer_tx = make_stacks_transfer(
        &sender_sk,
        sender_nonce,
        send_fee,
        signer_test.running_nodes.conf.burnchain.chain_id,
        &recipient,
        send_amt,
    );
    let tx = submit_tx(&http_origin, &transfer_tx);
    info!("Submitted tx {tx} in to attempt to mine block N+1");
    let block_n_1_proposal =
        wait_for_block_proposal(30, info_before.stacks_tip_height + 1, &miner_pk)
            .expect("Timed out waiting for block N+1 to be proposed");
    // Make sure that the non ignoring signers do actually accept it though
    wait_for_block_acceptance_from_signers(
        30,
        &block_n_1_proposal.header.signer_signature_hash(),
        &non_ignoring_signers,
    )
    .expect("Timed out waiting for block acceptances of N+1");
    let info_after = signer_test.get_peer_info();
    assert_eq!(info_after, info_before);
    assert_ne!(
        block_n_1_proposal.header.signer_signature_hash(),
        block_n.header.signer_signature_hash()
    );

    info!("------------------------- Starting Tenure B -------------------------");
    test_observer::clear();
    // Start a new tenure and ensure the miner can propose a new block N+1' that is accepted by all signers
    let commits_submitted = signer_test
        .running_nodes
        .counters
        .naka_submitted_commits
        .clone();
    let commits_before = commits_submitted.load(Ordering::SeqCst);
    next_block_and(
        &mut signer_test.running_nodes.btc_regtest_controller,
        60,
        || {
            let commits_count = commits_submitted.load(Ordering::SeqCst);
            Ok(commits_count > commits_before)
        },
    )
    .unwrap();

    info!(
        "------------------------- Mine Nakamoto Block N+1' in Tenure B -------------------------"
    );
    let info_before = signer_test.get_peer_info();
    TEST_IGNORE_ALL_BLOCK_PROPOSALS.set(Vec::new());

    let block_n_1_prime =
        wait_for_block_pushed_by_miner_key(30, info_before.stacks_tip_height + 1, &miner_pk)
            .expect("Timed out waiting for block N+1' to be mined");
    // Ensure that the block was accepted globally so the stacks tip has advanced to N+1' (even though they signed a sister block in the prior tenure)
    let info_after = signer_test.get_peer_info();
    assert_eq!(
        info_before.stacks_tip_height + 1,
        info_after.stacks_tip_height
    );
    assert_eq!(info_after.stacks_tip, block_n_1_prime.header.block_hash());
    assert_ne!(
        block_n_1_prime.header.signer_signature_hash(),
        block_n_1_proposal.header.signer_signature_hash()
    );

    signer_test.shutdown();
}

#[test]
#[ignore]
/// Test that signers that have accepted a locally signed block N+1 built in tenure A cannot sign a block proposed during a
/// new tenure B built upon the last globally accepted block N if the timeout is not exceeded, i.e. a reorg cannot occur at a tenure boundary
/// before the specified timeout has been exceeded.
///
/// Test Setup:
/// The test spins up five stacks signers, one miner Nakamoto node, and a corresponding bitcoind.
/// The stacks node is then advanced to Epoch 3.0 boundary to allow block signing.
///
/// Test Execution:
/// The node mines 1 stacks block N (all signers sign it). The subsequent block N+1 is proposed, but <30% accept it. The remaining signers
/// do not make a decision on the block. A new tenure begins and the miner proposes a new block N+1' which all signers reject as the timeout
/// has not been exceeded.
///
/// Test Assertion:
/// Stacks tip remains at N.
fn reorg_locally_accepted_blocks_across_tenures_fails() {
    if env::var("BITCOIND_TEST") != Ok("1".into()) {
        return;
    }

    tracing_subscriber::registry()
        .with(fmt::layer())
        .with(EnvFilter::from_default_env())
        .init();

    info!("------------------------- Test Setup -------------------------");
    let num_signers = 5;
    let sender_sk = Secp256k1PrivateKey::random();
    let sender_addr = tests::to_addr(&sender_sk);
    let send_amt = 100;
    let send_fee = 180;
    let nmb_txs = 2;
    let recipient = PrincipalData::from(StacksAddress::burn_address(false));
    let mut signer_test: SignerTest<SpawnedSigner> = SignerTest::new_with_config_modifications(
        num_signers,
        vec![(sender_addr, (send_amt + send_fee) * nmb_txs)],
        |config| {
            // Do not alow any reorg attempts essentially
            config.tenure_last_block_proposal_timeout = Duration::from_secs(100_000);
        },
        |_| {},
        None,
        None,
    );
    let all_signers = signer_test
        .signer_stacks_private_keys
        .iter()
        .map(StacksPublicKey::from_private)
        .collect::<Vec<_>>();
    let http_origin = format!("http://{}", &signer_test.running_nodes.conf.node.rpc_bind);

    let miner_sk = signer_test.running_nodes.conf.miner.mining_key.unwrap();
    let miner_pk = StacksPublicKey::from_private(&miner_sk);

    signer_test.boot_to_epoch_3();
    info!("------------------------- Starting Tenure A -------------------------");
    info!("------------------------- Test Mine Nakamoto Block N -------------------------");
    let info_before = signer_test.get_peer_info();

    // submit a tx so that the miner will mine a stacks block
    let mut sender_nonce = 0;
    let transfer_tx = make_stacks_transfer(
        &sender_sk,
        sender_nonce,
        send_fee,
        signer_test.running_nodes.conf.burnchain.chain_id,
        &recipient,
        send_amt,
    );
    let tx = submit_tx(&http_origin, &transfer_tx);
    sender_nonce += 1;
    info!("Submitted tx {tx} in to mine block N");
    let block_n =
        wait_for_block_pushed_by_miner_key(30, info_before.stacks_tip_height + 1, &miner_pk)
            .expect("Timed out waiting for block N to be mined");

    // Ensure that the block was accepted globally so the stacks tip has advanced to N
    let info_after = signer_test.get_peer_info();
    assert_eq!(
        info_before.stacks_tip_height + 1,
        info_after.stacks_tip_height
    );
    assert_eq!(info_after.stacks_tip, block_n.header.block_hash());

    info!("------------------------- Attempt to Mine Nakamoto Block N+1 -------------------------");
    // Make more than >70% of the signers ignore the block proposal to ensure it it is not globally accepted/rejected
    let ignoring_signers: Vec<_> = all_signers
        .iter()
        .cloned()
        .take(num_signers * 7 / 10)
        .collect();
    let non_ignoring_signers: Vec<_> = all_signers
        .iter()
        .cloned()
        .skip(num_signers * 7 / 10)
        .collect();
    TEST_IGNORE_ALL_BLOCK_PROPOSALS.set(ignoring_signers.clone());
    // Clear the stackerdb chunks
    test_observer::clear();

    let info_before = signer_test.get_peer_info();
    // submit a tx so that the miner will ATTEMPT to mine a stacks block N+1
    let transfer_tx = make_stacks_transfer(
        &sender_sk,
        sender_nonce,
        send_fee,
        signer_test.running_nodes.conf.burnchain.chain_id,
        &recipient,
        send_amt,
    );
    let tx = submit_tx(&http_origin, &transfer_tx);

    info!("Submitted tx {tx} in to attempt to mine block N+1");
    let block_n_1 = wait_for_block_proposal(30, info_before.stacks_tip_height + 1, &miner_pk)
        .expect("Timed out waiting for block N+1 to be proposed");
    wait_for_block_acceptance_from_signers(
        30,
        &block_n_1.header.signer_signature_hash(),
        &non_ignoring_signers,
    )
    .expect("Timed out waiting for block acceptances of N+1");

    let info_after = signer_test.get_peer_info();
    // Ensure that the block was NOT accepted globally so the stacks tip has NOT advanced to N+1
    assert_eq!(info_after, info_before);

    info!("------------------------- Starting Tenure B -------------------------");
    let info_before = signer_test.get_peer_info();

    // Clear the test observer so any old rejections are not counted
    test_observer::clear();

    // Start a new tenure and ensure the we see the expected rejections
    signer_test
        .running_nodes
        .btc_regtest_controller
        .build_next_block(1);
    let proposal = wait_for_block_proposal(30, info_before.stacks_tip_height + 1, &miner_pk)
        .expect("Timed out waiting for block N+1 to be proposed");
    wait_for_block_rejections_from_signers(
        30,
        &proposal.header.signer_signature_hash(),
        &non_ignoring_signers,
    )
    .expect("Timed out waiting for block rejections of N+1");

    let info_after = signer_test.get_peer_info();
    // Ensure that the block was NOT accepted globally so the stacks tip has NOT advanced to N+1'
    assert_eq!(info_after.stacks_tip, info_before.stacks_tip);
}

#[test]
#[ignore]
/// Test that when 70% of signers accept a block, mark it globally accepted, but a miner ends its tenure
/// before it receives these signatures, the miner can recover in the following tenure.
///
/// Test Setup:
/// The test spins up five stacks signers, one miner Nakamoto node, and a corresponding bitcoind.
/// The stacks node is then advanced to Epoch 3.0 boundary to allow block signing.
///
/// Test Execution:
/// The node mines 1 stacks block N (all signers sign it). The subsequent block N+1 is proposed, but >70% accept it.
/// The signers delay broadcasting the block and the miner ends its tenure before it receives these signatures. The
/// miner will propose an invalid block N+1' which all signers reject. The broadcast delay is removed and the miner
/// proposes a new block N+2 which all signers accept.
///
/// Test Assertion:
/// Stacks tip advances to N+2
fn miner_recovers_when_broadcast_block_delay_across_tenures_occurs() {
    if env::var("BITCOIND_TEST") != Ok("1".into()) {
        return;
    }

    tracing_subscriber::registry()
        .with(fmt::layer())
        .with(EnvFilter::from_default_env())
        .init();

    info!("------------------------- Test Setup -------------------------");
    let num_signers = 5;
    let sender_sk = Secp256k1PrivateKey::random();
    let sender_addr = tests::to_addr(&sender_sk);
    let send_amt = 100;
    let send_fee = 180;
    let nmb_txs = 3;
    let recipient = PrincipalData::from(StacksAddress::burn_address(false));
    let mut signer_test: SignerTest<SpawnedSigner> = SignerTest::new_with_config_modifications(
        num_signers,
        vec![(sender_addr, (send_amt + send_fee) * nmb_txs)],
        |_config| {},
        |config| {
            // Accept all block proposals
            config.connection_options.block_proposal_max_age_secs = u64::MAX;
        },
        None,
        None,
    );
    let http_origin = format!("http://{}", &signer_test.running_nodes.conf.node.rpc_bind);
    let miner_sk = signer_test.running_nodes.conf.miner.mining_key.unwrap();
    let miner_pk = StacksPublicKey::from_private(&miner_sk);

    signer_test.boot_to_epoch_3();

    info!("------------------------- Starting Tenure A -------------------------");
    info!("------------------------- Test Mine Nakamoto Block N -------------------------");

    // wait until we get a sortition.
    // we might miss a block-commit at the start of epoch 3
    let burnchain = signer_test.running_nodes.conf.get_burnchain();
    let sortdb = burnchain.open_sortition_db(true).unwrap();

    wait_for(30, || {
        let tip = SortitionDB::get_canonical_burn_chain_tip(sortdb.conn()).unwrap();
        Ok(tip.sortition)
    })
    .expect("Timed out waiting for sortition");

    let info_before = signer_test.get_peer_info();
    // submit a tx so that the miner will mine a stacks block
    let mut sender_nonce = 0;
    let transfer_tx = make_stacks_transfer(
        &sender_sk,
        sender_nonce,
        send_fee,
        signer_test.running_nodes.conf.burnchain.chain_id,
        &recipient,
        send_amt,
    );
    let tx = submit_tx(&http_origin, &transfer_tx);
    info!("Submitted tx {tx} in to mine block N");
    sender_nonce += 1;
    let block_n =
        wait_for_block_pushed_by_miner_key(30, info_before.stacks_tip_height + 1, &miner_pk)
            .expect("Timed out waiting for block N to be mined");

    let info_after = signer_test.get_peer_info();
    assert_eq!(
        info_before.stacks_tip_height + 1,
        info_after.stacks_tip_height
    );
    assert_eq!(info_after.stacks_tip, block_n.header.block_hash());

    info!("------------------------- Attempt to Mine Nakamoto Block N+1 -------------------------");
    // Propose a valid block, but force the miner to ignore the returned signatures and delay the block being
    // broadcasted to the miner so it can end its tenure before block confirmation obtained
    // Clear the stackerdb chunks
    info!("Forcing miner to ignore block responses for block N+1");
    TEST_IGNORE_SIGNERS.set(true);
    info!("Delaying signer block N+1 broadcasting to the miner");
    TEST_PAUSE_BLOCK_BROADCAST.set(true);
    test_observer::clear();
    let info_before = signer_test.get_peer_info();

    let transfer_tx = make_stacks_transfer(
        &sender_sk,
        sender_nonce,
        send_fee,
        signer_test.running_nodes.conf.burnchain.chain_id,
        &recipient,
        send_amt,
    );
    sender_nonce += 1;

    let tx = submit_tx(&http_origin, &transfer_tx);

    info!("Submitted tx {tx} in to attempt to mine block N+1");
    let block_n_1 = wait_for_block_proposal(30, info_before.stacks_tip_height + 1, &miner_pk)
        .expect("Timed out waiting for block N+1 to be proposed");
    let all_signers = signer_test
        .signer_stacks_private_keys
        .iter()
        .map(StacksPublicKey::from_private)
        .collect::<Vec<_>>();
    wait_for_block_global_acceptance_from_signers(
        30,
        &block_n_1.header.signer_signature_hash(),
        &all_signers,
    )
    .expect("Timed out waiting for block N+1 to be accepted by signers");

    // Ensure that the block was not yet broadcasted to the miner so the stacks tip has NOT advanced to N+1
    let info_after = signer_test.get_peer_info();
    assert_eq!(info_after, info_before);

    info!("------------------------- Starting Tenure B -------------------------");
    test_observer::clear();
    let commits_submitted = signer_test
        .running_nodes
        .counters
        .naka_submitted_commits
        .clone();
    let commits_before = commits_submitted.load(Ordering::SeqCst);
    next_block_and(
        &mut signer_test.running_nodes.btc_regtest_controller,
        60,
        || {
            let commits_count = commits_submitted.load(Ordering::SeqCst);
            Ok(commits_count > commits_before)
        },
    )
    .unwrap();

    info!(
        "------------------------- Attempt to Mine Nakamoto Block N+1' -------------------------"
    );
    // Wait for the miner to propose a new invalid block N+1'
    let block_n_1_prime = wait_for_block_proposal(30, info_before.stacks_tip_height + 1, &miner_pk)
        .expect("Timed out waiting for block N+1' to be proposed");
    assert_ne!(
        block_n_1_prime.header.signer_signature_hash(),
        block_n_1.header.signer_signature_hash()
    );
    info!("Allowing miner to accept block responses again. ");
    TEST_IGNORE_SIGNERS.set(false);
    info!("Allowing signers to broadcast block N+1 to the miner");
    TEST_PAUSE_BLOCK_BROADCAST.set(false);

    // Assert the N+1' block was rejected
    wait_for_block_global_rejection(
        30,
        block_n_1_prime.header.signer_signature_hash(),
        num_signers,
    )
    .expect("Timed out waiting for block N+1' to be rejected");

    // Induce block N+2 to get mined
    let transfer_tx = make_stacks_transfer(
        &sender_sk,
        sender_nonce,
        send_fee,
        signer_test.running_nodes.conf.burnchain.chain_id,
        &recipient,
        send_amt,
    );

    let tx = submit_tx(&http_origin, &transfer_tx);
    info!("Submitted tx {tx} in to attempt to mine block N+2");

    info!("------------------------- Asserting a both N+1 and N+2 are accepted -------------------------");
    let block_n_2 =
        wait_for_block_pushed_by_miner_key(30, info_before.stacks_tip_height + 2, &miner_pk)
            .expect("Timed out waiting for block N+2 to be mined");

    let info_after = signer_test.get_peer_info();
    assert_eq!(
        block_n_2.header.parent_block_id,
        block_n_1.header.block_id()
    );
    assert_eq!(info_after.stacks_tip, block_n_2.header.block_hash());
    assert_eq!(
        info_before.stacks_tip_height + 2,
        info_after.stacks_tip_height
    );
}

/// Test a scenario where:
/// Two miners boot to Nakamoto.
/// Miner 1 wins the first tenure and proposes a block N with a TenureChangePayload
/// Signers accept and the stacks tip advances to N
/// Miner 2 wins the second tenure B but its proposed blocks are rejected by the signers.
/// Mine 2 empty burn blocks (simulate fast blocks scenario)
/// Miner 2 proposes block N+1 with a TenureChangePayload
/// Signers accept and the stacks tip advances to N+1
/// Miner 2 proposes block N+2 with a TenureExtend
/// Signers accept and the stacks tip advances to N+2
/// Miner 2 proposes block N+3 with a TokenTransfer
/// Signers accept and the stacks tip advances to N+3
/// Mine an empty burn block
/// Miner 2 proposes block N+4 with a TenureExtend
/// Signers accept and the chain advances to N+4
/// Miner 1 wins the next tenure and proposes a block N+5 with a TenureChangePayload
/// Signers accept and the chain advances to N+5
/// Asserts:
/// - Block N+1 contains the TenureChangePayload
/// - Block N+2 contains the TenureExtend
/// - Block N+3 contains the TokenTransfer
/// - Block N+4 contains the TenureExtend
/// - Block N+5 contains the TenureChangePayload
/// - The stacks tip advances to N+5
#[test]
#[ignore]
fn continue_after_fast_block_no_sortition() {
    if env::var("BITCOIND_TEST") != Ok("1".into()) {
        return;
    }

    let num_signers = 5;
    let num_txs = 1;

    let mut miners = MultipleMinerTest::new_with_config_modifications(
        num_signers,
        num_txs,
        |_| {},
        |config| {
            config.miner.block_commit_delay = Duration::from_secs(0);
        },
        |config| {
            config.miner.block_commit_delay = Duration::from_secs(0);
        },
    );
    let (conf_1, _) = miners.get_node_configs();
    let (miner_pkh_1, miner_pkh_2) = miners.get_miner_public_key_hashes();
    let (_, miner_pk_2) = miners.get_miner_public_keys();

    let Counters {
        naka_rejected_blocks: rl1_rejections,
        naka_skip_commit_op: rl1_skip_commit_op,
        naka_submitted_commits: rl1_commits,
        naka_mined_blocks: blocks_mined1,
        ..
    } = miners.signer_test.running_nodes.counters.clone();

    let Counters {
        naka_skip_commit_op: rl2_skip_commit_op,
        naka_submitted_commits: rl2_commits,
        naka_mined_blocks: blocks_mined2,
        ..
    } = miners.rl2_counters.clone();

    info!("------------------------- Pause Miner 2's Block Commits -------------------------");

    // Make sure Miner 2 cannot win a sortition at first.
    rl2_skip_commit_op.set(true);

    miners.boot_to_epoch_3();

    let burnchain = conf_1.get_burnchain();
    let sortdb = burnchain.open_sortition_db(true).unwrap();

    let all_signers = miners
        .signer_test
        .signer_stacks_private_keys
        .iter()
        .map(StacksPublicKey::from_private)
        .collect::<Vec<_>>();
    let get_burn_height = || {
        SortitionDB::get_canonical_burn_chain_tip(sortdb.conn())
            .unwrap()
            .block_height
    };
    let starting_peer_height = get_chain_info(&conf_1).stacks_tip_height;
    let starting_burn_height = get_burn_height();
    let mut btc_blocks_mined = 0;

    info!("------------------------- Pause Miner 1's Block Commit -------------------------");
    // Make sure miner 1 doesn't submit any further block commits for the next tenure BEFORE mining the bitcoin block
    rl1_skip_commit_op.set(true);

    info!("------------------------- Miner 1 Mines a Normal Tenure A -------------------------");
    miners
        .mine_bitcoin_block_and_tenure_change_tx(&sortdb, TenureChangeCause::BlockFound, 30)
        .expect("Failed to start Tenure A");
    btc_blocks_mined += 1;

    // assure we have a successful sortition that miner 1 won
    verify_sortition_winner(&sortdb, &miner_pkh_1);

    info!("------------------------- Make Signers Reject All Subsequent Proposals -------------------------");

    let stacks_height_before = miners.get_peer_stacks_tip_height();

    // Make all signers ignore block proposals
    let ignoring_signers = all_signers.to_vec();
    TEST_REJECT_ALL_BLOCK_PROPOSAL.set(ignoring_signers);

    info!("------------------------- Submit Miner 2 Block Commit -------------------------");
    let rejections_before = rl1_rejections.load(Ordering::SeqCst);
    miners.submit_commit_miner_2(&sortdb);
    let burn_height_before = get_burn_height();

    info!("------------------------- Miner 2 Mines an Empty Tenure B -------------------------";
        "burn_height_before" => burn_height_before,
        "rejections_before" => rejections_before,
    );
    miners
        .mine_bitcoin_blocks_and_confirm(&sortdb, 1, 60)
        .expect("Failed to start Tenure B");
    btc_blocks_mined += 1;

    // assure we have a successful sortition that miner 1 won
    verify_sortition_winner(&sortdb, &miner_pkh_2);

    info!("----- Waiting for block rejections -----");
    let miner_2_block = wait_for_block_proposal(30, stacks_height_before + 1, &miner_pk_2)
        .expect("Failed to get Miner 2's Block Proposal");
    wait_for_block_global_rejection(
        30,
        miner_2_block.header.signer_signature_hash(),
        num_signers,
    )
    .expect("Failed to get expected block rejections for Miner 2's block proposal");

    // Mine another couple burn blocks and ensure there is _no_ sortition
    info!("------------------------- Mine Two Burn Block(s) with No Sortitions -------------------------");
    for _ in 0..2 {
        let blocks_processed_before_1 = blocks_mined1.load(Ordering::SeqCst);
        let blocks_processed_before_2 = blocks_mined2.load(Ordering::SeqCst);
        let commits_before_1 = rl1_commits.load(Ordering::SeqCst);
        let commits_before_2 = rl2_commits.load(Ordering::SeqCst);

        miners
            .mine_bitcoin_blocks_and_confirm(&sortdb, 1, 30)
            .expect("Failed to mine empty sortition");
        btc_blocks_mined += 1;

        assert_eq!(rl1_commits.load(Ordering::SeqCst), commits_before_1);
        assert_eq!(rl2_commits.load(Ordering::SeqCst), commits_before_2);
        assert_eq!(
            blocks_mined1.load(Ordering::SeqCst),
            blocks_processed_before_1
        );
        assert_eq!(
            blocks_mined2.load(Ordering::SeqCst),
            blocks_processed_before_2
        );

        // assure we have NO sortition
        let tip = SortitionDB::get_canonical_burn_chain_tip(sortdb.conn()).unwrap();
        assert!(!tip.sortition);
    }

    // Verify that no Stacks blocks have been mined (signers are ignoring) and no commits have been submitted by either miner
    let stacks_height = miners.get_peer_stacks_tip_height();
    assert_eq!(stacks_height, stacks_height_before);
    let stacks_height_before = stacks_height;

    info!("------------------------- Enabling Signer Block Proposals -------------------------";
        "stacks_height" => stacks_height_before,
    );
    // Allow signers to respond to proposals again
    TEST_REJECT_ALL_BLOCK_PROPOSAL.set(Vec::new());

    info!("------------------------- Wait for Miner B's Block N+1 -------------------------";
        "stacks_height_before" => %stacks_height_before);

    // wait for the new block to be processed
    // Since we may be proposing a ton of the same height, cannot use wait_for_block_pushed_by_miner_key for block N+1.
    let miner_2_block_n_1 = wait_for_block_proposal(30, stacks_height_before + 1, &miner_pk_2)
        .expect("Did not mine Miner 2's Block N+1");

    info!(
        "------------------------- Verify Tenure Change Tx in Miner B's Block N+1 -------------------------"
    );
    assert_eq!(
        miner_2_block_n_1
            .try_get_tenure_change_payload()
            .unwrap()
            .cause,
        TenureChangeCause::BlockFound
    );

    info!("------------------------- Wait for Miner B's Block N+2 -------------------------");

    let miner_2_block_n_2 =
        wait_for_block_pushed_by_miner_key(30, stacks_height_before + 2, &miner_pk_2)
            .expect("Did not mine Miner 2's Block N+2");
    assert_eq!(
        miners.get_peer_stacks_tip(),
        miner_2_block_n_2.header.block_hash()
    );

    info!("------------------------- Verify Miner B's Block N+2 -------------------------");
    assert_eq!(
        miner_2_block_n_2
            .try_get_tenure_change_payload()
            .unwrap()
            .cause,
        TenureChangeCause::Extended
    );

    info!("------------------------- Wait for Miner B's Block N+3 -------------------------");

    // submit a tx so that the miner will mine an extra block
    let txid = miners
        .send_and_mine_transfer_tx(30)
        .expect("Timed out waiting to mine Block N+3");

    info!("------------------------- Verify Miner B's Block N+3 -------------------------");

    let block_n_3 = wait_for_block_pushed_by_miner_key(30, stacks_height_before + 3, &miner_pk_2)
        .expect("Did not mine Miner 2's Block N+3");
    assert!(block_n_3
        .txs
        .iter()
        .any(|tx| { tx.txid().to_string() == txid }));

    info!("------------------------- Mine An Empty Sortition -------------------------");
    miners
        .mine_bitcoin_block_and_tenure_change_tx(&sortdb, TenureChangeCause::Extended, 60)
        .expect("Failed to mine Miner B's Tenure Extend in Block N+4");
    let tip = SortitionDB::get_canonical_burn_chain_tip(sortdb.conn()).unwrap();
    assert!(!tip.sortition);
    btc_blocks_mined += 1;

    info!("------------------------- Unpause Miner A's Block Commits -------------------------");
    miners.submit_commit_miner_1(&sortdb);

    info!("------------------------- Run Miner A's Tenure -------------------------");
    miners
        .mine_bitcoin_block_and_tenure_change_tx(&sortdb, TenureChangeCause::BlockFound, 60)
        .expect("Failed to mine Miner A's Tenure Change in Block N+5");
    btc_blocks_mined += 1;

    // assure we have a successful sortition that miner A won
    verify_sortition_winner(&sortdb, &miner_pkh_1);

    info!(
        "------------------------- Confirm Burn and Stacks Block Heights -------------------------"
    );
    let peer_info = miners.get_peer_info();

    assert_eq!(get_burn_height(), starting_burn_height + btc_blocks_mined);
    assert_eq!(peer_info.stacks_tip_height, starting_peer_height + 6);

    info!("------------------------- Shutdown -------------------------");
    miners.shutdown();
}

#[test]
#[ignore]
/// Test that we can mine a tenure extend and then continue mining afterwards.
fn continue_after_tenure_extend() {
    if env::var("BITCOIND_TEST") != Ok("1".into()) {
        return;
    }

    tracing_subscriber::registry()
        .with(fmt::layer())
        .with(EnvFilter::from_default_env())
        .init();

    info!("------------------------- Test Setup -------------------------");
    let num_signers = 5;
    let sender_sk = Secp256k1PrivateKey::random();
    let sender_addr = tests::to_addr(&sender_sk);
    let recipient = PrincipalData::from(StacksAddress::burn_address(false));
    let send_amt = 100;
    let send_fee = 180;
    let mut signer_test: SignerTest<SpawnedSigner> =
        SignerTest::new(num_signers, vec![(sender_addr, (send_amt + send_fee) * 5)]);
    let timeout = Duration::from_secs(200);
    let http_origin = format!("http://{}", &signer_test.running_nodes.conf.node.rpc_bind);

    let miner_sk = signer_test.running_nodes.conf.miner.mining_key.unwrap();
    let miner_pk = StacksPublicKey::from_private(&miner_sk);

    let burnchain = signer_test.running_nodes.conf.get_burnchain();
    let sortdb = burnchain.open_sortition_db(true).unwrap();

    signer_test.boot_to_epoch_3();
    info!("------------------------- Mine A Normal Tenure -------------------------");
    signer_test.mine_and_verify_confirmed_naka_block(timeout, num_signers, true);

    info!("------------------------- Pause Block Commits-------------------------");
    signer_test
        .running_nodes
        .counters
        .naka_skip_commit_op
        .set(true);
    info!("------------------------- Flush Pending Commits -------------------------");
    // Mine a couple blocks to flush the last submitted commit out.
    let peer_info = signer_test.get_peer_info();
    let burn_height_before = peer_info.burn_block_height;
    let stacks_height_before = peer_info.stacks_tip_height;
    signer_test
        .running_nodes
        .btc_regtest_controller
        .build_next_block(2);
    wait_for(30, || {
        let peer_info = signer_test.get_peer_info();
        Ok(peer_info.burn_block_height > burn_height_before + 1)
    })
    .expect("Timed out waiting for burn block height to increase");
    // assure we have NO sortition
    let tip = SortitionDB::get_canonical_burn_chain_tip(sortdb.conn()).unwrap();
    assert!(!tip.sortition);

    info!("------------------------- Extend Tenure -------------------------");
    wait_for_tenure_change_tx(30, TenureChangeCause::Extended, stacks_height_before + 2)
        .expect("Timed out waiting for tenure change tx");

    // Verify that the miner can continue mining in the tenure with the tenure extend
    info!("------------------------- Mine After Tenure Extend -------------------------");
    for sender_nonce in 0..5 {
        let stacks_height_before = signer_test.get_peer_info().stacks_tip_height;
        // submit a tx so that the miner will mine an extra block
        let transfer_tx = make_stacks_transfer(
            &sender_sk,
            sender_nonce,
            send_fee,
            signer_test.running_nodes.conf.burnchain.chain_id,
            &recipient,
            send_amt,
        );
        submit_tx(&http_origin, &transfer_tx);
        info!("Submitted transfer tx and waiting for block proposal");
        wait_for_block_pushed_by_miner_key(30, stacks_height_before + 1, &miner_pk)
            .expect("Timed out waiting to mine block");
    }

    signer_test.shutdown();
}

#[test]
#[ignore]
/// Test that signers can successfully sign a block proposal in the 0th tenure of a reward cycle
/// This ensures there is no race condition in the /v2/pox endpoint which could prevent it from updating
/// on time, possibly triggering an "off by one" like behaviour in the 0th tenure.
///
fn signing_in_0th_tenure_of_reward_cycle() {
    if env::var("BITCOIND_TEST") != Ok("1".into()) {
        return;
    }

    tracing_subscriber::registry()
        .with(fmt::layer())
        .with(EnvFilter::from_default_env())
        .init();

    info!("------------------------- Test Setup -------------------------");
    let num_signers = 5;
    let mut signer_test: SignerTest<SpawnedSigner> = SignerTest::new(num_signers, vec![]);
    let signer_public_keys = signer_test
        .signer_stacks_private_keys
        .iter()
        .map(StacksPublicKey::from_private)
        .collect::<Vec<_>>();
    let long_timeout = Duration::from_secs(200);
    signer_test.boot_to_epoch_3();
    let curr_reward_cycle = signer_test.get_current_reward_cycle();
    let next_reward_cycle = curr_reward_cycle + 1;
    // Mine until the boundary of the first full Nakamoto reward cycles (epoch 3 starts in the middle of one)
    let next_reward_cycle_height_boundary = signer_test
        .running_nodes
        .btc_regtest_controller
        .get_burnchain()
        .reward_cycle_to_block_height(next_reward_cycle)
        .saturating_sub(1);

    info!("------------------------- Advancing to {next_reward_cycle} Boundary at Block {next_reward_cycle_height_boundary} -------------------------");
    signer_test.run_until_burnchain_height_nakamoto(
        long_timeout,
        next_reward_cycle_height_boundary,
        num_signers,
    );

    let http_origin = format!("http://{}", &signer_test.running_nodes.conf.node.rpc_bind);
    let get_v3_signer = |pubkey: &Secp256k1PublicKey, reward_cycle: u64| {
        let url = &format!(
            "{http_origin}/v3/signer/{pk}/{reward_cycle}",
            pk = pubkey.to_hex()
        );
        info!("Send request: GET {url}");
        reqwest::blocking::get(url)
            .unwrap_or_else(|e| panic!("GET request failed: {e}"))
            .json::<GetSignerResponse>()
            .unwrap()
            .blocks_signed
    };

    assert_eq!(signer_test.get_current_reward_cycle(), curr_reward_cycle);

    for signer in &signer_public_keys {
        let blocks_signed = get_v3_signer(signer, next_reward_cycle);
        assert_eq!(blocks_signed, 0);
    }

    info!("------------------------- Enter Reward Cycle {next_reward_cycle} -------------------------");
    let mined_blocks = signer_test.running_nodes.counters.naka_mined_blocks.clone();
    for signer in &signer_public_keys {
        let blocks_signed = get_v3_signer(signer, next_reward_cycle);
        assert_eq!(blocks_signed, 0);
    }
    let blocks_before = mined_blocks.load(Ordering::SeqCst);
    signer_test
        .running_nodes
        .btc_regtest_controller
        .build_next_block(1);

    wait_for(30, || {
        Ok(mined_blocks.load(Ordering::SeqCst) > blocks_before)
    })
    .unwrap();

    let block_mined = test_observer::get_mined_nakamoto_blocks()
        .last()
        .unwrap()
        .clone();
    // Must ensure that the signers that signed the block have their blocks_signed updated appropriately
    for signature in &block_mined.signer_signature {
        let signer = signer_public_keys
            .iter()
            .find(|pk| {
                pk.verify(block_mined.signer_signature_hash.as_bytes(), signature)
                    .unwrap()
            })
            .expect("Unknown signer signature");
        let blocks_signed = get_v3_signer(signer, next_reward_cycle);
        assert_eq!(blocks_signed, 1);
    }
    assert_eq!(signer_test.get_current_reward_cycle(), next_reward_cycle);
}

/// This test involves two miners with a custom chain id, each mining tenures with 6 blocks each.
/// Half of the signers are attached to each miner, so the test also verifies that
/// the signers' messages successfully make their way to the active miner.
#[test]
#[ignore]
fn multiple_miners_with_custom_chain_id() {
    let num_signers = 5;
    let max_nakamoto_tenures = 20;
    let inter_blocks_per_tenure = 5;
    let num_txs = max_nakamoto_tenures * inter_blocks_per_tenure;

    let chain_id = 0x87654321;
    let mut miners = MultipleMinerTest::new_with_config_modifications(
        num_signers,
        num_txs,
        |signer_config| signer_config.chain_id = Some(chain_id),
        |config| {
            config.burnchain.chain_id = chain_id;
        },
        |_| {},
    );
    let (conf_1, conf_2) = miners.get_node_configs();

    miners.boot_to_epoch_3();

    let pre_nakamoto_peer_1_height = get_chain_info(&conf_1).stacks_tip_height;

    // due to the random nature of mining sortitions, the way this test is structured
    //  is that we keep track of how many tenures each miner produced, and once enough sortitions
    //  have been produced such that each miner has produced 3 tenures, we stop and check the
    //  results at the end
    let rl1_counters = miners.signer_test.running_nodes.counters.clone();
    let blocks_mined1 = miners
        .signer_test
        .running_nodes
        .counters
        .naka_mined_blocks
        .clone();

    let rl2_counters = miners.rl2_counters.clone();
    let blocks_mined2 = rl2_counters.naka_mined_blocks.clone();

    let (miner_1_pk, miner_2_pk) = miners.get_miner_public_keys();

    let mut btc_blocks_mined = 1;
    let mut miner_1_tenures = 0;
    let mut miner_2_tenures = 0;
    while !(miner_1_tenures >= 3 && miner_2_tenures >= 3) {
        if btc_blocks_mined > max_nakamoto_tenures {
            panic!("Produced {btc_blocks_mined} sortitions, but didn't cover the test scenarios, aborting");
        }
        let blocks_processed_before =
            blocks_mined1.load(Ordering::SeqCst) + blocks_mined2.load(Ordering::SeqCst);
        miners.signer_test.mine_block_wait_on_processing(
            &[&conf_1, &conf_2],
            &[&rl1_counters, &rl2_counters],
            Duration::from_secs(30),
        );
        btc_blocks_mined += 1;

        // wait for the new block to be processed
        wait_for(60, || {
            let blocks_processed =
                blocks_mined1.load(Ordering::SeqCst) + blocks_mined2.load(Ordering::SeqCst);
            Ok(blocks_processed > blocks_processed_before)
        })
        .unwrap();

        info!(
            "Nakamoto blocks mined: {}",
            blocks_mined1.load(Ordering::SeqCst) + blocks_mined2.load(Ordering::SeqCst)
        );

        // mine the interim blocks
        info!("Mining interim blocks");
        for interim_block_ix in 0..inter_blocks_per_tenure {
            miners
                .send_and_mine_transfer_tx(30)
                .expect("Timed out waiting to mine interim block");
            info!("Mined interim block {btc_blocks_mined}:{interim_block_ix}");
        }

        let blocks = get_nakamoto_headers(&conf_1);
        let mut seen_burn_hashes = HashSet::new();
        miner_1_tenures = 0;
        miner_2_tenures = 0;
        for header in blocks.iter() {
            if seen_burn_hashes.contains(&header.burn_header_hash) {
                continue;
            }
            seen_burn_hashes.insert(header.burn_header_hash);

            let header = header.anchored_header.as_stacks_nakamoto().unwrap();
            if miner_1_pk
                .verify(
                    header.miner_signature_hash().as_bytes(),
                    &header.miner_signature,
                )
                .unwrap()
            {
                miner_1_tenures += 1;
            }
            if miner_2_pk
                .verify(
                    header.miner_signature_hash().as_bytes(),
                    &header.miner_signature,
                )
                .unwrap()
            {
                miner_2_tenures += 1;
            }
        }
        info!("Miner 1 tenures: {miner_1_tenures}, Miner 2 tenures: {miner_2_tenures}");
    }

    let chain_info_1 = get_chain_info(&conf_1);
    let chain_info_2 = get_chain_info(&conf_2);
    info!("New chain info 1: {chain_info_1:?}");
    info!("New chain info 2: {chain_info_2:?}");

    let peer_1_height = chain_info_1.stacks_tip_height;
    let peer_2_height = chain_info_2.stacks_tip_height;
    info!("Peer height information"; "peer_1" => peer_1_height, "peer_2" => peer_2_height, "pre_naka_height" => pre_nakamoto_peer_1_height);
    assert_eq!(peer_1_height, peer_2_height);
    assert_eq!(
        peer_1_height,
        pre_nakamoto_peer_1_height + (btc_blocks_mined - 1) * (inter_blocks_per_tenure + 1)
    );
    assert_eq!(btc_blocks_mined, miner_1_tenures + miner_2_tenures);

    // Verify both nodes have the correct chain id;
    assert_eq!(chain_info_1.network_id, chain_id);
    assert_eq!(chain_info_2.network_id, chain_id);

    miners.shutdown();
}

#[test]
#[ignore]
/// This test checks the behavior of the `block_commit_delay_ms` configuration option.
fn block_commit_delay() {
    if env::var("BITCOIND_TEST") != Ok("1".into()) {
        return;
    }

    tracing_subscriber::registry()
        .with(fmt::layer())
        .with(EnvFilter::from_default_env())
        .init();

    info!("------------------------- Test Setup -------------------------");
    let num_signers = 5;
    let mut signer_test: SignerTest<SpawnedSigner> = SignerTest::new_with_config_modifications(
        num_signers,
        vec![],
        |config| {
            // make the duration long enough that the miner will be marked as malicious
            config.block_proposal_timeout = Duration::from_secs(600);
        },
        |config| {
            // Set the block commit delay to 10 minutes to ensure no block commit is sent
            config.miner.block_commit_delay = Duration::from_secs(600);
        },
        None,
        None,
    );

    signer_test.boot_to_epoch_3();

    let mined_blocks = signer_test.running_nodes.counters.naka_mined_blocks.clone();
    let commits_submitted = signer_test
        .running_nodes
        .counters
        .naka_submitted_commits
        .clone();
    let commits_before = commits_submitted.load(Ordering::SeqCst);

    next_block_and_process_new_stacks_block(
        &mut signer_test.running_nodes.btc_regtest_controller,
        60,
        &signer_test.running_nodes.coord_channel,
    )
    .expect("Failed to mine first block");

    // Ensure that the block commit has been sent before continuing
    wait_for(60, || {
        Ok(commits_submitted.load(Ordering::SeqCst) > commits_before)
    })
    .expect("Timed out waiting for block commit after new Stacks block");

    // Prevent a block from being mined by making signers reject it.
    let all_signers = signer_test
        .signer_stacks_private_keys
        .iter()
        .map(StacksPublicKey::from_private)
        .collect::<Vec<_>>();
    TEST_REJECT_ALL_BLOCK_PROPOSAL.set(all_signers);

    info!("------------------------- Test Mine Burn Block  -------------------------");
    let burn_height_before = get_chain_info(&signer_test.running_nodes.conf).burn_block_height;
    let commits_before = commits_submitted.load(Ordering::SeqCst);

    // Mine a burn block and wait for it to be processed.
    next_block_and(
        &mut signer_test.running_nodes.btc_regtest_controller,
        60,
        || {
            let burn_height = get_chain_info(&signer_test.running_nodes.conf).burn_block_height;
            Ok(burn_height > burn_height_before)
        },
    )
    .unwrap();

    // Sleep an extra minute to ensure no block commits are sent
    sleep_ms(60_000);
    assert_eq!(commits_submitted.load(Ordering::SeqCst), commits_before);

    let blocks_before = mined_blocks.load(Ordering::SeqCst);

    info!("------------------------- Resume Signing -------------------------");
    TEST_REJECT_ALL_BLOCK_PROPOSAL.set(Vec::new());

    // Wait for a block to be mined
    wait_for(60, || {
        Ok(mined_blocks.load(Ordering::SeqCst) > blocks_before)
    })
    .expect("Timed out waiting for block to be mined");

    // Wait for a block commit to be sent
    wait_for(60, || {
        Ok(commits_submitted.load(Ordering::SeqCst) > commits_before)
    })
    .expect("Timed out waiting for block commit after new Stacks block");

    signer_test.shutdown();
}

// Ensures that a signer that successfully submits a block to the node for validation
// will issue ConnectivityIssues rejections if a block submission times out.
// Also ensures that no other proposal gets submitted for validation if we
// are already waiting for a block submission response.
#[test]
#[ignore]
fn block_validation_response_timeout() {
    if env::var("BITCOIND_TEST") != Ok("1".into()) {
        return;
    }

    tracing_subscriber::registry()
        .with(fmt::layer())
        .with(EnvFilter::from_default_env())
        .init();

    info!("------------------------- Test Setup -------------------------");
    let num_signers = 5;
    let timeout = Duration::from_secs(30);
    let sender_sk = Secp256k1PrivateKey::random();
    let sender_addr = tests::to_addr(&sender_sk);
    let send_amt = 100;
    let send_fee = 180;
    let recipient = PrincipalData::from(StacksAddress::burn_address(false));

    let mut signer_test: SignerTest<SpawnedSigner> = SignerTest::new_with_config_modifications(
        num_signers,
        vec![(sender_addr, send_amt + send_fee)],
        |config| {
            config.block_proposal_validation_timeout = timeout;
        },
        |_| {},
        None,
        None,
    );
    let http_origin = format!("http://{}", &signer_test.running_nodes.conf.node.rpc_bind);
    signer_test.boot_to_epoch_3();

    let block_proposals = signer_test
        .running_nodes
        .counters
        .naka_proposed_blocks
        .clone();

    info!("------------------------- Test Mine and Verify Confirmed Nakamoto Block -------------------------");
    signer_test.mine_and_verify_confirmed_naka_block(timeout, num_signers, true);
    info!("------------------------- Test Block Validation Stalled -------------------------");
    TEST_VALIDATE_STALL.set(true);
    let validation_stall_start = Instant::now();

    let proposals_before = block_proposals.load(Ordering::SeqCst);

    // submit a tx so that the miner will attempt to mine an extra block
    let sender_nonce = 0;
    let transfer_tx = make_stacks_transfer(
        &sender_sk,
        sender_nonce,
        send_fee,
        signer_test.running_nodes.conf.burnchain.chain_id,
        &recipient,
        send_amt,
    );
    submit_tx(&http_origin, &transfer_tx);

    info!("Submitted transfer tx and waiting for block proposal");
    wait_for(30, || {
        Ok(block_proposals.load(Ordering::SeqCst) > proposals_before)
    })
    .expect("Timed out waiting for block proposal");

    assert!(
        validation_stall_start.elapsed() < timeout,
        "Test was too slow to propose another block before the timeout"
    );

    info!("------------------------- Propose Another Block Before Hitting the Timeout -------------------------");
    let proposal_conf = ProposalEvalConfig {
        first_proposal_burn_block_timing: Duration::from_secs(0),
        tenure_last_block_proposal_timeout: Duration::from_secs(30),
        block_proposal_timeout: Duration::from_secs(100),
        tenure_idle_timeout: Duration::from_secs(300),
        tenure_idle_timeout_buffer: Duration::from_secs(2),
        reorg_attempts_activity_timeout: Duration::from_secs(30),
    };
    let mut block = NakamotoBlock {
        header: NakamotoBlockHeader::empty(),
        txs: vec![],
    };
    block.header.timestamp = get_epoch_time_secs();

    let info_before = get_chain_info(&signer_test.running_nodes.conf);
    // Propose a block to the signers that passes initial checks but will not be submitted to the stacks node due to the submission stall
    let view = SortitionsView::fetch_view(proposal_conf, &signer_test.stacks_client).unwrap();
    block.header.pox_treatment = BitVec::ones(1).unwrap();
    block.header.consensus_hash = view.cur_sortition.consensus_hash;
    block.header.chain_length = info_before.stacks_tip_height + 1;

    block
        .header
        .sign_miner(signer_test.get_miner_key())
        .unwrap();
    let block_signer_signature_hash_1 = block.header.signer_signature_hash();
    signer_test.propose_block(block, timeout);

    info!("------------------------- Waiting for Timeout -------------------------");
    // Sleep the necessary timeout to make sure the validation times out.
    let elapsed = validation_stall_start.elapsed();
    let wait = timeout.saturating_sub(elapsed);
    info!("Sleeping for {} ms", wait.as_millis());
    std::thread::sleep(timeout.saturating_sub(elapsed));

    info!("------------------------- Wait for Block Rejection Due to Timeout -------------------------");
    // Verify that the signer that submits the block to the node will issue a ConnectivityIssues rejection
    wait_for(30, || {
        let chunks = test_observer::get_stackerdb_chunks();
        for chunk in chunks.into_iter().flat_map(|chunk| chunk.modified_slots) {
            let Ok(message) = SignerMessage::consensus_deserialize(&mut chunk.data.as_slice())
            else {
                continue;
            };
            let SignerMessage::BlockResponse(BlockResponse::Rejected(BlockRejection {
                reason: _reason,
                reason_code,
                signer_signature_hash,
                ..
            })) = message
            else {
                continue;
            };
            // We are waiting for the original block proposal which will have a diff signature to our
            // second proposed block.
            assert_ne!(
                signer_signature_hash, block_signer_signature_hash_1,
                "Received a rejection for the wrong block"
            );
            if matches!(reason_code, RejectCode::ConnectivityIssues(_)) {
                return Ok(true);
            }
        }
        Ok(false)
    })
    .expect("Timed out waiting for block proposal rejections");
    // Make sure our chain has still not advanced
    let info_after = get_chain_info(&signer_test.running_nodes.conf);
    assert_eq!(info_before, info_after);
    let info_before = info_after;
    info!("Unpausing block validation");
    // Disable the stall and wait for the block to be processed successfully
    TEST_VALIDATE_STALL.set(false);
    wait_for(30, || {
        let info = get_chain_info(&signer_test.running_nodes.conf);
        Ok(info.stacks_tip_height > info_before.stacks_tip_height)
    })
    .expect("Timed out waiting for block to be processed");

    let info_after = get_chain_info(&signer_test.running_nodes.conf);
    assert_eq!(
        info_after.stacks_tip_height,
        info_before.stacks_tip_height + 1,
    );
    info!("------------------------- Test Mine and Verify Confirmed Nakamoto Block -------------------------");
    let info_before = info_after;
    signer_test.mine_and_verify_confirmed_naka_block(timeout, num_signers, true);

    wait_for(30, || {
        let info = get_chain_info(&signer_test.running_nodes.conf);
        Ok(info.stacks_tip_height > info_before.stacks_tip_height)
    })
    .unwrap();

    let info_after = get_chain_info(&signer_test.running_nodes.conf);
    assert_eq!(
        info_after.stacks_tip_height,
        info_before.stacks_tip_height + 1,
    );
}

// Verify that the miner timeout while waiting for signers will change accordingly
// to rejections.
#[test]
#[ignore]
fn block_validation_check_rejection_timeout_heuristic() {
    if env::var("BITCOIND_TEST") != Ok("1".into()) {
        return;
    }

    info!("------------------------- Test Setup -------------------------");
    let num_signers = 20;
    let timeout = Duration::from_secs(30);
    let sender_sk = Secp256k1PrivateKey::random();
    let sender_addr = tests::to_addr(&sender_sk);
    let send_amt = 100;
    let send_fee = 180;

    let mut signer_test: SignerTest<SpawnedSigner> = SignerTest::new_with_config_modifications(
        num_signers,
        vec![(sender_addr, send_amt + send_fee)],
        |config| {
            config.block_proposal_validation_timeout = timeout;
        },
        |config| {
            config.miner.block_rejection_timeout_steps.clear();
            config
                .miner
                .block_rejection_timeout_steps
                .insert(0, Duration::from_secs(123));
            config
                .miner
                .block_rejection_timeout_steps
                .insert(10, Duration::from_secs(20));
            config
                .miner
                .block_rejection_timeout_steps
                .insert(15, Duration::from_secs(10));
            config
                .miner
                .block_rejection_timeout_steps
                .insert(20, Duration::from_secs(99));
        },
        None,
        None,
    );
    let miner_sk = signer_test.running_nodes.conf.miner.mining_key.unwrap();
    let miner_pk = StacksPublicKey::from_private(&miner_sk);
    let all_signers: Vec<_> = signer_test
        .signer_stacks_private_keys
        .iter()
        .map(StacksPublicKey::from_private)
        .collect();

    signer_test.boot_to_epoch_3();

    // note we just use mined nakamoto_blocks as the second block is not going to be confirmed

    let mut test_rejections = |signer_split_index: usize, expected_timeout: u64| {
        test_observer::clear();
        let blocks_before = test_observer::get_mined_nakamoto_blocks().len();
        let (ignore_signers, reject_signers) = all_signers.split_at(signer_split_index);

        info!("------------------------- Check Rejections-based timeout with {} rejections -------------------------", reject_signers.len());

        TEST_REJECT_ALL_BLOCK_PROPOSAL.set(reject_signers.to_vec());
        TEST_IGNORE_ALL_BLOCK_PROPOSALS.set(ignore_signers.to_vec());

        let height_before = signer_test.get_peer_info().stacks_tip_height;
        next_block_and(
            &mut signer_test.running_nodes.btc_regtest_controller,
            30,
            || Ok(test_observer::get_mined_nakamoto_blocks().len() > blocks_before),
        )
        .unwrap();

        let proposal = wait_for_block_proposal(30, height_before + 1, &miner_pk)
            .expect("Timed out waiting for block proposal");

        wait_for_block_rejections_from_signers(
            timeout.as_secs(),
            &proposal.header.signer_signature_hash(),
            &reject_signers,
        )
        .unwrap();

        wait_for(60, || {
            Ok(signer_test
                .running_nodes
                .counters
                .naka_miner_current_rejections
                .get()
                >= reject_signers.len() as u64)
        })
        .unwrap();
        assert_eq!(
            signer_test
                .running_nodes
                .counters
                .naka_miner_current_rejections_timeout_secs
                .get(),
            expected_timeout
        );
    };

    test_rejections(19, 123);
    test_rejections(18, 20);
    test_rejections(17, 10);
    test_rejections(16, 99);

    // reset reject/ignore
    TEST_REJECT_ALL_BLOCK_PROPOSAL.set(vec![]);
    TEST_IGNORE_ALL_BLOCK_PROPOSALS.set(vec![]);

    info!("------------------------- Shutdown -------------------------");
    signer_test.shutdown();
}

/// Test scenario:
///
/// - when a signer submits a block validation request and
///   gets a 429,
/// - the signer stores the pending request
/// - and submits it again after the current block validation
///   request finishes.
#[test]
#[ignore]
fn block_validation_pending_table() {
    if env::var("BITCOIND_TEST") != Ok("1".into()) {
        return;
    }

    tracing_subscriber::registry()
        .with(fmt::layer())
        .with(EnvFilter::from_default_env())
        .init();

    info!("------------------------- Test Setup -------------------------");
    let num_signers = 5;
    let timeout = Duration::from_secs(30);
    let sender_sk = Secp256k1PrivateKey::random();
    let sender_addr = tests::to_addr(&sender_sk);
    let send_amt = 100;
    let send_fee = 180;
    let recipient = PrincipalData::from(StacksAddress::burn_address(false));
    let short_timeout = Duration::from_secs(20);

    let mut signer_test: SignerTest<SpawnedSigner> = SignerTest::new_with_config_modifications(
        num_signers,
        vec![(sender_addr, send_amt + send_fee)],
        |_| {},
        |_| {},
        None,
        None,
    );
    let db_path = signer_test.signer_configs[0].db_path.clone();
    let http_origin = format!("http://{}", &signer_test.running_nodes.conf.node.rpc_bind);
    signer_test.boot_to_epoch_3();

    info!("----- Starting test -----";
        "db_path" => db_path.clone().to_str(),
    );
    signer_test.mine_and_verify_confirmed_naka_block(timeout, num_signers, true);
    TEST_VALIDATE_DELAY_DURATION_SECS.set(30);

    let signer_db = SignerDb::new(db_path).unwrap();

    let proposals_before = signer_test.get_miner_proposal_messages().len();

    let peer_info = signer_test.get_peer_info();

    // submit a tx so that the miner will attempt to mine an extra block
    let sender_nonce = 0;
    let transfer_tx = make_stacks_transfer(
        &sender_sk,
        sender_nonce,
        send_fee,
        signer_test.running_nodes.conf.burnchain.chain_id,
        &recipient,
        send_amt,
    );
    submit_tx(&http_origin, &transfer_tx);

    info!("----- Waiting for miner to propose a block -----");

    // Wait for the miner to propose a block
    wait_for(30, || {
        Ok(signer_test.get_miner_proposal_messages().len() > proposals_before)
    })
    .expect("Timed out waiting for miner to propose a block");

    info!("----- Proposing a concurrent block -----");
    let proposal_conf = ProposalEvalConfig {
        first_proposal_burn_block_timing: Duration::from_secs(0),
        block_proposal_timeout: Duration::from_secs(100),
        tenure_last_block_proposal_timeout: Duration::from_secs(30),
        tenure_idle_timeout: Duration::from_secs(300),
        tenure_idle_timeout_buffer: Duration::from_secs(2),
        reorg_attempts_activity_timeout: Duration::from_secs(30),
    };
    let mut block = NakamotoBlock {
        header: NakamotoBlockHeader::empty(),
        txs: vec![],
    };
    block.header.timestamp = get_epoch_time_secs();

    let view = SortitionsView::fetch_view(proposal_conf, &signer_test.stacks_client).unwrap();
    block.header.pox_treatment = BitVec::ones(1).unwrap();
    block.header.consensus_hash = view.cur_sortition.consensus_hash;
    block.header.chain_length = peer_info.stacks_tip_height + 1;
    block
        .header
        .sign_miner(signer_test.get_miner_key())
        .unwrap();
    let block_signer_signature_hash = block.header.signer_signature_hash();
    signer_test.propose_block(block.clone(), short_timeout);

    info!(
        "----- Waiting for a pending block proposal in SignerDb -----";
        "signer_signature_hash" => block_signer_signature_hash.to_hex(),
    );
    let mut last_log = Instant::now();
    last_log -= Duration::from_secs(5);
    wait_for(120, || {
        let is_pending = signer_db
            .has_pending_block_validation(&block_signer_signature_hash)
            .expect("Unexpected DBError");
        if last_log.elapsed() > Duration::from_secs(5) && !is_pending {
            let pending_block_validations = signer_db
                .get_all_pending_block_validations()
                .expect("Failed to get pending block validations");
            info!(
                "----- Waiting for pending block proposal in SignerDB -----";
                "proposed_block_signer_signature_hash" => block_signer_signature_hash.to_hex(),
                "pending_block_validations_len" => pending_block_validations.len(),
                "pending_block_validations" => pending_block_validations.iter()
                    .map(|p| p.signer_signature_hash.to_hex())
                    .collect::<Vec<String>>()
                    .join(", "),
            );
            last_log = Instant::now();
        }
        Ok(is_pending)
    })
    .expect("Timed out waiting for pending block proposal");

    info!("----- Waiting for pending block validation to be submitted -----");

    // Set the delay to 0 so that the block validation finishes quickly
    TEST_VALIDATE_DELAY_DURATION_SECS.set(0);

    wait_for(30, || {
        let proposal_responses = test_observer::get_proposal_responses();
        let found_proposal = proposal_responses
            .iter()
            .any(|p| p.signer_signature_hash() == block_signer_signature_hash);
        Ok(found_proposal)
    })
    .expect("Timed out waiting for pending block validation to be submitted");

    info!("----- Waiting for pending block validation to be removed -----");
    wait_for(60, || {
        let is_pending = signer_db
            .has_pending_block_validation(&block_signer_signature_hash)
            .expect("Unexpected DBError");
        Ok(!is_pending)
    })
    .expect("Timed out waiting for pending block validation to be removed");

    // for test cleanup we need to wait for block rejections
    let signer_keys = signer_test
        .signer_configs
        .iter()
        .map(|c| StacksPublicKey::from_private(&c.stacks_private_key))
        .collect::<Vec<_>>();
    wait_for_block_rejections_from_signers(30, &block.header.signer_signature_hash(), &signer_keys)
        .expect("Timed out waiting for block rejections");

    info!("------------------------- Shutdown -------------------------");
    signer_test.shutdown();
}

/// Test scenario:
///
/// - Miner A proposes a block in tenure A
/// - While that block is pending validation,
///   Miner B proposes a new block in tenure B
/// - After A's block is validated, Miner B's block is
///   rejected (because it's a sister block)
/// - Miner B retries and successfully mines a block
#[test]
#[ignore]
fn new_tenure_while_validating_previous_scenario() {
    if env::var("BITCOIND_TEST") != Ok("1".into()) {
        return;
    }

    tracing_subscriber::registry()
        .with(fmt::layer())
        .with(EnvFilter::from_default_env())
        .init();

    info!("------------------------- Test Setup -------------------------");
    let num_signers = 5;
    let timeout = Duration::from_secs(30);
    let sender_sk = Secp256k1PrivateKey::random();
    let sender_addr = tests::to_addr(&sender_sk);
    let send_amt = 100;
    let send_fee = 180;
    let recipient = PrincipalData::from(StacksAddress::burn_address(false));

    let mut signer_test: SignerTest<SpawnedSigner> = SignerTest::new_with_config_modifications(
        num_signers,
        vec![(sender_addr, send_amt + send_fee)],
        |_| {},
        |_| {},
        None,
        None,
    );
    let db_path = signer_test.signer_configs[0].db_path.clone();
    let http_origin = format!("http://{}", &signer_test.running_nodes.conf.node.rpc_bind);
    signer_test.boot_to_epoch_3();

    let miner_sk = signer_test.running_nodes.conf.miner.mining_key.unwrap();
    let miner_pk = StacksPublicKey::from_private(&miner_sk);

    info!("----- Starting test -----";
        "db_path" => db_path.clone().to_str(),
    );
    signer_test.mine_and_verify_confirmed_naka_block(timeout, num_signers, true);
    TEST_VALIDATE_DELAY_DURATION_SECS.set(30);

    let proposals_before = signer_test.get_miner_proposal_messages().len();

    let peer_info_before_stall = signer_test.get_peer_info();
    let burn_height_before_stall = peer_info_before_stall.burn_block_height;
    let stacks_height_before_stall = peer_info_before_stall.stacks_tip_height;

    // STEP 1: Miner A proposes a block in tenure A

    // submit a tx so that the miner will attempt to mine an extra block
    let sender_nonce = 0;
    let transfer_tx = make_stacks_transfer(
        &sender_sk,
        sender_nonce,
        send_fee,
        signer_test.running_nodes.conf.burnchain.chain_id,
        &recipient,
        send_amt,
    );
    submit_tx(&http_origin, &transfer_tx);

    info!("----- Waiting for miner to propose a block -----");

    // Wait for the miner to propose a block
    wait_for(30, || {
        Ok(signer_test.get_miner_proposal_messages().len() > proposals_before)
    })
    .expect("Timed out waiting for miner to propose a block");

    let proposals_before = signer_test.get_miner_proposal_messages().len();
    let info_before = signer_test.get_peer_info();

    // STEP 2: Miner B proposes a block in tenure B, while A's block is pending validation

    info!("----- Mining a new BTC block -----");
    signer_test
        .running_nodes
        .btc_regtest_controller
        .build_next_block(1);

    let mut last_log = Instant::now();
    last_log -= Duration::from_secs(5);
    let mut new_block_hash = None;
    wait_for(120, || {
        let proposals = signer_test.get_miner_proposal_messages();
        let new_proposal = proposals.iter().find(|p| {
            p.burn_height > burn_height_before_stall
                && p.block.header.chain_length == info_before.stacks_tip_height + 1
        });

        let has_new_proposal = new_proposal.is_some() && proposals.len() > proposals_before;
        if last_log.elapsed() > Duration::from_secs(5) && !has_new_proposal {
            info!(
                "----- Waiting for a new proposal -----";
                "proposals_len" => proposals.len(),
                "burn_height_before" => info_before.burn_block_height,
            );
            last_log = Instant::now();
        }
        if let Some(proposal) = new_proposal {
            new_block_hash = Some(proposal.block.header.signer_signature_hash());
        }
        Ok(has_new_proposal)
    })
    .expect("Timed out waiting for pending block proposal");

    info!("----- Waiting for pending block validation to be submitted -----");
    let new_block_hash = new_block_hash.unwrap();

    // Set the delay to 0 so that the block validation finishes quickly
    TEST_VALIDATE_DELAY_DURATION_SECS.set(0);

    wait_for(30, || {
        let proposal_responses = test_observer::get_proposal_responses();
        let found_proposal = proposal_responses
            .iter()
            .any(|p| p.signer_signature_hash() == new_block_hash);
        Ok(found_proposal)
    })
    .expect("Timed out waiting for pending block validation to be submitted");

    // STEP 3: Miner B is rejected, retries, and mines a block

    // Now, wait for miner B to propose a new block
    let block_pushed =
        wait_for_block_pushed_by_miner_key(30, stacks_height_before_stall + 2, &miner_pk)
            .expect("Timed out waiting for block N+2 to be mined");
    // Ensure that we didn't tenure extend
    assert_eq!(
        block_pushed.try_get_tenure_change_payload().unwrap().cause,
        TenureChangeCause::BlockFound
    );
    let peer_info = signer_test.get_peer_info();
    assert_eq!(peer_info.stacks_tip_height, stacks_height_before_stall + 2);
    assert_eq!(peer_info.stacks_tip, block_pushed.header.block_hash());

    info!("------------------------- Shutdown -------------------------");
    signer_test.shutdown();
}

#[test]
#[ignore]
/// Test that a miner will extend its tenure after the succeding miner fails to mine a block.
/// - Miner 1 wins a tenure and mines normally
/// - Miner 2 wins a tenure but fails to mine a block
/// - Miner 1 extends its tenure
fn tenure_extend_after_failed_miner() {
    if env::var("BITCOIND_TEST") != Ok("1".into()) {
        return;
    }

    let num_signers = 5;
    let num_txs = 2;
    let block_proposal_timeout = Duration::from_secs(30);
    let tenure_extend_wait_timeout = block_proposal_timeout;

    info!("------------------------- Test Setup -------------------------");
    // partition the signer set so that ~half are listening and using node 1 for RPC and events,
    //  and the rest are using node 2

    let mut miners = MultipleMinerTest::new_with_config_modifications(
        num_signers,
        num_txs,
        |signer_config| {
            signer_config.block_proposal_timeout = block_proposal_timeout;
        },
        |config| {
            config.miner.tenure_extend_wait_timeout = tenure_extend_wait_timeout;
            config.miner.block_commit_delay = Duration::from_secs(0);
        },
        |config| {
            config.miner.block_commit_delay = Duration::from_secs(0);
        },
    );

    let (conf_1, _) = miners.get_node_configs();
    let (miner_pkh_1, miner_pkh_2) = miners.get_miner_public_key_hashes();

    let rl1_skip_commit_op = miners
        .signer_test
        .running_nodes
        .counters
        .naka_skip_commit_op
        .clone();
    let rl2_skip_commit_op = miners.rl2_counters.naka_skip_commit_op.clone();

    info!("------------------------- Pause Miner 2's Block Commits -------------------------");

    // Make sure Miner 2 cannot win a sortition at first.
    rl2_skip_commit_op.set(true);

    miners.boot_to_epoch_3();

    let burnchain = conf_1.get_burnchain();
    let sortdb = burnchain.open_sortition_db(true).unwrap();

    info!("------------------------- Pause Miner 1's Block Commit -------------------------");
    // Make sure miner 1 doesn't submit any further block commits for the next tenure BEFORE mining the bitcoin block
    rl1_skip_commit_op.set(true);

    info!("------------------------- Miner 1 Wins Normal Tenure A -------------------------");
    miners
        .mine_bitcoin_block_and_tenure_change_tx(&sortdb, TenureChangeCause::BlockFound, 30)
        .expect("Failed to start Tenure A");

    // assure we have a successful sortition that miner 1 won
    verify_sortition_winner(&sortdb, &miner_pkh_1);

    info!("------------------------- Miner 1 Mines Another Block -------------------------");
    // submit a tx so that the miner will mine an extra block
    miners
        .send_and_mine_transfer_tx(30)
        .expect("Failed to mine tx");

    info!("------------------------- Pause Block Proposals -------------------------");
    TEST_MINE_STALL.set(true);
    miners.submit_commit_miner_2(&sortdb);

    info!("------------------------- Miner 2 Wins Tenure B, Mines No Blocks -------------------------");
    let stacks_height_before = miners.get_peer_stacks_tip_height();

    miners
        .mine_bitcoin_blocks_and_confirm(&sortdb, 1, 30)
        .expect("Failed to mine BTC block");

    // assure we have a successful sortition that miner B won
    verify_sortition_winner(&sortdb, &miner_pkh_2);

    info!("------------------------- Wait for Block Proposal Timeout -------------------------");
    sleep_ms(block_proposal_timeout.as_millis() as u64 * 2);

    info!("------------------------- Miner 1 Extends Tenure A -------------------------");

    // Re-enable block mining, for both miners.
    // Since miner B has been offline, it won't be able to mine.
    TEST_MINE_STALL.set(false);

    // wait for a tenure extend block from miner 1 to be processed
    wait_for_tenure_change_tx(30, TenureChangeCause::Extended, stacks_height_before + 1)
        .expect("Failed to mine tenure extend tx");

    info!("------------------------- Miner 1 Mines Another Block -------------------------");

    miners
        .send_and_mine_transfer_tx(30)
        .expect("Failed to mine tx");

    miners.shutdown();
}

#[test]
#[ignore]
/// Test that a miner will extend its tenure after the succeding miner commits to the wrong block.
/// - Miner 1 wins a tenure and mines normally
/// - Miner 1 wins another tenure and mines normally, but miner 2 does not see any blocks from this tenure
/// - Miner 2 wins a tenure and is unable to mine a block
/// - Miner 1 extends its tenure and mines an additional block
/// - Miner 2 wins the next tenure and mines normally
fn tenure_extend_after_bad_commit() {
    if env::var("BITCOIND_TEST") != Ok("1".into()) {
        return;
    }

    let num_signers = 5;
    let num_txs = 2;

    let first_proposal_burn_block_timing = Duration::from_secs(1);
    let block_proposal_timeout = Duration::from_secs(30);
    let mut miners = MultipleMinerTest::new_with_config_modifications(
        num_signers,
        num_txs,
        |signer_config| {
            signer_config.block_proposal_timeout = block_proposal_timeout;
            signer_config.first_proposal_burn_block_timing = first_proposal_burn_block_timing;
        },
        |config| {
            config.miner.block_commit_delay = Duration::from_secs(0);
        },
        |config| {
            config.miner.block_commit_delay = Duration::from_secs(0);
        },
    );
    let rl1_skip_commit_op = miners
        .signer_test
        .running_nodes
        .counters
        .naka_skip_commit_op
        .clone();

    let rl2_skip_commit_op = miners.rl2_counters.naka_skip_commit_op.clone();

    let (conf_1, _) = miners.get_node_configs();
    let (miner_pkh_1, miner_pkh_2) = miners.get_miner_public_key_hashes();

    info!("------------------------- Pause Miner 2's Block Commits -------------------------");

    // Make sure Miner 2 cannot win a sortition at first.
    rl2_skip_commit_op.set(true);

    miners.boot_to_epoch_3();

    let burnchain = conf_1.get_burnchain();
    let sortdb = burnchain.open_sortition_db(true).unwrap();

    info!("------------------------- Pause Miner 1's Block Commit -------------------------");

    // Make sure miner 1 doesn't submit any further block commits for the next tenure BEFORE mining the bitcoin block
    rl1_skip_commit_op.set(true);

    info!("------------------------- Miner 1 Wins Normal Tenure A -------------------------");
    miners
        .mine_bitcoin_block_and_tenure_change_tx(&sortdb, TenureChangeCause::BlockFound, 30)
        .expect("Failed to mine BTC block followed by tenure change tx");
    verify_sortition_winner(&sortdb, &miner_pkh_1);

    info!("------------------------- Miner 1 Mines Another Block -------------------------");

    miners
        .send_and_mine_transfer_tx(30)
        .expect("Failed to mine tx");

    info!("------------------------- Pause Block Proposals -------------------------");
    TEST_MINE_STALL.set(true);
    miners.submit_commit_miner_1(&sortdb);

    info!("------------------------- Miner 1 Wins Tenure B -------------------------");
    miners
        .mine_bitcoin_blocks_and_confirm(&sortdb, 1, 30)
        .expect("Failed to mine BTC block");
    // assure we have a successful sortition that miner 1 won
    verify_sortition_winner(&sortdb, &miner_pkh_1);

    info!("----------------- Miner 2 Submits Block Commit Before Any Blocks ------------------");
    miners.submit_commit_miner_2(&sortdb);

    info!("----------------------------- Resume Block Production -----------------------------");

    let stacks_height_before = miners.get_peer_stacks_tip_height();
    TEST_MINE_STALL.set(false);

    wait_for_tenure_change_tx(30, TenureChangeCause::BlockFound, stacks_height_before + 1)
        .expect("Failed to mine tenure change tx");

    info!("--------------- Miner 2 Wins Tenure C With Old Block Commit ----------------");
    // Sleep enough time to pass the first proposal burn block timing
    let sleep_duration = first_proposal_burn_block_timing.saturating_add(Duration::from_secs(2));
    info!(
        "Sleeping for {} seconds before issuing next burn block.",
        sleep_duration.as_secs()
    );
    thread::sleep(sleep_duration);

    info!("--------------- Miner 1 Extends Tenure B over Tenure C ---------------");
    miners
        .mine_bitcoin_block_and_tenure_change_tx(&sortdb, TenureChangeCause::Extended, 30)
        .expect("Failed to mine BTC block followed by tenure change tx");

    // assure we have a successful sortition that miner 2
    verify_sortition_winner(&sortdb, &miner_pkh_2);

    info!("------------------------- Miner 1 Mines Another Block -------------------------");
    miners
        .send_and_mine_transfer_tx(30)
        .expect("Failed to mine tx");

    info!("------------------------- Miner 2 Mines the Next Tenure -------------------------");
    miners.submit_commit_miner_2(&sortdb);

    miners
        .mine_bitcoin_block_and_tenure_change_tx(&sortdb, TenureChangeCause::BlockFound, 30)
        .expect("Failed to mine BTC block followed by tenure change tx");

    // assure we have a successful sortition that miner 2 won and it had a block found tenure change
    verify_sortition_winner(&sortdb, &miner_pkh_2);

    miners.shutdown();
}

#[test]
#[ignore]
/// Test that a miner will extend its tenure after the succeeding miner commits to the wrong block.
/// - Miner 1 wins a tenure and mines normally
/// - Miner 1 wins another tenure and mines normally, but miner 2 does not see any blocks from this tenure
/// - Miner 2 wins a tenure and is unable to mine a block
/// - Miner 1 extends its tenure and mines an additional block
/// - Miner 2 wins another tenure and is still unable to mine a block
/// - Miner 1 extends its tenure again and mines an additional block
/// - Miner 2 wins the next tenure and mines normally
fn tenure_extend_after_2_bad_commits() {
    if env::var("BITCOIND_TEST") != Ok("1".into()) {
        return;
    }

    let num_signers = 5;
    let num_txs = 2;

    let block_proposal_timeout = Duration::from_secs(30);

    let mut miners = MultipleMinerTest::new_with_config_modifications(
        num_signers,
        num_txs,
        |signer_config| {
            signer_config.block_proposal_timeout = block_proposal_timeout;
        },
        |_| {},
        |_| {},
    );
    let rl1_skip_commit_op = miners
        .signer_test
        .running_nodes
        .counters
        .naka_skip_commit_op
        .clone();
    let rl2_skip_commit_op = miners.rl2_counters.naka_skip_commit_op.clone();

    let (conf_1, _) = miners.get_node_configs();
    let (miner_pkh_1, miner_pkh_2) = miners.get_miner_public_key_hashes();
    info!("------------------------- Pause Miner 2's Block Commits -------------------------");

    // Make sure Miner 2 cannot win a sortition at first.
    rl2_skip_commit_op.set(true);

    miners.boot_to_epoch_3();

    let burnchain = conf_1.get_burnchain();
    let sortdb = burnchain.open_sortition_db(true).unwrap();

    info!("------------------------- Pause Miner 1's Block Commit -------------------------");
    // Make sure miner 1 doesn't submit any further block commits for the next tenure BEFORE mining the bitcoin block
    rl1_skip_commit_op.set(true);

    info!("------------------------- Miner 1 Wins Normal Tenure A -------------------------");
    miners
        .mine_bitcoin_block_and_tenure_change_tx(&sortdb, TenureChangeCause::BlockFound, 60)
        .expect("Failed to mine BTC block followed by tenure change tx");

    // assure we have a successful sortition that miner 1 won
    verify_sortition_winner(&sortdb, &miner_pkh_1);

    info!("------------------------- Miner 1 Mines Another Block -------------------------");
    miners
        .send_and_mine_transfer_tx(30)
        .expect("Failed to mine tx");
    let stacks_height_before = miners.get_peer_stacks_tip_height();

    info!("------------------------- Pause Block Proposals -------------------------");
    TEST_MINE_STALL.set(true);
    miners.submit_commit_miner_1(&sortdb);

    info!("------------------------- Miner 1 Wins Tenure B -------------------------");
    miners
        .mine_bitcoin_blocks_and_confirm(&sortdb, 1, 30)
        .expect("Failed to mine BTC block");

    // assure we have a successful sortition that miner 1 won
    verify_sortition_winner(&sortdb, &miner_pkh_1);

    info!("----------------- Miner 2 Submits Block Commit Before Any Blocks ------------------");
    miners.submit_commit_miner_2(&sortdb);

    info!("----------------------------- Resume Block Production -----------------------------");

    TEST_MINE_STALL.set(false);
    wait_for_tenure_change_tx(30, TenureChangeCause::BlockFound, stacks_height_before + 1)
        .expect("Failed to mine tenure change tx");

    info!("--------------- Miner 2 Wins Tenure C With Old Block Commit ----------------");
    // Pause block production again so that we can make sure miner 2 commits
    // to the wrong block again.
    TEST_MINE_STALL.set(true);

    miners
        .mine_bitcoin_blocks_and_confirm(&sortdb, 1, 30)
        .expect("Failed to mine BTC block");

    // assure we have a successful sortition that miner 2 won
    verify_sortition_winner(&sortdb, &miner_pkh_2);

    info!("---------- Miner 2 Submits Block Commit Before Any Blocks (again) ----------");
    miners.submit_commit_miner_2(&sortdb);

    info!("------------------------- Miner 1 Extends Tenure B -------------------------");

    TEST_MINE_STALL.set(false);

    // wait for a tenure extend block from miner 1 to be processed
    // (miner 2's proposals will be rejected)
    wait_for_tenure_change_tx(60, TenureChangeCause::Extended, stacks_height_before + 2)
        .expect("Failed to mine tenure extend tx");

    info!("------------------------- Miner 1 Mines Another Block -------------------------");
    miners
        .send_and_mine_transfer_tx(30)
        .expect("Failed to mine tx");

    info!("------------ Miner 2 Wins Tenure C With Old Block Commit (again) -----------");
    let stacks_height_before = miners.get_peer_stacks_tip_height();
    miners
        .mine_bitcoin_blocks_and_confirm(&sortdb, 1, 30)
        .expect("Failed to mine BTC block");

    // assure we have a successful sortition that miner 2 won
    verify_sortition_winner(&sortdb, &miner_pkh_2);
    miners.submit_commit_miner_2(&sortdb);

    info!("---------------------- Miner 1 Extends Tenure B (again) ---------------------");

    TEST_MINE_STALL.set(false);

    // wait for a tenure extend block from miner 1 to be processed
    // (miner 2's proposals will be rejected)
    wait_for_tenure_change_tx(30, TenureChangeCause::Extended, stacks_height_before + 1)
        .expect("Failed to mine tenure extend tx");

    info!("------------------------- Miner 1 Mines Another Block -------------------------");
    miners
        .send_and_mine_transfer_tx(30)
        .expect("Failed to mine tx");

    info!("----------------------- Miner 2 Mines the Next Tenure -----------------------");
    miners.submit_commit_miner_2(&sortdb);

    miners
        .mine_bitcoin_block_and_tenure_change_tx(&sortdb, TenureChangeCause::BlockFound, 30)
        .expect("Failed to mine BTC block followed by tenure change tx");

    // assure we have a successful sortition that miner 2 won and it had a block found tenure change
    verify_sortition_winner(&sortdb, &miner_pkh_2);
    miners.shutdown();
}

#[test]
#[ignore]
/// Test the block_proposal_max_age_secs signer configuration option. It should reject blocks that are
/// invalid but within the max age window, otherwise it should simply drop the block without further processing.
///
/// Test Setup:
/// The test spins up five stacks signers, one miner Nakamoto node, and a corresponding bitcoind.
///
/// Test Execution:
/// The stacks node is advanced to epoch 3.0 reward set calculation to ensure the signer set is determined.
/// An invalid block proposal with a recent timestamp is forcibly written to the miner's slot to simulate the miner proposing a block.
/// The signers process the invalid block and broadcast a block response rejection to the respective .signers-XXX-YYY contract.
/// A second block proposal with an outdated timestamp is then submitted to the miner's slot to simulate the miner proposing a very old block.
/// The test confirms no further block rejection response is submitted to the .signers-XXX-YYY contract.
///
/// Test Assertion:
/// - Each signer successfully rejects the recent invalid block proposal.
/// - No signer submits a block proposal response for the outdated block proposal.
/// - The stacks tip does not advance
fn block_proposal_max_age_rejections() {
    if env::var("BITCOIND_TEST") != Ok("1".into()) {
        return;
    }

    tracing_subscriber::registry()
        .with(fmt::layer())
        .with(EnvFilter::from_default_env())
        .init();

    info!("------------------------- Test Setup -------------------------");
    let num_signers = 5;
    let mut signer_test: SignerTest<SpawnedSigner> = SignerTest::new_with_config_modifications(
        num_signers,
        vec![],
        |config| {
            config.block_proposal_max_age_secs = 30;
        },
        |_| {},
        None,
        None,
    );
    signer_test.boot_to_epoch_3();
    let short_timeout = Duration::from_secs(30);

    info!("------------------------- Send Block Proposal To Signers -------------------------");
    let _ = get_chain_info(&signer_test.running_nodes.conf);
    let mut block = NakamotoBlock {
        header: NakamotoBlockHeader::empty(),
        txs: vec![],
    };
    // First propose a stale block that is older than the block_proposal_max_age_secs
    block.header.timestamp = get_epoch_time_secs().saturating_sub(
        signer_test.signer_configs[0]
            .block_proposal_max_age_secs
            .saturating_add(1),
    );
    block
        .header
        .sign_miner(signer_test.get_miner_key())
        .unwrap();
    let block_signer_signature_hash_1 = block.header.signer_signature_hash();
    signer_test.propose_block(block.clone(), short_timeout);

    // Next propose a recent invalid block
    block.header.timestamp = get_epoch_time_secs();
    block
        .header
        .sign_miner(signer_test.get_miner_key())
        .unwrap();
    let block_signer_signature_hash_2 = block.header.signer_signature_hash();
    signer_test.propose_block(block, short_timeout);

    info!("------------------------- Test Block Proposal Rejected -------------------------");
    // Verify the signers rejected only the SECOND block proposal. The first was not even processed.
    wait_for(120, || {
        let mut status_map = HashMap::new();
        for chunk in test_observer::get_stackerdb_chunks()
            .into_iter()
            .flat_map(|chunk| chunk.modified_slots)
        {
            let Ok(message) = SignerMessage::consensus_deserialize(&mut chunk.data.as_slice())
            else {
                continue;
            };
            match message {
                SignerMessage::BlockResponse(BlockResponse::Rejected(BlockRejection {
                    signer_signature_hash,
                    ..
                })) => {
                    let entry = status_map.entry(signer_signature_hash).or_insert((0, 0));
                    entry.0 += 1;
                }
                SignerMessage::BlockResponse(BlockResponse::Accepted(BlockAccepted {
                    signer_signature_hash,
                    ..
                })) => {
                    let entry = status_map.entry(signer_signature_hash).or_insert((0, 0));
                    entry.1 += 1;
                }
                _ => continue,
            }
        }
        let block_1_status = status_map
            .get(&block_signer_signature_hash_1)
            .cloned()
            .unwrap_or((0, 0));
        assert_eq!(block_1_status, (0, 0));

        let block_2_status = status_map
            .get(&block_signer_signature_hash_2)
            .cloned()
            .unwrap_or((0, 0));
        assert_eq!(block_2_status.1, 0, "Block 2 should always be rejected");

<<<<<<< HEAD
        info!("Block 2 status"; "accepted" => %block_2_status.1, "rejected" => %block_2_status.0);
=======
        info!("Block 2 status";
            "accepted" => %block_2_status.1, "rejected" => %block_2_status.0
        );
>>>>>>> e432dfd4
        Ok(block_2_status.0 > num_signers * 7 / 10)
    })
    .expect("Timed out waiting for block rejections");

    info!("------------------------- Test Shutdown-------------------------");
    signer_test.shutdown();
}

#[test]
#[ignore]
/// Test that signers do not mark a block as globally accepted if it was not announced by the node.
/// This will simulate this case via testing flags, and ensure that a block can be reorged across tenure
/// boundaries now (as it is only marked locally accepted and no longer gets marked globally accepted
/// by simply seeing the threshold number of signatures).
///
/// Test Setup:
/// The test spins up five stacks signers, one miner Nakamoto node, and a corresponding bitcoind.
/// The stacks node is then advanced to Epoch 3.0 boundary to allow block signing.
///
/// Test Execution:
/// 1. The node mines 1 stacks block N (all signers sign it).
/// 2. <30% of signers are configured to auto reject any block proposals, broadcast of new blocks are skipped, and miners are configured to ignore signers responses.
/// 3. The node mines 1 stacks block N+1 (all signers sign it, but one which rejects it) but eventually all mark the block as locally accepted.
/// 4. A new tenure starts and the miner attempts to mine a new sister block N+1' (as it does not see the threshold number of signatures or any block push from signers).
/// 5. The signers accept this sister block as a valid reorg and the node advances to block N+1'.
///
/// Test Assertion:
/// - All signers accepted block N.
/// - Less than 30% of the signers rejected block N+1.
/// - All signers accept block N+1' as a valid reorg.
/// - The node advances to block N+1'
fn global_acceptance_depends_on_block_announcement() {
    if env::var("BITCOIND_TEST") != Ok("1".into()) {
        return;
    }

    tracing_subscriber::registry()
        .with(fmt::layer())
        .with(EnvFilter::from_default_env())
        .init();

    info!("------------------------- Test Setup -------------------------");
    let num_signers = 5;
    let sender_sk = Secp256k1PrivateKey::random();
    let sender_addr = tests::to_addr(&sender_sk);
    let send_amt = 100;
    let send_fee = 180;
    let nmb_txs = 4;

    let recipient = PrincipalData::from(StacksAddress::burn_address(false));
    let mut signer_test: SignerTest<SpawnedSigner> = SignerTest::new_with_config_modifications(
        num_signers,
        vec![(sender_addr, (send_amt + send_fee) * nmb_txs)],
        |config| {
            // Just accept all reorg attempts
            config.tenure_last_block_proposal_timeout = Duration::from_secs(0);
        },
        |config| {
            config.miner.block_commit_delay = Duration::from_secs(0);
        },
        None,
        None,
    );

    let all_signers: Vec<_> = signer_test
        .signer_stacks_private_keys
        .iter()
        .map(StacksPublicKey::from_private)
        .collect();
    let miner_sk = signer_test.running_nodes.conf.miner.mining_key.unwrap();
    let miner_pk = StacksPublicKey::from_private(&miner_sk);
    let http_origin = format!("http://{}", &signer_test.running_nodes.conf.node.rpc_bind);
    let short_timeout = 30;
    signer_test.boot_to_epoch_3();

    info!("------------------------- Test Mine Nakamoto Block N -------------------------");
    let info_before = signer_test.get_peer_info();

    test_observer::clear();
    // submit a tx so that the miner will mine a stacks block N
    let mut sender_nonce = 0;
    let transfer_tx = make_stacks_transfer(
        &sender_sk,
        sender_nonce,
        send_fee,
        signer_test.running_nodes.conf.burnchain.chain_id,
        &recipient,
        send_amt,
    );
    let tx = submit_tx(&http_origin, &transfer_tx);
    sender_nonce += 1;
    info!("Submitted tx {tx} in to mine block N");

    wait_for(short_timeout, || {
        Ok(signer_test.get_peer_info().stacks_tip_height > info_before.stacks_tip_height)
    })
    .expect("Timed out waiting for N to be mined and processed");

    // Ensure that the block was accepted globally so the stacks tip has advanced to N
    let block_n =
        wait_for_block_pushed_by_miner_key(30, info_before.stacks_tip_height + 1, &miner_pk)
            .expect("Timed out waiting for block N to be mined");

    let info_after = signer_test.get_peer_info();
    assert_eq!(info_after.stacks_tip, block_n.header.block_hash());
    assert_eq!(
        info_after.stacks_tip_height,
        info_before.stacks_tip_height + 1
    );

    info!("------------------------- Mine Nakamoto Block N+1 -------------------------");
    // Make less than 30% of the signers reject the block and ensure it is accepted by the node, but not announced.
    let rejecting_signers: Vec<_> = all_signers
        .iter()
        .cloned()
        .take(num_signers * 3 / 10)
        .collect();
    TEST_REJECT_ALL_BLOCK_PROPOSAL.set(rejecting_signers);
    TEST_SKIP_BLOCK_ANNOUNCEMENT.set(true);
    TEST_IGNORE_SIGNERS.set(true);
    TEST_SKIP_BLOCK_BROADCAST.set(true);
    test_observer::clear();

    // submit a tx so that the miner will mine a stacks block N+1
    let info_before = signer_test.get_peer_info();
    let transfer_tx = make_stacks_transfer(
        &sender_sk,
        sender_nonce,
        send_fee,
        signer_test.running_nodes.conf.burnchain.chain_id,
        &recipient,
        send_amt,
    );
    let tx = submit_tx(&http_origin, &transfer_tx);
    info!("Submitted tx {tx} in to mine block N+1");

    let block_n_1 = wait_for_block_proposal(30, info_before.stacks_tip_height + 1, &miner_pk)
        .expect("Timed out waiting for block N+1 to be proposed");

    // Even though one of the signers rejected the block, it will eventually accept the block as it sees the 70% threshold of signatures
    wait_for_block_global_acceptance_from_signers(
        30,
        &block_n_1.header.signer_signature_hash(),
        &all_signers,
    )
    .expect("Timed out waiting for block acceptance of N+1 by a majority of signers");

    info!(
        "------------------------- Attempt to Mine Nakamoto Block N+1' -------------------------"
    );

    TEST_REJECT_ALL_BLOCK_PROPOSAL.set(Vec::new());
    TEST_IGNORE_SIGNERS.set(false);
    test_observer::clear();

    signer_test
        .running_nodes
        .btc_regtest_controller
        .build_next_block(1);

    let sister_block = wait_for_block_proposal(30, info_before.stacks_tip_height + 1, &miner_pk)
        .expect("Timed out waiting for block N+1' to be proposed");

    TEST_SKIP_BLOCK_ANNOUNCEMENT.set(false);
    TEST_SKIP_BLOCK_BROADCAST.set(false);

    wait_for_block_pushed(30, sister_block.header.signer_signature_hash())
        .expect("Timed out waiting for block N+1' to be mined");
    assert_ne!(
        sister_block.header.signer_signature_hash(),
        block_n_1.header.signer_signature_hash()
    );
    assert_eq!(
        sister_block.header.chain_length,
        block_n_1.header.chain_length
    );

    // Assert the block was mined and the tip has changed.
    let info_after = signer_test.get_peer_info();
    assert_eq!(
        info_after.stacks_tip_height,
        sister_block.header.chain_length
    );
    assert_eq!(info_after.stacks_tip, sister_block.header.block_hash());
    assert_eq!(
        info_after.stacks_tip_consensus_hash,
        sister_block.header.consensus_hash
    );
    assert_eq!(
        sister_block.header.chain_length,
        block_n_1.header.chain_length
    );
    assert_ne!(sister_block, block_n_1);
}

/// Test a scenario where:
/// Two miners boot to Nakamoto.
/// Sortition occurs. Miner 1 wins.
/// Miner 1 proposes a block N
/// Signers accept and the stacks tip advances to N
/// Sortition occurs. Miner 2 wins.
/// Miner 2 proposes block N+1
/// Sortition occurs. Miner 1 wins.
/// Miner 1 proposes block N+1'
/// N+1 passes signers initial checks and is submitted to the node for validation.
/// N+1' arrives at the signers and passes inital checks, but BEFORE N+1' can be submitted for validation:
/// N+1 finishes being processed at the node and sits in the signers queue.
/// Signers THEN submit N+1' for node validation.
/// Signers process N+1 validation response ok, followed immediately by the N+1' validation response ok.
/// Signers broadcast N+1 acceptance
/// Signers broadcast N+1' rejection
/// Miner 2 proposes a new N+2 block built upon N+1
/// Asserts:
/// - N+1 is signed and broadcasted
/// - N+1' is rejected as a sortition view mismatch
/// - The tip advances to N+1 (Signed by Miner 1)
/// - The tip advances to N+2 (Signed by Miner 2)
#[test]
#[ignore]
fn no_reorg_due_to_successive_block_validation_ok() {
    if env::var("BITCOIND_TEST") != Ok("1".into()) {
        return;
    }

    let num_signers = 5;
    let num_txs = 1;

    let mut miners = MultipleMinerTest::new_with_config_modifications(
        num_signers,
        num_txs,
        |signer_config| {
            // Lets make sure we never time out since we need to stall some things to force our scenario
            signer_config.block_proposal_validation_timeout = Duration::from_secs(u64::MAX);
            signer_config.tenure_last_block_proposal_timeout = Duration::from_secs(u64::MAX);
            signer_config.first_proposal_burn_block_timing = Duration::from_secs(u64::MAX);
        },
        |config| {
            // Override this option, because this test depends on a block commit being submitted
            //  without a tenure change being detected. The default option would work, but it would
            //  make the test take unnecessarily long (and could be close to test failing timeouts)
            config.miner.block_commit_delay = Duration::from_secs(5);
        },
        |config| {
            // Override this option, because this test depends on a block commit being submitted
            //  without a tenure change being detected. The default option would work, but it would
            //  make the test take unnecessarily long (and could be close to test failing timeouts)
            config.miner.block_commit_delay = Duration::from_secs(5);
        },
    );

    let (conf_1, _) = miners.get_node_configs();
    let (miner_pkh_1, miner_pkh_2) = miners.get_miner_public_key_hashes();
    let (miner_pk_1, miner_pk_2) = miners.get_miner_public_keys();

    let rl1_skip_commit_op = miners
        .signer_test
        .running_nodes
        .counters
        .naka_skip_commit_op
        .clone();
    let blocks_mined1 = miners
        .signer_test
        .running_nodes
        .counters
        .naka_mined_blocks
        .clone();

    let Counters {
        naka_skip_commit_op: rl2_skip_commit_op,
        naka_mined_blocks: blocks_mined2,
        naka_rejected_blocks: rl2_rejections,
        ..
    } = miners.rl2_counters.clone();

    info!("------------------------- Pause Miner 2's Block Commits -------------------------");

    // Make sure Miner 2 cannot win a sortition at first.
    rl2_skip_commit_op.set(true);

    miners.boot_to_epoch_3();

    let burnchain = conf_1.get_burnchain();
    let sortdb = burnchain.open_sortition_db(true).unwrap();

    let starting_peer_height = get_chain_info(&conf_1).stacks_tip_height;

    info!("------------------------- Pause Miner 1's Block Commits -------------------------");
    rl1_skip_commit_op.set(true);

    info!("------------------------- Miner 1 Mines a Nakamoto Block N (Globally Accepted) -------------------------");
    let stacks_height_before = miners.get_peer_stacks_tip_height();
    miners
        .mine_bitcoin_block_and_tenure_change_tx(&sortdb, TenureChangeCause::BlockFound, 30)
        .expect("Failed to mine Block N");
    // assure we have a successful sortition that miner 1 won
    verify_sortition_winner(&sortdb, &miner_pkh_1);
    let block_n = wait_for_block_pushed_by_miner_key(30, stacks_height_before + 1, &miner_pk_1)
        .expect("Failed to find block N");
    let block_n_signature_hash = block_n.header.signer_signature_hash();

    assert_eq!(miners.get_peer_stacks_tip(), block_n.header.block_hash());
    debug!("Miner 1 mined block N: {block_n_signature_hash}");

    info!("------------------------- Pause Block Validation Response of N+1 -------------------------");
    TEST_VALIDATE_STALL.set(true);
    let rejections_before_2 = rl2_rejections.load(Ordering::SeqCst);
    let blocks_before = test_observer::get_blocks().len();
    let blocks_processed_before_1 = blocks_mined1.load(Ordering::SeqCst);
    let blocks_processed_before_2 = blocks_mined2.load(Ordering::SeqCst);

    let stacks_height_before = miners.get_peer_stacks_tip_height();
    // Force miner 1 to submit a block
    // submit a tx so that the miner will mine an extra block
    miners.send_transfer_tx();

    let block_n_1 = wait_for_block_proposal(30, stacks_height_before + 1, &miner_pk_1)
        .expect("Failed to find block N+1");
    let block_n_1_signature_hash = block_n_1.header.signer_signature_hash();

    assert_ne!(miners.get_peer_stacks_tip(), block_n_1.header.block_hash());
    assert_eq!(block_n_1.header.parent_block_id, block_n.header.block_id());
    debug!("Miner 1 proposed block N+1: {block_n_1_signature_hash}");

    info!("------------------------- Unpause Miner 2's Block Commits -------------------------");
    miners.submit_commit_miner_2(&sortdb);

    info!("------------------------- Pause Block Validation Submission of N+1'-------------------------");
    TEST_STALL_BLOCK_VALIDATION_SUBMISSION.set(true);

    info!("------------------------- Start Miner 2's Tenure-------------------------");
    miners
        .mine_bitcoin_blocks_and_confirm(&sortdb, 1, 60)
        .expect("Failed to Start Miner 2's Tenure");
    verify_sortition_winner(&sortdb, &miner_pkh_2);

    let block_n_1_prime = wait_for_block_proposal(30, stacks_height_before + 1, &miner_pk_2)
        .expect("Failed to find block N+1'");

    let block_n_1_prime_signature_hash = block_n_1_prime.header.signer_signature_hash();

    debug!("Miner 2 proposed N+1': {block_n_1_prime_signature_hash}");

    // Make sure that the tip is still at block N
    assert_eq!(miners.get_peer_stacks_tip(), block_n.header.block_hash());

    // Just a precaution to make sure no stacks blocks has been processed between now and our original pause
    assert_eq!(rejections_before_2, rl2_rejections.load(Ordering::SeqCst));
    assert_eq!(
        blocks_processed_before_1,
        blocks_mined1.load(Ordering::SeqCst)
    );
    assert_eq!(
        blocks_processed_before_2,
        blocks_mined2.load(Ordering::SeqCst)
    );
    assert_eq!(blocks_before, test_observer::get_blocks().len());

    info!("------------------------- Unpause Block Validation Response of N+1 -------------------------");

    TEST_VALIDATE_STALL.set(false);

    // Verify that the node accepted the proposed N+1, sending back a validate ok response
    wait_for(30, || {
        for proposal in test_observer::get_proposal_responses() {
            if let BlockValidateResponse::Ok(response) = proposal {
                if response.signer_signature_hash == block_n_1_signature_hash {
                    return Ok(true);
                }
            }
        }
        Ok(false)
    })
    .expect("Timed out waiting for validation response for N+1");

    debug!(
        "Node finished processing proposal validation request for N+1: {block_n_1_signature_hash}"
    );

    // This is awful but I can't gurantee signers have reached the submission stall and we need to ensure the event order is as expected.
    sleep_ms(5_000);

    info!("------------------------- Unpause Block Validation Submission and Response for N+1' -------------------------");
    TEST_STALL_BLOCK_VALIDATION_SUBMISSION.set(false);

    info!("------------------------- Confirm N+1' is Rejected ------------------------");
    wait_for_block_global_rejection(30, block_n_1_prime_signature_hash, num_signers)
        .expect("Failed to find block N+1'");

    info!("------------------------- Confirm N+1 Accepted -------------------------");
    let mined_block_n_1 = test_observer::get_mined_nakamoto_blocks()
        .into_iter()
        .find(|block| block.signer_signature_hash == block_n_1_signature_hash)
        .expect("Failed to find block N+1");

    // Miner 2 will see block N+1 as a valid block and reattempt to mine N+2 on top.
    info!("------------------------- Confirm N+2 Accepted ------------------------");
    let block_n_2 =
        wait_for_block_pushed_by_miner_key(30, block_n_1.header.chain_length + 1, &miner_pk_2)
            .expect("Failed to find block N+2");
    assert_eq!(miners.get_peer_stacks_tip(), block_n_2.header.block_hash());
    info!("------------------------- Confirm Stacks Chain is As Expected ------------------------");
    let info_after = get_chain_info(&conf_1);
    assert_eq!(info_after.stacks_tip_height, block_n_2.header.chain_length);
    assert_eq!(info_after.stacks_tip_height, starting_peer_height + 3);
    assert_eq!(info_after.stacks_tip, block_n_2.header.block_hash());
    assert_ne!(
        info_after.stacks_tip_consensus_hash,
        block_n_1.header.consensus_hash
    );
    assert_eq!(
        info_after.stacks_tip_consensus_hash,
        block_n_2.header.consensus_hash
    );
    assert_eq!(
        block_n_2.header.parent_block_id.to_string(),
        mined_block_n_1.block_id
    );
    assert_eq!(block_n_1.header.parent_block_id, block_n.header.block_id());

    miners.shutdown();
}

#[test]
#[ignore]
/// Test that signers for an incoming reward cycle, do not sign blocks for the previous reward cycle.
///
/// Test Setup:
/// The test spins up five stacks signers that are stacked for multiple cycles, one miner Nakamoto node, and a corresponding bitcoind.
/// The stacks node is then advanced to Epoch 3.0 boundary to allow block signing.
///
/// Test Execution:
/// The node mines to the middle of the prepare phase of reward cycle N+1.
/// Sends a status request to the signers to ensure both the current and next reward cycle signers are active.
/// A valid Nakamoto block is proposed.
/// Two invalid Nakamoto blocks are proposed.
///
/// Test Assertion:
/// All signers for cycle N sign the valid block.
/// No signers for cycle N+1 emit any messages.
/// All signers for cycle N reject the invalid blocks.
/// No signers for cycle N+1 emit any messages for the invalid blocks.
/// The chain advances to block N.
fn incoming_signers_ignore_block_proposals() {
    if env::var("BITCOIND_TEST") != Ok("1".into()) {
        return;
    }

    tracing_subscriber::registry()
        .with(fmt::layer())
        .with(EnvFilter::from_default_env())
        .init();

    info!("------------------------- Test Setup -------------------------");
    let num_signers = 5;
    let recipient = PrincipalData::from(StacksAddress::burn_address(false));
    let sender_sk = Secp256k1PrivateKey::random();
    let sender_addr = tests::to_addr(&sender_sk);
    let send_amt = 100;
    let send_fee = 180;
    let mut signer_test: SignerTest<SpawnedSigner> =
        SignerTest::new(num_signers, vec![(sender_addr, send_amt + send_fee)]);
    let timeout = Duration::from_secs(200);
    let http_origin = format!("http://{}", &signer_test.running_nodes.conf.node.rpc_bind);
    signer_test.boot_to_epoch_3();
    let curr_reward_cycle = signer_test.get_current_reward_cycle();
    // Mine to the middle of the prepare phase of the next reward cycle
    let next_reward_cycle = curr_reward_cycle.saturating_add(1);
    let prepare_phase_len = signer_test
        .running_nodes
        .conf
        .get_burnchain()
        .pox_constants
        .prepare_length as u64;
    let middle_of_prepare_phase = signer_test
        .running_nodes
        .btc_regtest_controller
        .get_burnchain()
        .reward_cycle_to_block_height(next_reward_cycle)
        .saturating_sub(prepare_phase_len / 2);

    info!("------------------------- Test Mine Until Middle of Prepare Phase at Block Height {middle_of_prepare_phase} -------------------------");
    signer_test.run_until_burnchain_height_nakamoto(timeout, middle_of_prepare_phase, num_signers);

    signer_test.wait_for_registered_both_reward_cycles();

    let current_burnchain_height = signer_test
        .running_nodes
        .btc_regtest_controller
        .get_headers_height();
    assert_eq!(current_burnchain_height, middle_of_prepare_phase);
    assert_eq!(curr_reward_cycle, signer_test.get_current_reward_cycle());

    let mined_blocks = signer_test.running_nodes.counters.naka_mined_blocks.clone();
    let blocks_before = mined_blocks.load(Ordering::SeqCst);

    info!("------------------------- Test Mine A Valid Block -------------------------");
    // submit a tx so that the miner will mine an extra block
    let sender_nonce = 0;
    let transfer_tx = make_stacks_transfer(
        &sender_sk,
        sender_nonce,
        send_fee,
        signer_test.running_nodes.conf.burnchain.chain_id,
        &recipient,
        send_amt,
    );
    submit_tx(&http_origin, &transfer_tx);

    // a tenure has begun, so wait until we mine a block
    wait_for(30, || {
        Ok(mined_blocks.load(Ordering::SeqCst) > blocks_before)
    })
    .expect("Timed out waiting for a block to be mined");

    let blocks_before = mined_blocks.load(Ordering::SeqCst);
    let mut stackerdb = StackerDB::new_normal(
        &signer_test.running_nodes.conf.node.rpc_bind,
        StacksPrivateKey::random(), // We are just reading so don't care what the key is
        false,
        next_reward_cycle,
        SignerSlotID(0), // We are just reading so again, don't care about index.
    );

    let next_signer_slot_ids: Vec<_> = signer_test
        .get_signer_indices(next_reward_cycle)
        .iter()
        .map(|id| id.0)
        .collect();

    let mut no_next_signer_messages = || {
        assert!(wait_for(30, || {
            let latest_msgs = StackerDB::get_messages::<SignerMessage>(
                stackerdb
                    .get_session_mut(&MessageSlotID::BlockResponse)
                    .expect("Failed to get BlockResponse stackerdb session"),
                &next_signer_slot_ids,
            )
            .expect("Failed to get messages from stackerdb");
            assert!(
                latest_msgs.is_empty(),
                "Next signers have messages in their stackerdb"
            );
            Ok(false)
        })
        .is_err());
    };

    no_next_signer_messages();

    let proposal_conf = ProposalEvalConfig {
        first_proposal_burn_block_timing: Duration::from_secs(0),
        block_proposal_timeout: Duration::from_secs(100),
        tenure_last_block_proposal_timeout: Duration::from_secs(30),
        tenure_idle_timeout: Duration::from_secs(300),
        tenure_idle_timeout_buffer: Duration::from_secs(2),
        reorg_attempts_activity_timeout: Duration::from_secs(30),
    };
    let mut block = NakamotoBlock {
        header: NakamotoBlockHeader::empty(),
        txs: vec![],
    };
    block.header.timestamp = get_epoch_time_secs();
    block
        .header
        .sign_miner(signer_test.get_miner_key())
        .unwrap();
    let signer_signature_hash_1 = block.header.signer_signature_hash();

    info!("------------------------- Test Attempt to Mine Invalid Block {signer_signature_hash_1} -------------------------");

    let short_timeout = Duration::from_secs(30);
    let all_signers: Vec<_> = signer_test
        .signer_stacks_private_keys
        .iter()
        .map(StacksPublicKey::from_private)
        .collect();
    test_observer::clear();

    // Propose a block to the signers that passes initial checks but will be rejected by the stacks node
    let view = SortitionsView::fetch_view(proposal_conf, &signer_test.stacks_client).unwrap();
    block.header.pox_treatment = BitVec::ones(1).unwrap();
    block.header.consensus_hash = view.cur_sortition.consensus_hash;
    block.header.chain_length =
        get_chain_info(&signer_test.running_nodes.conf).stacks_tip_height + 1;
    block
        .header
        .sign_miner(signer_test.get_miner_key())
        .unwrap();
    let signer_signature_hash_2 = block.header.signer_signature_hash();

    info!("------------------------- Test Attempt to Mine Invalid Block {signer_signature_hash_2} -------------------------");

    signer_test.propose_block(block, short_timeout);
    // Verify the signers rejected the second block via the endpoint
    signer_test.wait_for_validate_reject_response(short_timeout, signer_signature_hash_2);
    wait_for_block_rejections_from_signers(30, &signer_signature_hash_2, &all_signers)
        .expect("Timed out waiting for block rejections");
    no_next_signer_messages();

    assert_eq!(blocks_before, mined_blocks.load(Ordering::SeqCst));
    signer_test.shutdown();
}

#[test]
#[ignore]
/// Test that signers for an outgoing reward cycle, do not sign blocks for the incoming reward cycle.
///
/// Test Setup:
/// The test spins up five stacks signers that are stacked for multiple cycles, one miner Nakamoto node, and a corresponding bitcoind.
/// The stacks node is then advanced to Epoch 3.0 boundary to allow block signing.
///
/// Test Execution:
/// The node mines to the next reward cycle.
/// Sends a status request to the signers to ensure both the current and previoustimeout_heur reward cycle signers are active.
/// A valid Nakamoto block is proposed.
/// Two invalid Nakamoto blocks are proposed.
///
/// Test Assertion:
/// All signers for cycle N+1 sign the valid block.
/// No signers for cycle N emit any messages.
/// All signers for cycle N+1 reject the invalid blocks.
/// No signers for cycle N emit any messages for the invalid blocks.
/// The chain advances to block N.
fn outgoing_signers_ignore_block_proposals() {
    if env::var("BITCOIND_TEST") != Ok("1".into()) {
        return;
    }

    tracing_subscriber::registry()
        .with(fmt::layer())
        .with(EnvFilter::from_default_env())
        .init();

    info!("------------------------- Test Setup -------------------------");
    let num_signers = 5;
    let recipient = PrincipalData::from(StacksAddress::burn_address(false));
    let sender_sk = Secp256k1PrivateKey::random();
    let sender_addr = tests::to_addr(&sender_sk);
    let send_amt = 100;
    let send_fee = 180;
    let mut signer_test: SignerTest<SpawnedSigner> =
        SignerTest::new(num_signers, vec![(sender_addr, send_amt + send_fee)]);
    let timeout = Duration::from_secs(200);
    let http_origin = format!("http://{}", &signer_test.running_nodes.conf.node.rpc_bind);
    signer_test.boot_to_epoch_3();
    // Do not cleanup stale signers
    TEST_SKIP_SIGNER_CLEANUP.set(true);
    let curr_reward_cycle = signer_test.get_current_reward_cycle();
    // Mine to the middle of the prepare phase of the next reward cycle
    let next_reward_cycle = curr_reward_cycle.saturating_add(1);
    let next_reward_cycle_height = signer_test
        .running_nodes
        .btc_regtest_controller
        .get_burnchain()
        .reward_cycle_to_block_height(next_reward_cycle);

    info!("------------------------- Test Mine Until Next Reward Cycle at Height {next_reward_cycle_height} -------------------------");
    signer_test.run_until_burnchain_height_nakamoto(timeout, next_reward_cycle_height, num_signers);

    signer_test.wait_for_registered_both_reward_cycles();

    let current_burnchain_height = signer_test
        .running_nodes
        .btc_regtest_controller
        .get_headers_height();
    assert_eq!(current_burnchain_height, next_reward_cycle_height);
    assert_eq!(next_reward_cycle, signer_test.get_current_reward_cycle());

    let old_reward_cycle = curr_reward_cycle;

    let mined_blocks = signer_test.running_nodes.counters.naka_mined_blocks.clone();
    let blocks_before = mined_blocks.load(Ordering::SeqCst);

    test_observer::clear();

    info!("------------------------- Test Mine A Valid Block -------------------------");
    // submit a tx so that the miner will mine an extra block
    let sender_nonce = 0;
    let transfer_tx = make_stacks_transfer(
        &sender_sk,
        sender_nonce,
        send_fee,
        signer_test.running_nodes.conf.burnchain.chain_id,
        &recipient,
        send_amt,
    );
    submit_tx(&http_origin, &transfer_tx);

    // a tenure has begun, so wait until we mine a block
    wait_for(30, || {
        Ok(mined_blocks.load(Ordering::SeqCst) > blocks_before)
    })
    .expect("Timed out waiting for a block to be mined");

    let new_signature_hash = test_observer::get_mined_nakamoto_blocks()
        .last()
        .unwrap()
        .signer_signature_hash;
    let blocks_before = mined_blocks.load(Ordering::SeqCst);
    let mut stackerdb = StackerDB::new_normal(
        &signer_test.running_nodes.conf.node.rpc_bind,
        StacksPrivateKey::random(), // We are just reading so don't care what the key is
        false,
        old_reward_cycle,
        SignerSlotID(0), // We are just reading so again, don't care about index.
    );

    let old_signer_slot_ids: Vec<_> = signer_test
        .get_signer_indices(old_reward_cycle)
        .iter()
        .map(|id| id.0)
        .collect();

    let mut old_signers_ignore_block_proposals = |hash| {
        assert!(wait_for(10, || {
            let latest_msgs = StackerDB::get_messages::<SignerMessage>(
                stackerdb
                    .get_session_mut(&MessageSlotID::BlockResponse)
                    .expect("Failed to get BlockResponse stackerdb session"),
                &old_signer_slot_ids,
            )
            .expect("Failed to get messages from stackerdb");
            for msg in latest_msgs.iter() {
                if let SignerMessage::BlockResponse(response) = msg {
                    assert_ne!(response.get_signer_signature_hash(), hash);
                }
            }
            Ok(false)
        })
        .is_err());
    };
    old_signers_ignore_block_proposals(new_signature_hash);

    let proposal_conf = ProposalEvalConfig {
        first_proposal_burn_block_timing: Duration::from_secs(0),
        block_proposal_timeout: Duration::from_secs(100),
        tenure_last_block_proposal_timeout: Duration::from_secs(30),
        tenure_idle_timeout: Duration::from_secs(300),
        tenure_idle_timeout_buffer: Duration::from_secs(2),
        reorg_attempts_activity_timeout: Duration::from_secs(30),
    };
    let mut block = NakamotoBlock {
        header: NakamotoBlockHeader::empty(),
        txs: vec![],
    };
    block.header.timestamp = get_epoch_time_secs();

    let short_timeout = Duration::from_secs(30);
    test_observer::clear();

    // Propose a block to the signers that passes initial checks but will be rejected by the stacks node
    let view = SortitionsView::fetch_view(proposal_conf, &signer_test.stacks_client).unwrap();
    block.header.pox_treatment = BitVec::ones(1).unwrap();
    block.header.consensus_hash = view.cur_sortition.consensus_hash;
    block.header.chain_length =
        get_chain_info(&signer_test.running_nodes.conf).stacks_tip_height + 1;
    block
        .header
        .sign_miner(signer_test.get_miner_key())
        .unwrap();
    let signer_signature_hash = block.header.signer_signature_hash();

    info!("------------------------- Test Attempt to Mine Invalid Block {signer_signature_hash} -------------------------");

    signer_test.propose_block(block, short_timeout);
    // Verify the signers rejected the second block via the endpoint
    signer_test.wait_for_validate_reject_response(short_timeout, signer_signature_hash);
    wait_for_block_global_rejection(30, signer_signature_hash, num_signers)
        .expect("Failed to see majority rejections of ivalid block'");
    old_signers_ignore_block_proposals(signer_signature_hash);

    assert_eq!(blocks_before, mined_blocks.load(Ordering::SeqCst));
    signer_test.shutdown();
}

#[test]
#[ignore]
/// Test that signers ignore signatures for blocks that do not belong to their own reward cycle.
/// This is a regression test for a signer bug that caused an internal signer instances to
/// broadcast a block corresponding to a different reward cycle with a higher threshold, stalling the network.
///
/// Test Setup:
/// The test spins up four stacks signers that are stacked for one cycle, one miner Nakamoto node, and a corresponding bitcoind.
/// The stacks node is then advanced to Epoch 3.0 boundary to allow block signing.
///
/// Test Execution:
/// The same four stackers stack for an addiitonal cycle.
/// A new fifth signer is added to the stacker set, stacking for the next reward cycle.
/// The node advances to the next reward cycle.
/// The first two signers are set to ignore block proposals.
/// A valid Nakamoto block N is proposed to the current signers.
/// A signer signature over block N is forcibly written to the outgoing signer's stackerdb instance.
///
/// Test Assertion:
/// All signers for the previous cycle ignore the incoming block N.
/// Outgoing signers ignore the forced signature.
/// The chain does NOT advance to block N.
fn injected_signatures_are_ignored_across_boundaries() {
    if env::var("BITCOIND_TEST") != Ok("1".into()) {
        return;
    }

    tracing_subscriber::registry()
        .with(fmt::layer())
        .with(EnvFilter::from_default_env())
        .init();

    info!("------------------------- Test Setup -------------------------");
    let num_signers = 4;
    let new_num_signers = 5_usize;
    let signer_private_keys: Vec<_> = (0..num_signers)
        .map(|_| StacksPrivateKey::random())
        .collect();
    let new_signer_private_key = StacksPrivateKey::random();
    let mut new_signer_private_keys = signer_private_keys.clone();
    new_signer_private_keys.push(new_signer_private_key);

    let new_signer_public_keys: Vec<_> = new_signer_private_keys
        .iter()
        .map(|sk| Secp256k1PublicKey::from_private(sk).to_bytes_compressed())
        .collect();
    let new_signer_addresses: Vec<_> = new_signer_private_keys.iter().map(tests::to_addr).collect();
    let sender_sk = Secp256k1PrivateKey::random();
    let sender_addr = tests::to_addr(&sender_sk);
    let send_amt = 100;
    let send_fee = 180;
    let recipient = PrincipalData::from(StacksAddress::burn_address(false));

    let mut initial_balances = new_signer_addresses
        .iter()
        .map(|addr| (*addr, POX_4_DEFAULT_STACKER_BALANCE))
        .collect::<Vec<_>>();

    initial_balances.push((sender_addr, (send_amt + send_fee) * 4));

    let run_stamp = rand::random();

    let rpc_port = 51024;
    let rpc_bind = format!("127.0.0.1:{rpc_port}");

    // Setup the new signers that will take over
    let new_signer_config = build_signer_config_tomls(
        &[new_signer_private_key],
        &rpc_bind,
        Some(Duration::from_millis(128)), // Timeout defaults to 5 seconds. Let's override it to 128 milliseconds.
        &Network::Testnet,
        "12345",
        run_stamp,
        3000 + num_signers,
        Some(100_000),
        None,
        Some(9000 + num_signers),
        None,
    )
    .first()
    .unwrap()
    .clone();

    info!("---- spawning signer ----");
    let signer_config = SignerConfig::load_from_str(&new_signer_config).unwrap();
    let new_spawned_signer = SpawnedSigner::new(signer_config.clone());

    // Boot with some initial signer set
    let mut signer_test: SignerTest<SpawnedSigner> = SignerTest::new_with_config_modifications(
        num_signers,
        initial_balances,
        |_| {},
        |naka_conf| {
            info!(
                "---- Adding signer endpoint to naka conf ({}) ----",
                signer_config.endpoint
            );

            naka_conf.events_observers.insert(EventObserverConfig {
                endpoint: format!("{}", signer_config.endpoint),
                events_keys: vec![
                    EventKeyType::StackerDBChunks,
                    EventKeyType::BlockProposal,
                    EventKeyType::BurnchainBlocks,
                ],
                timeout_ms: 1000,
                disable_retries: false,
            });
            naka_conf.node.rpc_bind = rpc_bind.clone();
        },
        None,
        Some(signer_private_keys),
    );
    assert_eq!(
        new_spawned_signer.config.node_host,
        signer_test.running_nodes.conf.node.rpc_bind
    );

    let http_origin = format!("http://{}", &signer_test.running_nodes.conf.node.rpc_bind);
    let short_timeout = Duration::from_secs(20);

    // Verify that naka_conf has our new signer's event observers
    let endpoint = format!("{}", signer_config.endpoint);
    assert!(signer_test
        .running_nodes
        .conf
        .events_observers
        .iter()
        .any(|observer| observer.endpoint == endpoint));

    info!("---- Booting to epoch 3 -----");
    signer_test.boot_to_epoch_3();
    // Do not cleanup stale signers
    TEST_SKIP_SIGNER_CLEANUP.set(true);

    // verify that the first reward cycle has the old signers in the reward set
    let reward_cycle = signer_test.get_current_reward_cycle();
    let signer_test_public_keys: Vec<_> = signer_test
        .signer_stacks_private_keys
        .iter()
        .map(|sk| Secp256k1PublicKey::from_private(sk).to_bytes_compressed())
        .collect();

    info!("---- Verifying that the current signers are the old signers ----");
    let current_signers = signer_test.get_reward_set_signers(reward_cycle);
    assert_eq!(current_signers.len(), num_signers);
    // Verify that the current signers are the same as the old signers
    for signer in current_signers.iter() {
        assert!(signer_test_public_keys.contains(&signer.signing_key.to_vec()));
    }

    // advance to the next reward cycle, stacking to the new signers beforehand
    let reward_cycle = signer_test.get_current_reward_cycle();

    info!("---- Stacking new signers -----");

    let burn_block_height = signer_test
        .running_nodes
        .btc_regtest_controller
        .get_headers_height();
    let accounts_to_check: Vec<_> = new_signer_private_keys.iter().map(tests::to_addr).collect();

    // Stack the new signer
    let pox_addr = PoxAddress::from_legacy(
        AddressHashMode::SerializeP2PKH,
        tests::to_addr(&new_signer_private_key).bytes().clone(),
    );
    let pox_addr_tuple: clarity::vm::Value = pox_addr.as_clarity_tuple().unwrap().into();
    let signature = make_pox_4_signer_key_signature(
        &pox_addr,
        &new_signer_private_key,
        reward_cycle.into(),
        &Pox4SignatureTopic::StackStx,
        CHAIN_ID_TESTNET,
        1_u128,
        u128::MAX,
        1,
    )
    .unwrap()
    .to_rsv();

    let signer_pk = Secp256k1PublicKey::from_private(&new_signer_private_key);
    let stacking_tx = tests::make_contract_call(
        &new_signer_private_key,
        0,
        1000,
        signer_test.running_nodes.conf.burnchain.chain_id,
        &StacksAddress::burn_address(false),
        "pox-4",
        "stack-stx",
        &[
            clarity::vm::Value::UInt(POX_4_DEFAULT_STACKER_STX_AMT),
            pox_addr_tuple,
            clarity::vm::Value::UInt(burn_block_height as u128),
            clarity::vm::Value::UInt(1),
            clarity::vm::Value::some(clarity::vm::Value::buff_from(signature).unwrap()).unwrap(),
            clarity::vm::Value::buff_from(signer_pk.to_bytes_compressed()).unwrap(),
            clarity::vm::Value::UInt(u128::MAX),
            clarity::vm::Value::UInt(1),
        ],
    );
    submit_tx(&http_origin, &stacking_tx);

    wait_for(60, || {
        Ok(accounts_to_check
            .iter()
            .all(|acct| get_account(&http_origin, acct).nonce >= 1))
    })
    .expect("Timed out waiting for stacking txs to be mined");

    signer_test.mine_nakamoto_block(short_timeout, true);

    let next_reward_cycle = reward_cycle.saturating_add(1);

    let next_cycle_height = signer_test
        .running_nodes
        .btc_regtest_controller
        .get_burnchain()
        .nakamoto_first_block_of_cycle(next_reward_cycle)
        .saturating_add(1);

    let next_calculation = next_cycle_height.saturating_sub(3);
    info!("---- Mining to next reward set calculation (block {next_calculation}) -----");
    signer_test.run_until_burnchain_height_nakamoto(
        Duration::from_secs(60),
        next_calculation,
        new_num_signers,
    );

    // Verify that the new reward set is the new signers
    let reward_set = signer_test.get_reward_set_signers(next_reward_cycle);
    assert_eq!(reward_set.len(), new_num_signers);
    for signer in reward_set.iter() {
        assert!(new_signer_public_keys.contains(&signer.signing_key.to_vec()));
    }

    info!("---- Manually mine a single burn block to force the signers to update ----");
    next_block_and_wait(
        &mut signer_test.running_nodes.btc_regtest_controller,
        &signer_test.running_nodes.counters.blocks_processed,
    );

    signer_test.wait_for_registered_both_reward_cycles();

    info!("---- Mining to the next reward cycle (block {next_cycle_height}) -----",);
    signer_test.run_until_burnchain_height_nakamoto(
        Duration::from_secs(60),
        next_cycle_height,
        new_num_signers,
    );
    let new_reward_cycle = signer_test.get_current_reward_cycle();
    assert_eq!(new_reward_cycle, reward_cycle.saturating_add(1));

    let current_signers = signer_test.get_reward_set_signers(new_reward_cycle);
    assert_eq!(current_signers.len(), new_num_signers);

    let mined_blocks = signer_test.running_nodes.counters.naka_mined_blocks.clone();
    let blocks_before = mined_blocks.load(Ordering::SeqCst);
    // Clear the stackerdb chunks
    test_observer::clear();

    let old_reward_cycle = reward_cycle;
    let curr_reward_cycle = new_reward_cycle;

    info!("------------------------- Test Propose A Valid Block -------------------------");
    // Make the last three of the signers ignore the block proposal to ensure it it is not globally accepted/rejected
    let all_signers: Vec<_> = new_signer_private_keys
        .iter()
        .map(StacksPublicKey::from_private)
        .collect();
    let non_ignoring_signers: Vec<_> = all_signers
        .iter()
        .cloned()
        .take(new_num_signers * 5 / 10)
        .collect();
    let ignoring_signers: Vec<_> = all_signers
        .iter()
        .cloned()
        .skip(new_num_signers * 5 / 10)
        .collect();
    assert_eq!(ignoring_signers.len(), 3);
    assert_eq!(non_ignoring_signers.len(), 2);
    TEST_IGNORE_ALL_BLOCK_PROPOSALS.set(ignoring_signers.clone());

    let info_before = signer_test.get_peer_info();
    // submit a tx so that the miner will ATTEMPT to mine a stacks block N
    let transfer_tx = make_stacks_transfer(
        &sender_sk,
        0,
        send_fee,
        signer_test.running_nodes.conf.burnchain.chain_id,
        &recipient,
        send_amt,
    );
    let tx = submit_tx(&http_origin, &transfer_tx);

    info!("Submitted tx {tx} in attempt to mine block N");
    let mut new_signature_hash = None;
    wait_for(30, || {
        let accepted_signers = test_observer::get_stackerdb_chunks()
            .into_iter()
            .flat_map(|chunk| chunk.modified_slots)
            .filter_map(|chunk| {
                let message = SignerMessage::consensus_deserialize(&mut chunk.data.as_slice())
                    .expect("Failed to deserialize SignerMessage");
                if let SignerMessage::BlockResponse(BlockResponse::Accepted(accepted)) = message {
                    new_signature_hash = Some(accepted.signer_signature_hash);
                    return non_ignoring_signers.iter().find(|key| {
                        key.verify(accepted.signer_signature_hash.bits(), &accepted.signature)
                            .is_ok()
                    });
                }
                None
            });
        Ok(accepted_signers.count() + ignoring_signers.len() == new_num_signers)
    })
    .expect("FAIL: Timed out waiting for block proposal acceptance");
    let new_signature_hash = new_signature_hash.expect("Failed to get new signature hash");

    // The first 50% of the signers are the ones that are ignoring block proposals and thus haven't sent a signature yet
    let forced_signer = &signer_test.signer_stacks_private_keys[ignoring_signers.len()];
    let mut stackerdb = StackerDB::new_normal(
        &signer_test.running_nodes.conf.node.rpc_bind,
        forced_signer.clone(),
        false,
        old_reward_cycle,
        signer_test
            .get_signer_slot_id(old_reward_cycle, &tests::to_addr(forced_signer))
            .expect("Failed to get signer slot id")
            .expect("Signer does not have a slot id"),
    );
    signer_test.verify_no_block_response_found(
        &mut stackerdb,
        next_reward_cycle,
        new_signature_hash,
    );

    // Get the last block proposal
    let block_proposal = test_observer::get_stackerdb_chunks()
        .iter()
        .flat_map(|chunk| chunk.modified_slots.clone())
        .filter_map(|chunk| {
            let message = SignerMessage::consensus_deserialize(&mut chunk.data.as_slice())
                .expect("Failed to deserialize SignerMessage");
            if let SignerMessage::BlockProposal(proposal) = message {
                assert_eq!(proposal.reward_cycle, curr_reward_cycle);
                assert_eq!(
                    proposal.block.header.signer_signature_hash(),
                    new_signature_hash
                );
                return Some(proposal);
            }
            None
        })
        .next()
        .expect("Failed to find block proposal for reward cycle {curr_reward_cycle}");

    let blocks_after = mined_blocks.load(Ordering::SeqCst);
    let info_after = signer_test.get_peer_info();
    assert_eq!(blocks_after, blocks_before);
    assert_eq!(info_after, info_before);

    // Ensure that the block was NOT accepted globally so the stacks tip has NOT advanced to N
    let nakamoto_blocks = test_observer::get_mined_nakamoto_blocks();
    let block = nakamoto_blocks.last().unwrap();
    assert_ne!(info_after.stacks_tip.to_string(), block.block_hash);

    info!("------------------------- Test Inject Valid Signature To Old Signers -------------------------");
    // Force a signature to force the threshold of the block over the old signers' threshold
    // If the old signers were not fixed, the old signers would stall.
    signer_test.inject_accept_signature(&block_proposal.block, forced_signer, old_reward_cycle);

    assert!(wait_for(10, || {
        Ok(mined_blocks.load(Ordering::SeqCst) > blocks_before)
    })
    .is_err());

    let info_after = signer_test.get_peer_info();
    assert_ne!(info_after.stacks_tip.to_string(), block.block_hash);

    info!("------------------------- Test Inject Valid Signatures to New Signers -------------------------");
    // Force two signatures to force the threshold of the block over the new signers' threshold
    // This signature should be accepted by current signers, but ignored by the old signers.
    signer_test.inject_accept_signature(&block_proposal.block, forced_signer, new_reward_cycle);
    let forced_signer = new_signer_private_keys.last().unwrap();
    signer_test.inject_accept_signature(&block_proposal.block, forced_signer, new_reward_cycle);

    wait_for(30, || {
        Ok(mined_blocks.load(Ordering::SeqCst) > blocks_before)
    })
    .expect("Timed out waiting for block to be mined");

    let info_after = signer_test.get_peer_info();
    assert_eq!(info_after.stacks_tip.to_string(), block.block_hash,);
    // Wait 5 seconds in case there are any lingering block pushes from the signers
    std::thread::sleep(Duration::from_secs(5));
    signer_test.shutdown();

    assert!(new_spawned_signer.stop().is_none());
}

#[test]
#[ignore]
/// Test that signers count a block proposal that was rejected due to a reorg towards miner activity since it showed up BEFORE
/// the reorg_attempts_activity_timeout
///
/// Test Setup:
/// The test spins up five stacks signers, one miner Nakamoto node, and a corresponding bitcoind.
/// The stacks node is then advanced to Epoch 3.0 boundary to allow block signing. The block proposal timeout is set to 20 seconds.
///
/// Test Execution:
/// Test validation endpoint is stalled.
/// The miner proposes a block N.
/// A new tenure is started.
/// The miner proposes a block N'.
/// The test waits for block proposal timeout + 1 second.
/// The validation endpoint is resumed.
/// The signers accept block N.
/// The signers reject block N'.
/// The miner proposes block N+1.
/// The signers accept block N+1.
///
/// Test Assertion:
/// Stacks tip advances to N+1
fn reorg_attempts_count_towards_miner_validity() {
    if env::var("BITCOIND_TEST") != Ok("1".into()) {
        return;
    }

    tracing_subscriber::registry()
        .with(fmt::layer())
        .with(EnvFilter::from_default_env())
        .init();

    info!("------------------------- Test Setup -------------------------");
    let num_signers = 5;
    let sender_sk = Secp256k1PrivateKey::random();
    let sender_addr = tests::to_addr(&sender_sk);
    let send_amt = 100;
    let send_fee = 180;
    let recipient = PrincipalData::from(StacksAddress::burn_address(false));
    let block_proposal_timeout = Duration::from_secs(30);
    let reorg_attempts_activity_timeout = Duration::from_secs(20);
    let mut signer_test: SignerTest<SpawnedSigner> = SignerTest::new_with_config_modifications(
        num_signers,
        vec![(sender_addr, send_amt + send_fee)],
        |config| {
            config.block_proposal_timeout = block_proposal_timeout;
            config.reorg_attempts_activity_timeout = reorg_attempts_activity_timeout;
        },
        |_| {},
        None,
        None,
    );
    let http_origin = format!("http://{}", &signer_test.running_nodes.conf.node.rpc_bind);
    let commits_submitted = signer_test
        .running_nodes
        .counters
        .naka_submitted_commits
        .clone();

    signer_test.boot_to_epoch_3();

    let miner_sk = signer_test.running_nodes.conf.miner.mining_key.unwrap();
    let miner_pk = StacksPublicKey::from_private(&miner_sk);

    info!("------------------------- Test Mine Block N -------------------------");
    let chain_before = get_chain_info(&signer_test.running_nodes.conf);
    // Stall validation so signers will be unable to process the tenure change block for Tenure B.
    TEST_VALIDATE_STALL.set(true);
    test_observer::clear();
    // submit a tx so that the miner will mine an extra block
    let sender_nonce = 0;
    let transfer_tx = make_stacks_transfer(
        &sender_sk,
        sender_nonce,
        send_fee,
        signer_test.running_nodes.conf.burnchain.chain_id,
        &recipient,
        send_amt,
    );
    submit_tx(&http_origin, &transfer_tx);

    let block_proposal_n =
        wait_for_block_proposal(30, chain_before.stacks_tip_height + 1, &miner_pk)
            .expect("Failed to get block proposal N");
    let chain_after = get_chain_info(&signer_test.running_nodes.conf);
    assert_eq!(chain_after, chain_before);
    test_observer::clear();

    info!("------------------------- Start Tenure B  -------------------------");
    let commits_before = commits_submitted.load(Ordering::SeqCst);

    next_block_and(
        &mut signer_test.running_nodes.btc_regtest_controller,
        60,
        || Ok(commits_submitted.load(Ordering::SeqCst) > commits_before),
    )
    .unwrap();

    let block_proposal_n_prime =
        wait_for_block_proposal(30, chain_before.stacks_tip_height + 1, &miner_pk)
            .expect("Failed to get block proposal N'");
    test_observer::clear();
    std::thread::sleep(block_proposal_timeout.add(Duration::from_secs(1)));

    assert_ne!(block_proposal_n, block_proposal_n_prime);
    let chain_before = get_chain_info(&signer_test.running_nodes.conf);
    TEST_VALIDATE_STALL.set(false);

    wait_for(30, || {
        let chain_info = get_chain_info(&signer_test.running_nodes.conf);
        Ok(chain_info.stacks_tip_height > chain_before.stacks_tip_height)
    })
    .expect("Timed out waiting for stacks tip to advance to block N");

    let chain_after = get_chain_info(&signer_test.running_nodes.conf);
    assert_eq!(
        chain_after.stacks_tip_height,
        block_proposal_n.header.chain_length
    );

    info!("------------------------- Wait for Block N' Rejection -------------------------");
    wait_for_block_global_rejection(
        30,
        block_proposal_n_prime.header.signer_signature_hash(),
        num_signers,
    )
    .expect("Failed to see majority rejections of block N'");

    info!("------------------------- Test Mine Block N+1 -------------------------");
    // The signer should automatically attempt to mine a new block once the signers eventually tell it to abandon the previous block
    // It will accept it even though block proposal timeout is exceeded because the miner did manage to propose block N' BEFORE the timeout.
    let block_n_1 =
        wait_for_block_pushed_by_miner_key(30, block_proposal_n.header.chain_length + 1, &miner_pk)
            .expect("Failed to get mined block N+1");
    assert_eq!(
        block_n_1.get_tenure_tx_payload().unwrap().cause,
        TenureChangeCause::BlockFound
    );
    let chain_after = get_chain_info(&signer_test.running_nodes.conf);

    assert_eq!(chain_after.stacks_tip, block_n_1.header.block_hash());
    assert_eq!(
        block_n_1.header.chain_length,
        block_proposal_n_prime.header.chain_length + 1
    );
    signer_test.shutdown();
}

#[test]
#[ignore]
/// Test that signers do not count a block proposal that was rejected due to a reorg towards miner activity since it showed up AFTER
/// the reorg_attempts_activity_timeout
///
/// Test Setup:
/// The test spins up five stacks signers, one miner Nakamoto node, and a corresponding bitcoind.
/// The stacks node is then advanced to Epoch 3.0 boundary to allow block signing. The block proposal timeout is set to 20 seconds.
///
/// Test Execution:
/// Test validation endpoint is stalled.
/// The miner proposes a block N.
/// Block proposals are stalled.
/// A new tenure is started.
/// The test waits for reorg_attempts_activity_timeout + 1 second.
/// The miner proposes a block N'.
/// The test waits for block proposal timeout + 1 second.
/// The validation endpoint is resumed.
/// The signers accept block N.
/// The signers reject block N'.
/// The miner proposes block N+1.
/// The signers reject block N+1.
///
/// Test Assertion:
/// Stacks tip advances to N.
fn reorg_attempts_activity_timeout_exceeded() {
    if env::var("BITCOIND_TEST") != Ok("1".into()) {
        return;
    }

    tracing_subscriber::registry()
        .with(fmt::layer())
        .with(EnvFilter::from_default_env())
        .init();

    info!("------------------------- Test Setup -------------------------");
    let num_signers = 5;
    let sender_sk = Secp256k1PrivateKey::random();
    let sender_addr = tests::to_addr(&sender_sk);
    let send_amt = 100;
    let send_fee = 180;
    let recipient = PrincipalData::from(StacksAddress::burn_address(false));
    let block_proposal_timeout = Duration::from_secs(30);
    let reorg_attempts_activity_timeout = Duration::from_secs(20);
    let tenure_extend_wait_timeout = Duration::from_secs(1000);
    let mut signer_test: SignerTest<SpawnedSigner> = SignerTest::new_with_config_modifications(
        num_signers,
        vec![(sender_addr, send_amt + send_fee)],
        |config| {
            config.block_proposal_timeout = block_proposal_timeout;
            config.reorg_attempts_activity_timeout = reorg_attempts_activity_timeout;
        },
        |config| {
            config.miner.tenure_extend_wait_timeout = tenure_extend_wait_timeout;
        },
        None,
        None,
    );
    let commits_submitted = signer_test
        .running_nodes
        .counters
        .naka_submitted_commits
        .clone();
    let http_origin = format!("http://{}", &signer_test.running_nodes.conf.node.rpc_bind);

    let miner_sk = signer_test.running_nodes.conf.miner.mining_key.unwrap();
    let miner_pk = StacksPublicKey::from_private(&miner_sk);
    signer_test.boot_to_epoch_3();

    info!("------------------------- Test Mine Block N -------------------------");
    let chain_before = get_chain_info(&signer_test.running_nodes.conf);
    // Stall validation so signers will be unable to process the tenure change block for Tenure B.
    // And so the incoming miner proposes a block N' (the reorging block).
    TEST_VALIDATE_STALL.set(true);
    test_observer::clear();
    // submit a tx so that the miner will mine an extra block
    let sender_nonce = 0;
    let transfer_tx = make_stacks_transfer(
        &sender_sk,
        sender_nonce,
        send_fee,
        signer_test.running_nodes.conf.burnchain.chain_id,
        &recipient,
        send_amt,
    );
    submit_tx(&http_origin, &transfer_tx);

    let block_proposal_n =
        wait_for_block_proposal(30, chain_before.stacks_tip_height + 1, &miner_pk)
            .expect("Failed to get block proposal N");
    let chain_after = get_chain_info(&signer_test.running_nodes.conf);
    assert_eq!(chain_after, chain_before);
    TEST_BROADCAST_PROPOSAL_STALL.set(vec![miner_pk]);

    info!("------------------------- Start Tenure B  -------------------------");
    let commits_before = commits_submitted.load(Ordering::SeqCst);
    let chain_before = get_chain_info(&signer_test.running_nodes.conf);
    next_block_and(
        &mut signer_test.running_nodes.btc_regtest_controller,
        60,
        || {
            let chain_info = get_chain_info(&signer_test.running_nodes.conf);
            Ok(commits_submitted.load(Ordering::SeqCst) > commits_before
                && chain_info.burn_block_height > chain_before.burn_block_height)
        },
    )
    .unwrap();

    info!("------------------------- Wait for block N' to arrive late  -------------------------");
    test_observer::clear();
    // Allow block N validation to finish.
    TEST_VALIDATE_STALL.set(false);
    wait_for(30, || {
        let chain_info = get_chain_info(&signer_test.running_nodes.conf);
        Ok(chain_info.stacks_tip_height > chain_before.stacks_tip_height)
    })
    .expect("Timed out waiting for stacks tip to advance to block N");
    let chain_after = get_chain_info(&signer_test.running_nodes.conf);
    TEST_VALIDATE_STALL.set(true);
    // Allow incoming mine to propose block N'
    // Make sure to wait the reorg_attempts_activity_timeout AFTER the block is globally signed over
    // as this is the point where signers start considering from.
    std::thread::sleep(reorg_attempts_activity_timeout.add(Duration::from_secs(1)));
    TEST_BROADCAST_PROPOSAL_STALL.set(vec![]);
    let block_proposal_n_prime =
        wait_for_block_proposal(30, chain_after.stacks_tip_height, &miner_pk)
            .expect("Failed to get block proposal N'");
    // Make sure that no subsequent proposal arrives before the block_proposal_timeout is exceeded
    TEST_BROADCAST_PROPOSAL_STALL.set(vec![miner_pk]);
    TEST_VALIDATE_STALL.set(false);
    // We only need to wait the difference between the two timeouts now since we already slept for a min of reorg_attempts_activity_timeout + 1
    std::thread::sleep(block_proposal_timeout.saturating_sub(reorg_attempts_activity_timeout));
    assert_ne!(block_proposal_n, block_proposal_n_prime);
    let chain_before = chain_after;

    info!("------------------------- Wait for Block N' Rejection -------------------------");
    wait_for_block_global_rejection(
        30,
        block_proposal_n_prime.header.signer_signature_hash(),
        num_signers,
    )
    .expect("FAIL: Timed out waiting for block proposal rejections of N'");

    info!("------------------------- Wait for Block N+1 Proposal -------------------------");
    test_observer::clear();
    TEST_BROADCAST_PROPOSAL_STALL.set(vec![]);
    // The miner will automatically reattempt to mine a block N+1 once it sees the stacks tip advance to block N.
    // N+1 will still be rejected however as the signers will have already marked the miner as invalid since the reorg
    // block N' arrived AFTER the reorg_attempts_activity_timeout and the subsequent block N+1 arrived AFTER the
    // block_proposal_timeout.
    let block_proposal_n_1 =
        wait_for_block_proposal(30, chain_before.stacks_tip_height + 1, &miner_pk)
            .expect("Failed to get block proposal N+1");

    info!("------------------------- Wait for Block N+1 Rejection -------------------------");
    wait_for_block_global_rejection(
        30,
        block_proposal_n_1.header.signer_signature_hash(),
        num_signers,
    )
    .expect("FAIL: Timed out waiting for block proposal rejections of N+1");

    info!("------------------------- Ensure chain halts -------------------------");
    // Just in case, wait again and ensure that the chain is still halted (once marked invalid, the miner can do nothing to satisfy the signers)
    assert!(wait_for(reorg_attempts_activity_timeout.as_secs(), || {
        let chain_info = get_chain_info(&signer_test.running_nodes.conf);
        assert_eq!(chain_info.stacks_tip_height, chain_before.stacks_tip_height);
        Ok(false)
    })
    .is_err());
    signer_test.shutdown();
}

#[test]
#[ignore]
fn fast_sortition() {
    if env::var("BITCOIND_TEST") != Ok("1".into()) {
        return;
    }

    info!("------------------------- Test Setup -------------------------");
    let num_signers = 5;
    let sender_sk = Secp256k1PrivateKey::random();
    let sender_addr = tests::to_addr(&sender_sk);

    let mut sender_nonce = 0;
    let send_amt = 100;
    let send_fee = 400;
    let num_transfers = 3;
    let recipient = PrincipalData::from(StacksAddress::burn_address(false));
    let mut signer_test: SignerTest<SpawnedSigner> = SignerTest::new(
        num_signers,
        vec![(sender_addr, num_transfers * (send_amt + send_fee))],
    );

    let http_origin = format!("http://{}", &signer_test.running_nodes.conf.node.rpc_bind);

    signer_test.boot_to_epoch_3();

    info!("------------------------- Mine a Block -------------------------");
    let transfer_tx = make_stacks_transfer(
        &sender_sk,
        sender_nonce,
        send_fee,
        signer_test.running_nodes.conf.burnchain.chain_id,
        &recipient,
        send_amt,
    );
    submit_tx(&http_origin, &transfer_tx);
    sender_nonce += 1;

    wait_for(60, || {
        Ok(get_account(&http_origin, &sender_addr).nonce == sender_nonce)
    })
    .expect("Timed out waiting for call tx to be mined");

    info!("------------------------- Cause a missed sortition -------------------------");

    signer_test
        .running_nodes
        .btc_regtest_controller
        .build_next_block(1);
    next_block_and_process_new_stacks_block(
        &mut signer_test.running_nodes.btc_regtest_controller,
        60,
        &signer_test.running_nodes.coord_channel,
    )
    .expect("Failed to mine a block");

    info!("------------------------- Mine a Block -------------------------");
    let transfer_tx = make_stacks_transfer(
        &sender_sk,
        sender_nonce,
        send_fee,
        signer_test.running_nodes.conf.burnchain.chain_id,
        &recipient,
        send_amt,
    );
    submit_tx(&http_origin, &transfer_tx);
    sender_nonce += 1;

    wait_for(60, || {
        Ok(get_account(&http_origin, &sender_addr).nonce == sender_nonce)
    })
    .expect("Timed out waiting for call tx to be mined");

    info!("------------------------- Shutdown -------------------------");
    signer_test.shutdown();
}

#[test]
#[ignore]
/// This test spins up two nakamoto nodes, both configured to mine.
/// After Nakamoto blocks are mined, it issues a normal tenure, then issues
///  two bitcoin blocks in quick succession -- the first will contain block commits,
///  and the second "flash block" will contain no block commits.
/// The test asserts that the winner of the first block is different than the previous tenure.
/// and performs the actual test: asserting that the miner wakes up and produces valid blocks.
/// This test uses the burn-block-height to ensure consistent calculation of the burn view between
///   the miner thread and the block processor
fn multiple_miners_empty_sortition() {
    if env::var("BITCOIND_TEST") != Ok("1".into()) {
        return;
    }
    let num_signers = 5;

    let mut miners = MultipleMinerTest::new_with_config_modifications(
        num_signers,
        60,
        |signer_config| {
            // We don't want the miner of the "inactive" sortition before the flash block
            //  to get timed out.
            signer_config.block_proposal_timeout = Duration::from_secs(600);
        },
        |_| {},
        |_| {},
    );

    let (conf_1, _conf_2) = miners.get_node_configs();

    let rl1_counters = miners.signer_test.running_nodes.counters.clone();

    let sortdb = SortitionDB::open(
        &conf_1.get_burn_db_file_path(),
        false,
        conf_1.get_burnchain().pox_constants,
    )
    .unwrap();

    miners.pause_commits_miner_2();
    let (mining_pkh_1, mining_pkh_2) = miners.get_miner_public_key_hashes();

    miners.boot_to_epoch_3();

    let info = get_chain_info(&conf_1);

    miners
        .signer_test
        .submit_burn_block_contract_and_wait(&miners.sender_sk)
        .expect("Timed out waiting for contract publish");

    wait_for(60, || {
        Ok(
            rl1_counters.naka_submitted_commit_last_burn_height.get() >= info.burn_block_height
                && rl1_counters.naka_submitted_commit_last_stacks_tip.get()
                    >= info.stacks_tip_height,
        )
    })
    .expect("Timed out waiting for commits from Miner 1 for Tenure 1 of the test");

    for _ in 0..2 {
        miners
            .signer_test
            .submit_burn_block_call_and_wait(&miners.sender_sk)
            .expect("Timed out waiting for contract-call");
    }

    let tenure_0_stacks_height = get_chain_info(&conf_1).stacks_tip_height;
    miners.pause_commits_miner_1();
    miners.signer_test.mine_bitcoin_block();
    miners.signer_test.check_signer_states_normal();
    let tip_sn = SortitionDB::get_canonical_burn_chain_tip(sortdb.conn()).unwrap();
    assert_eq!(tip_sn.miner_pk_hash, Some(mining_pkh_1));

    wait_for(60, || {
        Ok(get_chain_info(&conf_1).stacks_tip_height > tenure_0_stacks_height)
    })
    .expect("Timed out waiting for Miner 1 to mine the first block of Tenure 1");
    miners.submit_commit_miner_2(&sortdb);

    for _ in 0..2 {
        miners
            .signer_test
            .submit_burn_block_call_and_wait(&miners.sender_sk)
            .expect("Timed out waiting for contract-call");
    }

    let last_active_sortition = get_sortition_info(&conf_1);
    assert!(last_active_sortition.was_sortition);

    let tenure_1_info = get_chain_info(&conf_1);
    info!("Mining flash block!");
    miners.btc_regtest_controller_mut().build_next_block(2);

    wait_for(60, || {
        let info = get_chain_info(&conf_1);
        Ok(info.burn_block_height >= 2 + tenure_1_info.burn_block_height)
    })
    .expect("Timed out waiting for the flash blocks to be processed by the stacks nodes");

    let cur_empty_sortition = get_sortition_info(&conf_1);
    assert!(!cur_empty_sortition.was_sortition);
    let inactive_sortition = get_sortition_info_ch(
        &conf_1,
        cur_empty_sortition.last_sortition_ch.as_ref().unwrap(),
    );
    assert!(inactive_sortition.was_sortition);
    assert_eq!(
        inactive_sortition.burn_block_height,
        last_active_sortition.burn_block_height + 1
    );
    assert_eq!(
        inactive_sortition.miner_pk_hash160,
        Some(mining_pkh_2),
        "Miner 2 should have won the inactive sortition"
    );

    // after the flash block, make sure we get block processing without a new bitcoin block
    //   being mined.
    for _ in 0..2 {
        miners
            .signer_test
            .submit_burn_block_call_and_wait(&miners.sender_sk)
            .expect("Timed out waiting for contract-call");
    }

    miners
        .signer_test
        .check_signer_states_normal_missed_sortition();

    miners.shutdown();
}

#[test]
#[ignore]
/// This test spins up a single nakamoto node configured to mine.
/// After Nakamoto blocks are mined, it waits for a normal tenure, then issues
///  two bitcoin blocks in quick succession -- the first will contain block commits,
///  and the second "flash block" will contain no block commits.
/// The test then tries to continue producing a normal tenure: issuing a bitcoin block
///   with a sortition in it.
/// The test does 3 rounds of this to make sure that the network continues producing blocks throughout.
fn single_miner_empty_sortition() {
    if env::var("BITCOIND_TEST") != Ok("1".into()) {
        return;
    }
    let num_signers = 5;
    let sender_sk = Secp256k1PrivateKey::random();
    let sender_addr = tests::to_addr(&sender_sk);
    let send_fee = 180;

    // partition the signer set so that ~half are listening and using node 1 for RPC and events,
    //  and the rest are using node 2

    let mut signer_test: SignerTest<SpawnedSigner> =
        SignerTest::new(num_signers, vec![(sender_addr, send_fee * 2 * 60 + 1000)]);
    let conf = signer_test.running_nodes.conf.clone();

    signer_test.boot_to_epoch_3();

    info!("------------------------- Reached Epoch 3.0 -------------------------");

    signer_test
        .submit_burn_block_contract_and_wait(&sender_sk)
        .expect("Timed out waiting for contract publish");

    let rl1_commits = signer_test
        .running_nodes
        .counters
        .naka_submitted_commits
        .clone();
    let rl1_counters = signer_test.running_nodes.counters.clone();
    let rl1_conf = signer_test.running_nodes.conf.clone();

    for _i in 0..3 {
        // Mine 1 nakamoto tenures
        info!("Mining tenure...");

        signer_test.mine_block_wait_on_processing(
            &[&rl1_conf],
            &[&rl1_counters],
            Duration::from_secs(30),
        );

        // mine the interim blocks
        for _ in 0..2 {
            signer_test
                .submit_burn_block_call_and_wait(&sender_sk)
                .expect("Timed out waiting for contract-call");
        }

        let last_active_sortition = get_sortition_info(&conf);
        assert!(last_active_sortition.was_sortition);

        // lets mine a btc flash block
        let rl1_commits_before = rl1_commits.load(Ordering::SeqCst);
        let info_before = get_chain_info(&conf);
        signer_test
            .running_nodes
            .btc_regtest_controller
            .build_next_block(2);

        wait_for(60, || {
            let info = get_chain_info(&conf);
            Ok(info.burn_block_height >= 2 + info_before.burn_block_height
                && rl1_commits.load(Ordering::SeqCst) > rl1_commits_before)
        })
        .unwrap();

        let cur_empty_sortition = get_sortition_info(&conf);
        assert!(!cur_empty_sortition.was_sortition);
        let inactive_sortition = get_sortition_info_ch(
            &conf,
            cur_empty_sortition.last_sortition_ch.as_ref().unwrap(),
        );
        assert!(inactive_sortition.was_sortition);
        assert_eq!(
            inactive_sortition.burn_block_height,
            last_active_sortition.burn_block_height + 1
        );

        info!("==================== Mined a flash block ====================");
        info!("Flash block sortition info";
              "last_active_winner" => ?last_active_sortition.miner_pk_hash160,
              "last_winner" => ?inactive_sortition.miner_pk_hash160,
              "last_active_ch" => %last_active_sortition.consensus_hash,
              "last_winner_ch" => %inactive_sortition.consensus_hash,
              "cur_empty_sortition" => %cur_empty_sortition.consensus_hash,
        );
    }
    signer_test.shutdown();
}

#[test]
#[ignore]
/// Test that signers mark a miner malicious if it doesn't propose any blocks before the block proposal timeout
///
/// Test Setup:
/// The test spins up five stacks signers, one miner Nakamoto node, and a corresponding bitcoind.
/// The stacks node is then advanced to Epoch 3.0 boundary to allow block signing. The block proposal timeout is set to 20 seconds.
///
/// Test Execution:
/// Block proposals are paused for the miner.
/// Tenure A starts.
/// The test waits for the block proposal timeout + 1 second.
/// Block proposals are unpaused for the miner.
/// Miner propose a block N.
/// Signers reject the block and mark the miner as malicious.
///
///
/// Test Assertion:
/// Stacks tip does not advance to block N.
fn block_proposal_timeout() {
    if env::var("BITCOIND_TEST") != Ok("1".into()) {
        return;
    }

    tracing_subscriber::registry()
        .with(fmt::layer())
        .with(EnvFilter::from_default_env())
        .init();

    info!("------------------------- Test Setup -------------------------");
    let num_signers = 5;
    let block_proposal_timeout = Duration::from_secs(20);
    let mut signer_test: SignerTest<SpawnedSigner> = SignerTest::new_with_config_modifications(
        num_signers,
        vec![],
        |config| {
            config.block_proposal_timeout = block_proposal_timeout;
        },
        |_| {},
        None,
        None,
    );

    let miner_sk = signer_test.running_nodes.conf.miner.mining_key.unwrap();
    let miner_pk = StacksPublicKey::from_private(&miner_sk);

    signer_test.boot_to_epoch_3();

    // Pause the miner's block proposals
    TEST_BROADCAST_PROPOSAL_STALL.set(vec![miner_pk]);

    info!("------------------------- Start Tenure A -------------------------");
    let commits_before = signer_test
        .running_nodes
        .counters
        .naka_submitted_commits
        .load(Ordering::SeqCst);

    next_block_and(
        &mut signer_test.running_nodes.btc_regtest_controller,
        60,
        || {
            let commits_count = signer_test
                .running_nodes
                .counters
                .naka_submitted_commits
                .load(Ordering::SeqCst);
            Ok(commits_count > commits_before)
        },
    )
    .unwrap();

    let chain_before = get_chain_info(&signer_test.running_nodes.conf);
    std::thread::sleep(block_proposal_timeout.add(Duration::from_secs(1)));
    test_observer::clear();

    info!("------------------------- Attempt Mine Block N  -------------------------");
    TEST_BROADCAST_PROPOSAL_STALL.set(vec![]);

    let block_proposal_n =
        wait_for_block_proposal(30, chain_before.stacks_tip_height + 1, &miner_pk)
            .expect("Failed to get block proposal N");
    wait_for_block_global_rejection(
        30,
        block_proposal_n.header.signer_signature_hash(),
        num_signers,
    )
    .expect("Failed to get block rejections for N");

    let chain_after = get_chain_info(&signer_test.running_nodes.conf);
    assert_eq!(chain_after, chain_before);
    signer_test.shutdown();
}

/// Test a scenario where:
/// Two miners boot to Nakamoto.
/// Sortition occurs. Miner 1 wins.
/// Miner 1 proposes a block N
/// Signers accept and the stacks tip advances to N
/// Miner 1's block commits are paused so it cannot confirm the next tenure.
/// Sortition occurs. Miner 2 wins.
/// Miner 2 successfully mines blocks N+1
/// Sortition occurs quickly, within first_proposal_burn_block_timing_secs. Miner 1 wins.
/// Miner 1 proposes block N+1'
/// Signers approve N+1', saying "Miner is not building off of most recent tenure. A tenure they
///   reorg has already mined blocks, but the block was poorly timed, allowing the reorg."
/// Miner 1 proposes N+2' and it is accepted.
/// Miner 1 wins the next tenure and mines N+3, off of miner 1's tip. (miner 2's N+1 gets reorg)
#[test]
#[ignore]
fn allow_reorg_within_first_proposal_burn_block_timing_secs() {
    if env::var("BITCOIND_TEST") != Ok("1".into()) {
        return;
    }

    let num_signers = 5;
    let num_txs = 3;

    let mut miners = MultipleMinerTest::new_with_config_modifications(
        num_signers,
        num_txs,
        |signer_config| {
            // Lets make sure we never time out since we need to stall some things to force our scenario
            signer_config.block_proposal_validation_timeout = Duration::from_secs(1800);
            signer_config.tenure_last_block_proposal_timeout = Duration::from_secs(1800);
            signer_config.first_proposal_burn_block_timing = Duration::from_secs(1800);
        },
        |config| {
            config.miner.block_commit_delay = Duration::from_secs(0);
        },
        |config| {
            config.miner.block_commit_delay = Duration::from_secs(0);
        },
    );
    let rl1_skip_commit_op = miners
        .signer_test
        .running_nodes
        .counters
        .naka_skip_commit_op
        .clone();
    let rl2_skip_commit_op = miners.rl2_counters.naka_skip_commit_op.clone();

    let (conf_1, _) = miners.get_node_configs();
    let (miner_pkh_1, miner_pkh_2) = miners.get_miner_public_key_hashes();
    let (miner_pk_1, miner_pk_2) = miners.get_miner_public_keys();

    info!("------------------------- Pause Miner 2's Block Commits -------------------------");

    // Make sure Miner 2 cannot win a sortition at first.
    rl2_skip_commit_op.set(true);

    miners.boot_to_epoch_3();

    let burnchain = conf_1.get_burnchain();
    let sortdb = burnchain.open_sortition_db(true).unwrap();

    info!("------------------------- Pause Miner 1's Block Commits -------------------------");
    rl1_skip_commit_op.set(true);

    info!("------------------------- Miner 1 Mines a Nakamoto Block N -------------------------");
    let stacks_height_before = miners.get_peer_stacks_tip_height();
    miners
        .mine_bitcoin_block_and_tenure_change_tx(&sortdb, TenureChangeCause::BlockFound, 60)
        .expect("Failed to mine BTC block followed by Block N");

    let miner_1_block_n =
        wait_for_block_pushed_by_miner_key(30, stacks_height_before + 1, &miner_pk_1)
            .expect("Failed to get block N");

    let block_n_height = miner_1_block_n.header.chain_length;
    info!("Block N: {block_n_height}");
    let info_after = get_chain_info(&conf_1);
    assert_eq!(info_after.stacks_tip, miner_1_block_n.header.block_hash());
    assert_eq!(info_after.stacks_tip_height, block_n_height);
    assert_eq!(block_n_height, stacks_height_before + 1);

    // assure we have a successful sortition that miner 1 won
    verify_sortition_winner(&sortdb, &miner_pkh_1);

    info!("------------------------- Miner 2 Submits a Block Commit -------------------------");
    miners.submit_commit_miner_2(&sortdb);

    info!("------------------------- Pause Miner 2's Block Mining -------------------------");
    TEST_MINE_STALL.set(true);

    info!("------------------------- Mine Tenure -------------------------");
    miners
        .mine_bitcoin_blocks_and_confirm(&sortdb, 1, 60)
        .expect("Failed to mine BTC block");

    info!("------------------------- Miner 1 Submits a Block Commit -------------------------");
    miners.submit_commit_miner_1(&sortdb);

    info!("------------------------- Miner 2 Mines Block N+1 -------------------------");

    TEST_MINE_STALL.set(false);
    let miner_2_block_n_1 = wait_for_block_pushed_by_miner_key(30, block_n_height + 1, &miner_pk_2)
        .expect("Failed to get block N+1");

    // assure we have a successful sortition that miner 2 won
    verify_sortition_winner(&sortdb, &miner_pkh_2);

    assert_eq!(
        get_chain_info(&conf_1).stacks_tip_height,
        block_n_height + 1
    );

    info!("------------------------- Miner 1 Wins the Next Tenure, Mines N+1' -------------------------");
    miners
        .mine_bitcoin_blocks_and_confirm(&sortdb, 1, 30)
        .expect("Failed to mine BTC block");

    let miner_1_block_n_1_prime =
        wait_for_block_pushed_by_miner_key(30, block_n_height + 1, &miner_pk_1)
            .expect("Failed to get block N+1'");
    assert_ne!(miner_1_block_n_1_prime, miner_2_block_n_1);

    info!("------------------------- Miner 1 Submits a Block Commit -------------------------");
    miners.submit_commit_miner_1(&sortdb);

    info!("------------------------- Miner 1 Mines N+2' -------------------------");

    // Cannot use send_and_mine_transfer_tx as this relies on the peer's height
    miners.send_transfer_tx();
    let _ = wait_for_block_pushed_by_miner_key(30, block_n_height + 2, &miner_pk_1)
        .expect("Failed to get block N+2'");

    info!("------------------------- Miner 1 Mines N+3 in Next Tenure -------------------------");

    miners
        .mine_bitcoin_block_and_tenure_change_tx(&sortdb, TenureChangeCause::BlockFound, 60)
        .expect("Failed to mine BTC block followed by Block N+2");
    let miner_1_block_n_3 = wait_for_block_pushed_by_miner_key(30, block_n_height + 3, &miner_pk_1)
        .expect("Failed to get block N+3");

    let peer_info = miners.get_peer_info();
    assert_eq!(peer_info.stacks_tip_height, block_n_height + 3);
    assert_eq!(peer_info.stacks_tip, miner_1_block_n_3.header.block_hash());

    miners.shutdown();
}

/// Test a scenario where:
/// Two miners boot to Nakamoto.
/// Sortition occurs. Miner 1 wins.
/// Miner 1 proposes a block N
/// Signers accept and the stacks tip advances to N
/// Miner 1's block commits are paused so it cannot confirm the next tenure.
/// Sortition occurs. Miner 2 wins.
/// Miner 2 successfully mines blocks N+1, N+2, and N+3
/// Sortition occurs quickly, within first_proposal_burn_block_timing_secs. Miner 1 wins.
/// Miner 1 proposes block N+1' but gets rejected as more than one block has been mined in the current tenure (by miner2)
#[test]
#[ignore]
fn disallow_reorg_within_first_proposal_burn_block_timing_secs_but_more_than_one_block() {
    if env::var("BITCOIND_TEST") != Ok("1".into()) {
        return;
    }

    let num_signers = 5;
    let num_txs = 3;

    let mut miners = MultipleMinerTest::new_with_config_modifications(
        num_signers,
        num_txs,
        |signer_config| {
            // Lets make sure we never time out since we need to stall some things to force our scenario
            signer_config.block_proposal_validation_timeout = Duration::from_secs(1800);
            signer_config.tenure_last_block_proposal_timeout = Duration::from_secs(1800);
            signer_config.first_proposal_burn_block_timing = Duration::from_secs(1800);
        },
        |_| {},
        |_| {},
    );
    let rl1_skip_commit_op = miners
        .signer_test
        .running_nodes
        .counters
        .naka_skip_commit_op
        .clone();
    let rl2_skip_commit_op = miners.rl2_counters.naka_skip_commit_op.clone();

    let (conf_1, _) = miners.get_node_configs();
    let (miner_pkh_1, miner_pkh_2) = miners.get_miner_public_key_hashes();
    let (miner_pk_1, miner_pk_2) = miners.get_miner_public_keys();

    info!("------------------------- Pause Miner 2's Block Commits -------------------------");

    // Make sure Miner 2 cannot win a sortition at first.
    rl2_skip_commit_op.set(true);

    miners.boot_to_epoch_3();

    let burnchain = conf_1.get_burnchain();
    let sortdb = burnchain.open_sortition_db(true).unwrap();

    info!("------------------------- Pause Miner 1's Block Commits -------------------------");
    rl1_skip_commit_op.set(true);

    info!("------------------------- Miner 1 Mines a Nakamoto Block N -------------------------");
    let stacks_height_before = miners.get_peer_stacks_tip_height();
    miners
        .mine_bitcoin_block_and_tenure_change_tx(&sortdb, TenureChangeCause::BlockFound, 60)
        .expect("Failed to mine BTC block followed by Block N");

    let miner_1_block_n =
        wait_for_block_pushed_by_miner_key(30, stacks_height_before + 1, &miner_pk_1)
            .expect("Failed to get block N");

    let block_n_height = miner_1_block_n.header.chain_length;
    info!("Block N: {block_n_height}");
    let info_after = get_chain_info(&conf_1);
    assert_eq!(info_after.stacks_tip, miner_1_block_n.header.block_hash());
    assert_eq!(info_after.stacks_tip_height, block_n_height);
    assert_eq!(block_n_height, stacks_height_before + 1);

    // assure we have a successful sortition that miner 1 won
    verify_sortition_winner(&sortdb, &miner_pkh_1);

    info!("------------------------- Miner 2 Submits a Block Commit -------------------------");
    miners.submit_commit_miner_2(&sortdb);

    info!("------------------------- Pause Miner 2's Block Mining -------------------------");
    TEST_MINE_STALL.set(true);

    info!("------------------------- Mine Tenure -------------------------");
    miners
        .mine_bitcoin_blocks_and_confirm(&sortdb, 1, 60)
        .expect("Failed to mine BTC block");

    info!("------------------------- Miner 1 Submits a Block Commit -------------------------");
    miners.submit_commit_miner_1(&sortdb);

    info!("------------------------- Miner 2 Mines Block N+1 -------------------------");

    TEST_MINE_STALL.set(false);
    let _ = wait_for_block_pushed_by_miner_key(30, block_n_height + 1, &miner_pk_2)
        .expect("Failed to get block N+1");

    // assure we have a successful sortition that miner 2 won
    verify_sortition_winner(&sortdb, &miner_pkh_2);

    assert_eq!(
        get_chain_info(&conf_1).stacks_tip_height,
        block_n_height + 1
    );

    info!("------------------------- Miner 2 Mines N+2 and N+3 -------------------------");
    miners
        .send_and_mine_transfer_tx(30)
        .expect("Failed to send and mine transfer tx");
    miners
        .send_and_mine_transfer_tx(30)
        .expect("Failed to send and mine transfer tx");
    assert_eq!(
        get_chain_info(&conf_1).stacks_tip_height,
        block_n_height + 3
    );

    info!("------------------------- Miner 1 Wins the Next Tenure, Mines N+1', got rejected -------------------------");
    miners.btc_regtest_controller_mut().build_next_block(1);

    // wait for a block N+1' proposal from miner1
    let proposed_block = wait_for_block_proposal(30, block_n_height + 1, &miner_pk_1)
        .expect("Timed out waiting for block proposal");
    // check it has been rejected
    wait_for_block_global_rejection_with_reject_reason(
        30,
        proposed_block.header.signer_signature_hash(),
        num_signers,
        RejectReason::ReorgNotAllowed,
    )
    .expect("Timed out waiting for a block proposal to be rejected due to invalid reorg");

    // check only 1 block from miner1 has been added after the epoch3 boot
    let miner1_blocks_after_boot_to_epoch3 = get_nakamoto_headers(&conf_1)
        .into_iter()
        .filter(|block| {
            // skip first nakamoto block
            if block.stacks_block_height == stacks_height_before {
                return false;
            }
            let nakamoto_block_header = block.anchored_header.as_stacks_nakamoto().unwrap();
            miner_pk_1
                .verify(
                    nakamoto_block_header.miner_signature_hash().as_bytes(),
                    &nakamoto_block_header.miner_signature,
                )
                .unwrap()
        })
        .count();

    assert_eq!(miner1_blocks_after_boot_to_epoch3, 1);

    info!("------------------------- Shutdown -------------------------");
    miners.shutdown();
}

#[test]
#[ignore]
/// This test verifies that a miner will produce a TenureExtend transaction
/// only after it has reached the cost threshold.
fn tenure_extend_cost_threshold() {
    if env::var("BITCOIND_TEST") != Ok("1".into()) {
        return;
    }

    let deployer_sk = Secp256k1PrivateKey::random();
    let deployer_addr = tests::to_addr(&deployer_sk);
    let num_txs = 10;
    let tx_fee = 10000;
    let deploy_fee = 190200;

    info!("------------------------- Test Setup -------------------------");
    let num_signers = 5;
    let idle_timeout = Duration::from_secs(10);
    let mut signer_test: SignerTest<SpawnedSigner> = SignerTest::new_with_config_modifications(
        num_signers,
        vec![(deployer_addr, deploy_fee + tx_fee * num_txs)],
        |config| {
            config.tenure_idle_timeout = idle_timeout;
        },
        |config| {
            config.miner.tenure_extend_cost_threshold = 5;
        },
        None,
        None,
    );
    let naka_conf = signer_test.running_nodes.conf.clone();
    let http_origin = format!("http://{}", &naka_conf.node.rpc_bind);

    signer_test.boot_to_epoch_3();

    info!("---- Nakamoto booted, starting test ----");
    signer_test.mine_nakamoto_block(Duration::from_secs(30), true);

    info!("---- Waiting for a tenure extend ----");

    // Now, wait for a block with a tenure extend
    wait_for(idle_timeout.as_secs() + 10, || {
        Ok(last_block_contains_tenure_change_tx(
            TenureChangeCause::Extended,
        ))
    })
    .expect_err("Received a tenure extend before cost threshold was reached");

    // Now deploy a contract and call it in order to cross the threshold.
    let contract_src = format!(
        r#"
(define-data-var my-var uint u0)
(define-public (f) (begin {} (ok 1))) (begin (f))
        "#,
        ["(var-get my-var)"; 250].join(" ")
    );

    // First, lets deploy the contract
    let mut nonce = 0;
    let contract_tx = make_contract_publish(
        &deployer_sk,
        nonce,
        deploy_fee,
        naka_conf.burnchain.chain_id,
        "small-contract",
        &contract_src,
    );
    submit_tx(&http_origin, &contract_tx);
    nonce += 1;

    // Wait for the contract to be included in a block
    wait_for(60, || {
        let account = get_account(&http_origin, &deployer_addr);
        Ok(account.nonce == nonce)
    })
    .expect("Contract not included in block");

    // Ensure the tenure was not extended in that block
    assert!(!last_block_contains_tenure_change_tx(
        TenureChangeCause::Extended
    ));

    // Now, lets call the contract a bunch of times to increase the tenure cost
    for _ in 0..num_txs {
        let call_tx = make_contract_call(
            &deployer_sk,
            nonce,
            tx_fee,
            naka_conf.burnchain.chain_id,
            &deployer_addr,
            "small-contract",
            "f",
            &[],
        );
        submit_tx(&http_origin, &call_tx);
        nonce += 1;
    }

    // Now, wait for a block with a tenure extend
    wait_for(idle_timeout.as_secs() + 10, || {
        Ok(last_block_contains_tenure_change_tx(
            TenureChangeCause::Extended,
        ))
    })
    .expect("Timed out waiting for a block with a tenure extend");

    signer_test.shutdown();
}

#[test]
#[ignore]
/// Test that a miner that begins mining before seeing the last block of the
/// previous tenure can be interrupted when its tip advances to the last block,
/// then successfully mine a block on top of that block.
///
/// Test Setup:
/// The test spins up five stacks signers, one miner Nakamoto node, and a corresponding bitcoind.
/// The stacks node is then advanced to Epoch 3.0 boundary to allow block signing.
///
/// Test Execution:
/// Miner 1 mines a tenure change block, then mines a second block, block N,
/// but the signers will not broadcast it, and the miner will stall before
/// broadcasting. Miner 2 wins the next sortition and proposes a block N',
/// since it has not seen N, but signers are ignoring proposals so that it is
/// not rejected. Miner 1 then announces N. Miner 2 sees N, stops waiting
/// for signatures on N' and submits a new proposal, N+1, which is accepted.
/// Finally a new tenure arrives and N+2 is mined.
///
/// Test Assertion:
/// Stacks tip advances to N+1'
fn interrupt_miner_on_new_stacks_tip() {
    if env::var("BITCOIND_TEST") != Ok("1".into()) {
        return;
    }
    let num_signers = 5;
    let num_txs = 2;
    let mut miners = MultipleMinerTest::new_with_config_modifications(
        num_signers,
        num_txs,
        |signer_config| {
            // we're deliberately stalling proposals: don't punish this in this test!
            signer_config.block_proposal_timeout = Duration::from_secs(240);
            // make sure that we don't allow forking due to burn block timing
            signer_config.first_proposal_burn_block_timing = Duration::from_secs(60);
        },
        |config| {
            config.miner.block_rejection_timeout_steps = [(0, Duration::from_secs(1200))].into();
            config.miner.block_commit_delay = Duration::from_secs(0);
        },
        |config| {
            config.miner.block_commit_delay = Duration::from_secs(0);
        },
    );

    let skip_commit_op_rl1 = miners
        .signer_test
        .running_nodes
        .counters
        .naka_skip_commit_op
        .clone();
    let skip_commit_op_rl2 = miners.rl2_counters.naka_skip_commit_op.clone();

    let (conf_1, conf_2) = miners.get_node_configs();
    let (miner_pk_1, miner_pk_2) = miners.get_miner_public_keys();
    let (miner_pkh_1, miner_pkh_2) = miners.get_miner_public_key_hashes();

    let all_signers: Vec<_> = miners
        .signer_test
        .signer_stacks_private_keys
        .iter()
        .map(StacksPublicKey::from_private)
        .collect();

    // Pause Miner 2's commits to ensure Miner 1 wins the first sortition.
    skip_commit_op_rl2.set(true);
    miners.boot_to_epoch_3();

    let sortdb = conf_1.get_burnchain().open_sortition_db(true).unwrap();

    info!("Pausing miner 1's block commit submissions");
    skip_commit_op_rl1.set(true);

    info!("------------------------- RL1 Wins Sortition -------------------------");
    info!("Mine RL1 Tenure");
    miners
        .mine_bitcoin_block_and_tenure_change_tx(&sortdb, TenureChangeCause::BlockFound, 30)
        .expect("Failed to mine BTC block followed by tenure change tx");
    verify_sortition_winner(&sortdb, &miner_pkh_1);

    // Make the miner stall before broadcasting the block once it has been approved
    TEST_P2P_BROADCAST_STALL.set(true);
    // Make the signers not broadcast the block once it has been approved
    TEST_SKIP_BLOCK_BROADCAST.set(true);

    // submit a tx so that the miner will mine a stacks block
    let (tx, _) = miners.send_transfer_tx();
    // Wait for the block with this transfer to be accepted
    wait_for(30, || {
        Ok(test_observer::get_mined_nakamoto_blocks()
            .last()
            .unwrap()
            .tx_events
            .iter()
            .any(|t| {
                let TransactionEvent::Success(TransactionSuccessEvent { txid, .. }) = t else {
                    return false;
                };
                txid.to_hex() == tx
            }))
    })
    .expect("Timed out waiting for the transfer tx to be mined");

    let blocks = test_observer::get_mined_nakamoto_blocks();
    let block_n = blocks.last().expect("No blocks mined");
    wait_for_block_global_acceptance_from_signers(30, &block_n.signer_signature_hash, &all_signers)
        .expect("Timed out waiting for block acceptance of N");
    info!("Block N is {}", block_n.stacks_height);

    info!("------------------------- RL2 Wins Sortition -------------------------");
    miners.submit_commit_miner_2(&sortdb);

    info!("Make signers ignore all block proposals, so that they don't reject it quickly");
    TEST_IGNORE_ALL_BLOCK_PROPOSALS.set(all_signers.clone());

    let stacks_height_before = miners.get_peer_stacks_tip_height();
    miners
        .mine_bitcoin_blocks_and_confirm(&sortdb, 1, 30)
        .expect("Failed to mine BTC block");
    // make sure the tenure was won by RL2
    verify_sortition_winner(&sortdb, &miner_pkh_2);

    info!("------------------------- RL2 Proposes Block N' -------------------------");

    let miner_2_block_n_prime = wait_for_block_proposal(30, stacks_height_before + 1, &miner_pk_2)
        .expect("Failed to propose block N'");
    assert_eq!(
        miner_2_block_n_prime.header.chain_length,
        block_n.stacks_height
    );

    info!("------------------------- Block N is Announced -------------------------");

    TEST_BROADCAST_PROPOSAL_STALL.set(vec![miner_pk_1, miner_pk_2]);
    TEST_P2P_BROADCAST_STALL.set(false);

    // Wait for RL2's tip to advance to the last block
    wait_for(30, || {
        let Some(chain_info_2) = get_chain_info_opt(&conf_2) else {
            return Ok(false);
        };
        Ok(chain_info_2.stacks_tip_height == block_n.stacks_height)
    })
    .expect("Timed out waiting for RL2 to advance to block N");

    info!("------------------------- RL2 Proposes Block N+1 -------------------------");
    // Miner 2 should be interrupted from waiting for N' to be accepted when it sees N
    info!("Stop signers from ignoring proposals");
    TEST_IGNORE_ALL_BLOCK_PROPOSALS.set(Vec::new());
    TEST_BROADCAST_PROPOSAL_STALL.set(vec![]);

    let miner_2_block_n_1 = wait_for_block_proposal(30, stacks_height_before + 2, &miner_pk_2)
        .expect("Failed to propose block N+1");
    assert_eq!(
        miner_2_block_n_1.header.chain_length,
        block_n.stacks_height + 1
    );

    info!("------------------------- Signers Accept Block N+1 -------------------------");
    let miner_2_block_n_1 =
        wait_for_block_pushed(30, miner_2_block_n_1.header.signer_signature_hash())
            .expect("Failed to see block acceptance of Miner 2's Block N+1");
    assert_eq!(
        miner_2_block_n_1.header.block_hash(),
        miners.get_peer_stacks_tip()
    );

    info!("------------------------- Next Tenure Builds on N+1 -------------------------");
    miners.submit_commit_miner_1(&sortdb);
    miners.submit_commit_miner_2(&sortdb);

    miners
        .mine_bitcoin_block_and_tenure_change_tx(&sortdb, TenureChangeCause::BlockFound, 30)
        .expect("Failed to mine BTC block followed by tenure change tx");

    wait_for(30, || {
        let Some(chain_info) = get_chain_info_opt(&conf_1) else {
            return Ok(false);
        };
        Ok(chain_info.stacks_tip_height == block_n.stacks_height + 2)
    })
    .expect("Timed out waiting for height to advance to block N+2");

    miners.wait_for_chains(120);
    miners.shutdown();
}

#[test]
#[ignore]
/// This test verifies that a miner will produce a TenureExtend transaction
/// after the signers' idle timeout, plus buffer, is reached.
fn tenure_extend_after_idle_signers_with_buffer() {
    if env::var("BITCOIND_TEST") != Ok("1".into()) {
        return;
    }

    tracing_subscriber::registry()
        .with(fmt::layer())
        .with(EnvFilter::from_default_env())
        .init();

    info!("------------------------- Test Setup -------------------------");
    let num_signers = 5;
    let idle_timeout = Duration::from_secs(1);
    let buffer = Duration::from_secs(20);
    let mut signer_test: SignerTest<SpawnedSigner> = SignerTest::new_with_config_modifications(
        num_signers,
        vec![],
        |config| {
            config.tenure_idle_timeout = idle_timeout;
            config.tenure_idle_timeout_buffer = buffer;
        },
        |config| {
            config.miner.tenure_extend_cost_threshold = 0;
        },
        None,
        None,
    );

    signer_test.boot_to_epoch_3();

    info!("---- Nakamoto booted, starting test ----");
    // Get the unix timestamp before the block is mined
    let before_timestamp = get_epoch_time_secs();
    signer_test.mine_nakamoto_block(Duration::from_secs(30), true);

    // Check the tenure extend timestamps to verify that they have factored in the buffer
    let blocks = test_observer::get_mined_nakamoto_blocks();
    let last_block = blocks.last().expect("No blocks mined");
    let timestamps: HashSet<_> = test_observer::get_stackerdb_chunks()
        .into_iter()
        .flat_map(|chunk| chunk.modified_slots)
        .filter_map(|chunk| {
            let message = SignerMessage::consensus_deserialize(&mut chunk.data.as_slice())
                .expect("Failed to deserialize SignerMessage");

            match message {
                SignerMessage::BlockResponse(BlockResponse::Accepted(accepted))
                    if accepted.signer_signature_hash == last_block.signer_signature_hash =>
                {
                    Some(accepted.response_data.tenure_extend_timestamp)
                }
                _ => None,
            }
        })
        .collect();
    for timestamp in timestamps {
        assert!(
            timestamp >= before_timestamp + buffer.as_secs(),
            "Timestamp {} is not greater than or equal to {}",
            timestamp,
            before_timestamp + buffer.as_secs()
        );
    }

    info!("---- Waiting for a tenure extend ----");

    // Now, wait for a block with a tenure extend, to make sure it eventually does extend
    wait_for((idle_timeout + buffer * 2).as_secs(), || {
        Ok(last_block_contains_tenure_change_tx(
            TenureChangeCause::Extended,
        ))
    })
    .expect("Timed out waiting for a block with a tenure extend");

    signer_test.shutdown();
}

/// Test a scenario where a previous miner can extend a tenure when it is favoured by signers over the incoming miner.
/// Two miners boot to Nakamoto.
/// Miner 1 wins the first tenure.
/// Miner 1 proposes a block N with a TenureChangeCause::BlockFound
/// Signers accept and the stacks tip advances to N
/// Miner 2 wins the second tenure B.
/// Miner 2 proposes block N+1' AFTER signers' block proposal timeout.
/// Signers reject block N+1' and mark miner 2 as malicious
/// Miner 1 proposes block N+1 with a TenureChangeCause::Extended
/// Signers accept and the stacks tip advances to N+1
/// Miner 2 wins the third tenure C and proposes a block N+2 with a TenureChangeCause::BlockFound
/// Signers accept block N+2.
///
/// Asserts:
/// - Block N contains the TenureChangeCause::BlockFound
/// - Block N+1 contains the TenureChangeCause::Extended
/// - Block N+2 contains the TenureChangeCause::BlockFound
/// - The stacks tip advances to N+2
#[test]
#[ignore]
fn prev_miner_extends_if_incoming_miner_fails_to_mine_success() {
    if env::var("BITCOIND_TEST") != Ok("1".into()) {
        return;
    }

    let num_signers = 5;

    let block_proposal_timeout = Duration::from_secs(30);
    let tenure_extend_wait_timeout = block_proposal_timeout;
    let mut miners = MultipleMinerTest::new_with_config_modifications(
        num_signers,
        0,
        |signer_config| {
            signer_config.block_proposal_timeout = block_proposal_timeout;
        },
        |config| {
            config.miner.tenure_extend_wait_timeout = tenure_extend_wait_timeout;
            config.miner.block_commit_delay = Duration::from_secs(0);
        },
        |config| {
            config.miner.block_commit_delay = Duration::from_secs(0);
        },
    );

    let rl1_skip_commit_op = miners
        .signer_test
        .running_nodes
        .counters
        .naka_skip_commit_op
        .clone();
    let rl2_skip_commit_op = miners.rl2_counters.naka_skip_commit_op.clone();

    let (conf_1, _) = miners.get_node_configs();
    let (miner_pkh_1, miner_pkh_2) = miners.get_miner_public_key_hashes();
    let (miner_pk_1, miner_pk_2) = miners.get_miner_public_keys();

    info!("------------------------- Pause Miner 2's Block Commits -------------------------");

    // Make sure Miner 2 cannot win a sortition at first.
    rl2_skip_commit_op.set(true);

    miners.boot_to_epoch_3();

    let burnchain = conf_1.get_burnchain();
    let sortdb = burnchain.open_sortition_db(true).unwrap();

    let get_burn_height = || {
        SortitionDB::get_canonical_burn_chain_tip(sortdb.conn())
            .unwrap()
            .block_height
    };
    let starting_peer_height = get_chain_info(&conf_1).stacks_tip_height;
    let starting_burn_height = get_burn_height();
    let mut btc_blocks_mined = 0;

    info!("------------------------- Pause Miner 1's Block Commit -------------------------");
    // Make sure miner 1 doesn't submit any further block commits for the next tenure BEFORE mining the bitcoin block
    rl1_skip_commit_op.set(true);

    info!("------------------------- Miner 1 Mines a Normal Tenure A -------------------------");
    miners
        .mine_bitcoin_block_and_tenure_change_tx(&sortdb, TenureChangeCause::BlockFound, 30)
        .expect("Timed out mining BTC block followed by tenure change tx");
    btc_blocks_mined += 1;

    verify_sortition_winner(&sortdb, &miner_pkh_1);

    info!("------------------------- Submit Miner 2 Block Commit -------------------------");
    miners.submit_commit_miner_2(&sortdb);

    // Pause the block proposal broadcast so that miner 2 will be unable to broadcast its
    // tenure change proposal BEFORE the block_proposal_timeout and will be marked invalid.
    TEST_BROADCAST_PROPOSAL_STALL.set(vec![miner_pk_2]);

    info!("------------------------- Miner 2 Mines an Empty Tenure B -------------------------");
    miners
        .mine_bitcoin_blocks_and_confirm(&sortdb, 1, 60)
        .expect("Timed out waiting for BTC block");
    btc_blocks_mined += 1;

    // assure we have a successful sortition that miner 2 won
    verify_sortition_winner(&sortdb, &miner_pkh_2);
    info!(
        "------------------------- Wait for Miner 2 to be Marked Invalid -------------------------"
    );
    let stacks_height_before = miners.get_peer_stacks_tip_height();
    // Make sure that miner 2 gets marked invalid by not proposing a block BEFORE block_proposal_timeout
    std::thread::sleep(block_proposal_timeout.add(Duration::from_secs(1)));

    info!("------------------------- Wait for Miner 1's Block N+1 to be Mined ------------------------";
        "stacks_height_before" => %stacks_height_before);

    let miner_1_block_n_1 = wait_for_block_proposal(30, stacks_height_before + 1, &miner_pk_1)
        .expect("Timed out waiting for block proposal N+1 from miner 1");
    // Unpause miner 2's block proposal broadcast
    TEST_BROADCAST_PROPOSAL_STALL.set(vec![]);

    let miner_2_block_n_1 = wait_for_block_proposal(30, stacks_height_before + 1, &miner_pk_2)
        .expect("Timed out waiting for block proposal N+1' from miner 2");
    info!("------------------------- Verify Miner 2's N+1' was Rejected and Miner 1's N+1 Accepted-------------------------");

    let miner_1_block_n_1 =
        wait_for_block_pushed(30, miner_1_block_n_1.header.signer_signature_hash())
            .expect("Timed out waiting for Miner 1's block N+1 to be approved pushed");
    wait_for_block_global_rejection(
        30,
        miner_2_block_n_1.header.signer_signature_hash(),
        num_signers,
    )
    .expect("Timed out waiting for global rejection of Miner 2's block N+1'");

    let peer_info = miners.get_peer_info();
    assert_eq!(peer_info.stacks_tip, miner_1_block_n_1.header.block_hash());
    assert_eq!(peer_info.stacks_tip_height, stacks_height_before + 1);

    info!(
        "------------------------- Verify Tenure Change Extend Tx in Miner 1's Block N+1 -------------------------"
    );
    verify_last_block_contains_tenure_change_tx(TenureChangeCause::Extended);

    info!("------------------------- Unpause Miner 2's Block Commits -------------------------");
    miners.submit_commit_miner_2(&sortdb);

    info!("------------------------- Miner 2 Mines a Normal Tenure C -------------------------");

    miners
        .mine_bitcoin_block_and_tenure_change_tx(&sortdb, TenureChangeCause::BlockFound, 60)
        .expect("Failed to mine BTC block followed by a tenure change tx");
    btc_blocks_mined += 1;

    // assure we have a successful sortition that miner 2 won
    verify_sortition_winner(&sortdb, &miner_pkh_2);

    info!(
        "------------------------- Confirm Burn and Stacks Block Heights -------------------------"
    );
    assert_eq!(get_burn_height(), starting_burn_height + btc_blocks_mined);
    assert_eq!(
        miners.get_peer_stacks_tip_height(),
        starting_peer_height + 3
    );
    miners.shutdown();
}

/// Test a scenario where a previous miner is unable to extend its tenure if the signers are configured to favour the incoming miner.
/// Two miners boot to Nakamoto.
/// Miner 1 wins the first tenure A.
/// Miner 1 proposes a block N with a TenureChangeCause::BlockFound
/// Signers accept and the stacks tip advances to N
/// Miner 2 wins the second tenure B.
/// Miner 2 is paused and cannot propose block N+1.
/// Miner 1 attempts to extend tenure A with block N+1' containg a TenureChangeCause::Extended
/// Signers reject block N+1' and the stacks tip remains at N
/// Miner 2 is unpaused
/// Miner 2 proposes block N+1 with a TenureChangeCause::BlockFound
/// Signers accept and the stacks tip advances to N+1
/// Miner 2 wins the third tenure C
/// Miner 2 proposes block N+2 with a TenureChangeCause::BlockFound
///
/// Asserts:
/// - Block N contains the TenureChangeCause::BlockFound
/// - Block N+1' contains a TenureChangeCause::Extended and is rejected
/// - Block N+1 contains the TenureChangeCause::BlockFound
/// - Block N+2 contains the TenureChangeCause::BlockFound
/// - The stacks tip advances to N+2
#[test]
#[ignore]
fn prev_miner_extends_if_incoming_miner_fails_to_mine_failure() {
    if env::var("BITCOIND_TEST") != Ok("1".into()) {
        return;
    }

    let num_signers = 5;

    // Ensure Miner 1 will attempt to extend BEFORE signers are willing to consider it.
    let block_proposal_timeout = Duration::from_secs(500); // make it way in the future so miner 1 is rejected
    let tenure_extend_wait_timeout = Duration::from_secs(30);

    let mut miners = MultipleMinerTest::new_with_config_modifications(
        num_signers,
        0,
        |signer_config| {
            signer_config.block_proposal_timeout = block_proposal_timeout;
        },
        |config| {
            config.miner.tenure_extend_wait_timeout = tenure_extend_wait_timeout;
            config.miner.block_commit_delay = Duration::from_secs(0);
        },
        |config| {
            config.miner.block_commit_delay = Duration::from_secs(0);
        },
    );

    let (conf_1, _) = miners.get_node_configs();
    let (miner_pkh_1, miner_pkh_2) = miners.get_miner_public_key_hashes();
    let (miner_pk_1, miner_pk_2) = miners.get_miner_public_keys();

    let rl1_skip_commit_op = miners
        .signer_test
        .running_nodes
        .counters
        .naka_skip_commit_op
        .clone();
    let rl2_skip_commit_op = miners.rl2_counters.naka_skip_commit_op.clone();

    info!("------------------------- Pause Miner 2's Block Commits -------------------------");

    // Make sure Miner 2 cannot win a sortition at first.
    rl2_skip_commit_op.set(true);

    miners.boot_to_epoch_3();

    let burnchain = conf_1.get_burnchain();
    let sortdb = burnchain.open_sortition_db(true).unwrap();

    let get_burn_height = || {
        SortitionDB::get_canonical_burn_chain_tip(sortdb.conn())
            .unwrap()
            .block_height
    };
    let starting_peer_height = get_chain_info(&conf_1).stacks_tip_height;
    let starting_burn_height = get_burn_height();
    let mut btc_blocks_mined = 0;

    info!("------------------------- Pause Miner 1's Block Commit -------------------------");
    // Make sure miner 1 doesn't submit any further block commits for the next tenure BEFORE mining the bitcoin block
    rl1_skip_commit_op.set(true);

    info!("------------------------- Miner 1 Mines a Normal Tenure A -------------------------");
    miners
        .mine_bitcoin_block_and_tenure_change_tx(&sortdb, TenureChangeCause::BlockFound, 60)
        .expect("Failed to mine BTC block followed by a tenure change tx");
    btc_blocks_mined += 1;

    // Confirm that Miner 1 won the tenure.
    verify_sortition_winner(&sortdb, &miner_pkh_1);

    info!("------------------------- Submit Miner 2 Block Commit -------------------------");
    let stacks_height_before = miners.get_peer_stacks_tip_height();
    miners.submit_commit_miner_2(&sortdb);

    let burn_height_before = get_burn_height();

    // Pause the block proposal broadcast so that miner 2 will be unable to broadcast its
    // tenure change proposal BEFORE miner 1 attempts to extend.
    TEST_BROADCAST_PROPOSAL_STALL.set(vec![miner_pk_2]);

    info!("------------------------- Miner 2 Wins Tenure B -------------------------";
        "burn_height_before" => burn_height_before,
        "stacks_height_before" => %stacks_height_before
    );
    miners
        .mine_bitcoin_blocks_and_confirm(&sortdb, 1, 60)
        .expect("Failed to mine BTC block");
    btc_blocks_mined += 1;

    assert_eq!(stacks_height_before, miners.get_peer_stacks_tip_height());

    // Confirm that Miner 2 won the tenure.
    verify_sortition_winner(&sortdb, &miner_pkh_2);

    info!(
        "------------------------- Wait for Miner 1 to think Miner 2 is Invalid -------------------------"
    );
    // Make sure that miner 1 thinks miner 2 is invalid.
    std::thread::sleep(tenure_extend_wait_timeout.add(Duration::from_secs(1)));

    info!("------------------------- Wait for Miner 1's Block N+1' to be Proposed ------------------------";
        "stacks_height_before" => %stacks_height_before);

    let miner_1_block_n_1 = wait_for_block_proposal(30, stacks_height_before + 1, &miner_pk_1)
        .expect("Timed out waiting for N+1' block proposal from miner 1");
    assert_eq!(
        miner_1_block_n_1
            .try_get_tenure_change_payload()
            .unwrap()
            .cause,
        TenureChangeCause::Extended
    );

    info!("------------------------- Verify that Miner 1's Block N+1' was Rejected ------------------------");
    // Miner 1's proposed block should get rejected by the signers
    wait_for_block_global_rejection(
        30,
        miner_1_block_n_1.header.signer_signature_hash(),
        num_signers,
    )
    .expect("Timed out waiting for Block N+1' to be globally rejected");

    assert_eq!(stacks_height_before, miners.get_peer_stacks_tip_height());

    info!("------------------------- Wait for Miner 2's Block N+1 BlockFound to be Proposed ------------------------";
        "stacks_height_before" => %stacks_height_before
    );

    TEST_BROADCAST_PROPOSAL_STALL.set(vec![]);

    // Get miner 2's N+1 block proposal
    let miner_2_block_n_1 = wait_for_block_proposal(30, stacks_height_before + 1, &miner_pk_2)
        .expect("Timed out waiting for N+1 block proposal from miner 2");

    info!("------------------------- Wait for Miner 2's Block N+1 to be Approved ------------------------";
        "stacks_height_before" => %stacks_height_before
    );

    // Miner 2's proposed block should get approved and pushed
    let miner_2_block_n_1 =
        wait_for_block_pushed(30, miner_2_block_n_1.header.signer_signature_hash())
            .expect("Timed out waiting for Block N+1 to be pushed");

    let peer_info = miners.get_peer_info();
    assert_eq!(peer_info.stacks_tip, miner_2_block_n_1.header.block_hash());
    assert_eq!(peer_info.stacks_tip_height, stacks_height_before + 1);

    info!(
        "------------------------- Verify BlockFound in Miner 2's Block N+1 -------------------------"
    );
    verify_last_block_contains_tenure_change_tx(TenureChangeCause::BlockFound);

    info!("------------------------- Unpause Miner 2's Block Commits -------------------------");
    miners.submit_commit_miner_2(&sortdb);

    info!("------------------------- Miner 2 Mines a Normal Tenure C -------------------------");

    miners
        .mine_bitcoin_block_and_tenure_change_tx(&sortdb, TenureChangeCause::BlockFound, 60)
        .expect("Failed to mine BTC block followed by a tenure change tx");
    btc_blocks_mined += 1;

    // assure we have a successful sortition that miner 2 won
    verify_sortition_winner(&sortdb, &miner_pkh_2);
    info!(
        "------------------------- Verify Tenure Change Tx in Miner 2's Block N+2 -------------------------"
    );
    verify_last_block_contains_tenure_change_tx(TenureChangeCause::BlockFound);

    info!(
        "------------------------- Confirm Burn and Stacks Block Heights -------------------------"
    );
    assert_eq!(get_burn_height(), starting_burn_height + btc_blocks_mined);
    assert_eq!(
        miners.get_peer_stacks_tip_height(),
        starting_peer_height + 3
    );

    miners.shutdown();
}

/// Test a scenario where:
/// Two miners boot to Nakamoto.
/// Miner 1 wins the first tenure A.
/// Miner 1 proposes a block N with a TenureChangeCause::BlockFound
/// Signers accept and the stacks tip advances to N
/// Miner 2 wins the second tenure B.
/// Miner 2 proposes block N+1 with a TenureChangeCause::BlockFound
/// Signers accept and the stacks tip advances to N+1
/// Miner 1 never issues a TenureExtend transaction
/// Miner 2 wins the third tenure C
/// Miner 2 proposes block N+2 with a TenureChangeCause::BlockFound
/// Signers accept and the stacks tip advances to N+2
///
/// Asserts:
/// - Block N contains the TenureChangeCause::BlockFound
/// - Block N+1 contains the TenureChangeCause::BlockFound
/// - Block N+2 contains the TenureChangeCause::BlockFound
/// - The stacks tip advances to N+2
/// - Miner 1 does not produce a tenure extend block at all
#[test]
#[ignore]
fn prev_miner_will_not_attempt_to_extend_if_incoming_miner_produces_a_block() {
    if env::var("BITCOIND_TEST") != Ok("1".into()) {
        return;
    }

    let num_signers = 5;

    let block_proposal_timeout = Duration::from_secs(100);
    let tenure_extend_wait_timeout = Duration::from_secs(20);
    let mut miners = MultipleMinerTest::new_with_config_modifications(
        num_signers,
        0,
        |signer_config| {
            signer_config.block_proposal_timeout = block_proposal_timeout;
        },
        |config| {
            config.miner.tenure_extend_wait_timeout = tenure_extend_wait_timeout;
            config.miner.block_commit_delay = Duration::from_secs(0);
        },
        |config| {
            config.miner.block_commit_delay = Duration::from_secs(0);
        },
    );

    let (conf_1, _) = miners.get_node_configs();
    let (miner_pk_1, miner_pk_2) = miners.get_miner_public_keys();
    let (miner_pkh_1, miner_pkh_2) = miners.get_miner_public_key_hashes();

    let rl1_skip_commit_op = miners
        .signer_test
        .running_nodes
        .counters
        .naka_skip_commit_op
        .clone();
    let rl2_skip_commit_op = miners.rl2_counters.naka_skip_commit_op.clone();

    info!("------------------------- Pause Miner 2's Block Commits -------------------------");

    // Make sure Miner 2 cannot win a sortition at first.
    rl2_skip_commit_op.set(true);

    miners.boot_to_epoch_3();

    let burnchain = conf_1.get_burnchain();
    let sortdb = burnchain.open_sortition_db(true).unwrap();

    let get_burn_height = || {
        SortitionDB::get_canonical_burn_chain_tip(sortdb.conn())
            .unwrap()
            .block_height
    };
    let starting_peer_height = get_chain_info(&conf_1).stacks_tip_height;
    let starting_burn_height = get_burn_height();
    let mut btc_blocks_mined = 0;

    info!("------------------------- Pause Miner 1's Block Commit -------------------------");
    // Make sure miner 1 doesn't submit any further block commits for the next tenure BEFORE mining the bitcoin block
    rl1_skip_commit_op.set(true);

    info!("------------------------- Miner 1 Mines a Normal Tenure A -------------------------");
    miners
        .mine_bitcoin_block_and_tenure_change_tx(&sortdb, TenureChangeCause::BlockFound, 60)
        .expect("Failed to mine BTC block followed by a tenure change tx");
    btc_blocks_mined += 1;

    // assure we have a successful sortition that miner A won
    verify_sortition_winner(&sortdb, &miner_pkh_1);

    info!("------------------------- Submit Miner 2 Block Commit -------------------------");
    let stacks_height_before = miners.get_peer_stacks_tip_height();
    miners.submit_commit_miner_2(&sortdb);

    let burn_height_before = get_burn_height();

    info!("------------------------- Miner 2 Mines Tenure B -------------------------";
        "burn_height_before" => burn_height_before,
        "stacks_height_before" => stacks_height_before
    );
    miners
        .mine_bitcoin_block_and_tenure_change_tx(&sortdb, TenureChangeCause::BlockFound, 60)
        .expect("Failed to mine BTC block");
    btc_blocks_mined += 1;

    // assure we have a successful sortition that miner 2 won
    verify_sortition_winner(&sortdb, &miner_pkh_2);

    info!("------------------------- Get Miner 2's N+1 block -------------------------");

    let miner_2_block_n_1 = wait_for_block_proposal(60, stacks_height_before + 1, &miner_pk_2)
        .expect("Timed out waiting for N+1 block proposal from miner 2");
    let miner_2_block_n_1 =
        wait_for_block_pushed(30, miner_2_block_n_1.header.signer_signature_hash())
            .expect("Timed out waiting for N+1 block to be approved");

    let peer_info = miners.get_peer_info();
    assert_eq!(peer_info.stacks_tip, miner_2_block_n_1.header.block_hash());
    assert_eq!(peer_info.stacks_tip_height, stacks_height_before + 1);

    let stacks_height_before = peer_info.stacks_tip_height;

    info!("------------------------- Ensure Miner 1 Never Isues a Tenure Extend -------------------------";
        "stacks_height_before" => %stacks_height_before);

    // Ensure the tenure extend wait timeout is passed so if a miner was going to extend, it would be now.
    std::thread::sleep(tenure_extend_wait_timeout.add(Duration::from_secs(1)));

    assert!(
        wait_for_block_proposal(30, stacks_height_before + 1, &miner_pk_1).is_err(),
        "Miner 1 should not have proposed a block N+1'"
    );

    assert_eq!(stacks_height_before, miners.get_peer_stacks_tip_height());

    info!(
        "------------------------- Confirm Burn and Stacks Block Heights -------------------------"
    );
    assert_eq!(get_burn_height(), starting_burn_height + btc_blocks_mined);
    assert_eq!(stacks_height_before, starting_peer_height + 2);
    miners.shutdown();
}

/// Test a scenario where a non-blocking minority of signers are configured to favour the incoming miner.
/// The previous miner should extend its tenure and succeed as a majority are configured to favour it
/// and its subsequent blocks should be be approved.
/// Two miners boot to Nakamoto.
/// Miner 1 wins the first tenure A.
/// Miner 1 proposes a block N with a TenureChangeCause::BlockFound
/// Signers accept and the stacks tip advances to N
/// Miner 2 wins the second tenure B.
/// A majority of signers mark miner 2 as invalid.
/// Miner 2 proposes block N+1' with a TenureChangeCause::BlockFound
/// A majority fo signers reject block N+1'.
/// Miner 1 proposes block N+1 with a TenureChangeCause::Extended
/// A majority of signers accept and the stacks tip advances to N+1
/// Miner 1 proposes block N+2 with a transfer tx
/// ALL signers should accept block N+2.
/// Miner 2 wins the third tenure C.
/// Miner 2 proposes block N+3 with a TenureChangeCause::BlockFound
/// Signers accept and the stacks tip advances to N+3
///
/// Asserts:
/// - Block N contains the TenureChangeCause::BlockFound
/// - Block N+1' contains a TenureChangeCause::BlockFound and is rejected
/// - Block N+1 contains the TenureChangeCause::Extended
/// - Block N+2 is accepted.
/// - Block N+3 contains the TenureChangeCause::BlockFound.
/// - The stacks tip advances to N+3
#[test]
#[ignore]
fn non_blocking_minority_configured_to_favour_incoming_miner() {
    if env::var("BITCOIND_TEST") != Ok("1".into()) {
        return;
    }

    let num_signers = 5;
    let num_txs = 1;
    let non_block_minority = num_signers * 2 / 10;

    let favour_prev_miner_block_proposal_timeout = Duration::from_secs(20);
    let favour_incoming_miner_block_proposal_timeout = Duration::from_secs(500);
    // Make sure the miner attempts to extend after the minority mark the incoming as invalid
    let tenure_extend_wait_timeout = favour_prev_miner_block_proposal_timeout;

    info!("------------------------- Test Setup -------------------------");
    // partition the signer set so that ~half are listening and using node 1 for RPC and events,
    //  and the rest are using node 2
    let mut miners = MultipleMinerTest::new_with_config_modifications(
        num_signers,
        num_txs,
        |signer_config| {
            let port = signer_config.endpoint.port();
            // Note signer ports are based on the number of them, the first being 3000, the last being 3000 + num_signers - 1
            if port < 3000 + non_block_minority as u16 {
                signer_config.block_proposal_timeout = favour_incoming_miner_block_proposal_timeout;
            } else {
                signer_config.block_proposal_timeout = favour_prev_miner_block_proposal_timeout;
            }
        },
        |config| {
            config.miner.tenure_extend_wait_timeout = tenure_extend_wait_timeout;
            config.miner.block_commit_delay = Duration::from_secs(0);
        },
        |config| {
            config.miner.block_commit_delay = Duration::from_secs(0);
        },
    );

    let (conf_1, _) = miners.get_node_configs();
    let (miner_pk_1, miner_pk_2) = miners.get_miner_public_keys();
    let (miner_pkh_1, miner_pkh_2) = miners.get_miner_public_key_hashes();

    let rl1_skip_commit_op = miners
        .signer_test
        .running_nodes
        .counters
        .naka_skip_commit_op
        .clone();
    let rl2_skip_commit_op = miners.rl2_counters.naka_skip_commit_op.clone();

    info!("------------------------- Pause Miner 2's Block Commits -------------------------");

    // Make sure Miner 2 cannot win a sortition at first.
    rl2_skip_commit_op.set(true);

    miners.boot_to_epoch_3();

    let burnchain = conf_1.get_burnchain();
    let sortdb = burnchain.open_sortition_db(true).unwrap();

    let get_burn_height = || {
        SortitionDB::get_canonical_burn_chain_tip(sortdb.conn())
            .unwrap()
            .block_height
    };
    let starting_peer_height = get_chain_info(&conf_1).stacks_tip_height;
    let starting_burn_height = get_burn_height();
    let mut btc_blocks_mined = 0;

    info!("------------------------- Pause Miner 1's Block Commit -------------------------");
    // Make sure miner 1 doesn't submit any further block commits for the next tenure BEFORE mining the bitcoin block
    rl1_skip_commit_op.set(true);

    info!("------------------------- Miner 1 Mines a Normal Tenure A -------------------------");
    miners
        .mine_bitcoin_block_and_tenure_change_tx(&sortdb, TenureChangeCause::BlockFound, 30)
        .expect("Failed to start Tenure A");
    btc_blocks_mined += 1;

    // assure we have a successful sortition that miner 1 won
    verify_sortition_winner(&sortdb, &miner_pkh_1);

    info!("------------------------- Submit Miner 2 Block Commit -------------------------");
    let stacks_height_before = miners.get_peer_stacks_tip_height();
    miners.submit_commit_miner_2(&sortdb);
    let burn_height_before = get_burn_height();
    // Pause the block proposal broadcast so that miner 2 AND miner 1 are unable to propose
    // a block BEFORE block_proposal_timeout
    TEST_BROADCAST_PROPOSAL_STALL.set(vec![miner_pk_2, miner_pk_1]);

    info!("------------------------- Miner 2 Wins Tenure B -------------------------";
        "burn_height_before" => burn_height_before,
        "stacks_height_before" => %stacks_height_before
    );
    miners
        .mine_bitcoin_blocks_and_confirm(&sortdb, 1, 30)
        .expect("Failed to start Tenure B");
    btc_blocks_mined += 1;

    // assure we have a successful sortition that miner 2 won
    verify_sortition_winner(&sortdb, &miner_pkh_2);

    info!(
        "------------------------- Wait for Miner 2 to be Marked Invalid by a Majority of Signers -------------------------"
    );
    // Make sure that miner 1 and a majority of signers thinks miner 2 is invalid.
    std::thread::sleep(tenure_extend_wait_timeout.add(Duration::from_secs(1)));

    // Allow miner 2 to attempt to start their tenure.
    TEST_BROADCAST_PROPOSAL_STALL.set(vec![miner_pk_1]);

    info!("------------------------- Wait for Miner 2's Block N+1' to be Proposed ------------------------";
        "stacks_height_before" => %stacks_height_before);

    let miner_2_block_n_1 = wait_for_block_proposal(30, stacks_height_before + 1, &miner_pk_2)
        .expect("Miner 2 did not propose Block N+1'");

    assert_eq!(
        miner_2_block_n_1
            .try_get_tenure_change_payload()
            .unwrap()
            .cause,
        TenureChangeCause::BlockFound
    );

    info!("------------------------- Verify that Miner 2's Block N+1' was Rejected ------------------------");

    // Miner 2's proposed block should get rejected by the signers
    wait_for_block_global_rejection(
        30,
        miner_2_block_n_1.header.signer_signature_hash(),
        num_signers,
    )
    .expect("Timed out waiting for Block N+1' to be globally rejected");

    assert_eq!(miners.get_peer_stacks_tip_height(), stacks_height_before,);

    info!("------------------------- Wait for Miner 1's Block N+1 Extended to be Mined ------------------------";
        "stacks_height_before" => %stacks_height_before
    );

    TEST_BROADCAST_PROPOSAL_STALL.set(vec![]);

    // Get miner 1's N+1 block proposal
    let miner_1_block_n_1 =
        wait_for_block_pushed_by_miner_key(30, stacks_height_before + 1, &miner_pk_1)
            .expect("Timed out waiting for Miner 1 to mine N+1");
    let peer_info = miners.get_peer_info();

    assert_eq!(peer_info.stacks_tip, miner_1_block_n_1.header.block_hash());
    assert_eq!(peer_info.stacks_tip_height, stacks_height_before + 1);

    info!(
        "------------------------- Verify BlockFound in Miner 1's Block N+1 -------------------------"
    );
    verify_last_block_contains_tenure_change_tx(TenureChangeCause::Extended);

    info!("------------------------- Miner 1 Mines Block N+2 with Transfer Tx -------------------------");
    let stacks_height_before = peer_info.stacks_tip_height;
    // submit a tx so that the miner will mine an extra block
    let _ = miners
        .send_and_mine_transfer_tx(30)
        .expect("Failed to mine transfer tx");

    // Get miner 1's N+2 block proposal
    let miner_1_block_n_2 =
        wait_for_block_pushed_by_miner_key(30, stacks_height_before + 1, &miner_pk_1)
            .expect("Timed out waiting for miner 1 to mine N+2");

    let peer_info = miners.get_peer_info();
    assert_eq!(peer_info.stacks_tip, miner_1_block_n_2.header.block_hash());
    assert_eq!(peer_info.stacks_tip_height, stacks_height_before + 1);

    info!("------------------------- Unpause Miner 2's Block Commits -------------------------");
    miners.submit_commit_miner_2(&sortdb);

    let burn_height_before = get_burn_height();

    info!("------------------------- Miner 2 Mines a Normal Tenure C -------------------------";
    "burn_height_before" => burn_height_before);

    miners
        .mine_bitcoin_block_and_tenure_change_tx(&sortdb, TenureChangeCause::BlockFound, 30)
        .expect("Failed to mine BTC block followed by a tenure change tx");
    btc_blocks_mined += 1;

    // assure we have a successful sortition that miner 2 won
    verify_sortition_winner(&sortdb, &miner_pkh_2);

    info!(
        "------------------------- Verify Tenure Change Tx in Miner 2's Block N+3 -------------------------"
    );
    verify_last_block_contains_tenure_change_tx(TenureChangeCause::BlockFound);

    info!(
        "------------------------- Confirm Burn and Stacks Block Heights -------------------------"
    );
    assert_eq!(get_burn_height(), starting_burn_height + btc_blocks_mined);
    assert_eq!(
        miners.get_peer_stacks_tip_height(),
        starting_peer_height + 4
    );
    miners.shutdown();
}

/// Test a scenario where a non-blocking majority of signers are configured to favour the previous miner
/// extending their tenure when the incoming miner is slow to propose a block. The incoming miner should succeed
/// and its subsequent blocks should be be approved.
/// Two miners boot to Nakamoto.
/// Miner 1 wins the first tenure A.
/// Miner 1 proposes a block N with a TenureChangeCause::BlockFound
/// Signers accept and the stacks tip advances to N
/// Miner 2 wins the second tenure B.
/// A minority of signers mark miner 2 as invalid.
/// Miner 1 proposes block N+1' with a TenureChangeCause::Extended
/// A majority of signers reject block N+1'
/// Miner 2 proposes block N+1 with a TenureChangeCause::BlockFound
/// A majority fo signers accept block N+1.
/// Miner 2 proposes block N+2 with a transfer tx
/// A majority of signers should accept block N+2.
/// Miner 1 wins the third tenure C.
/// Miner 1 proposes block N+3 with a TenureChangeCause::BlockFound
/// Signers accept and the stacks tip advances to N+3
///
/// Asserts:
/// - Block N contains the TenureChangeCause::BlockFound
/// - Block N+1' contains a TenureChangeCause::Extended and is rejected
/// - Block N+1 contains the TenureChangeCause::BlockFound
/// - Block N+2 is accepted.
/// - Block N+3 contains the TenureChangeCause::BlockFound.
/// - The stacks tip advances to N+3
#[test]
#[ignore]
fn non_blocking_minority_configured_to_favour_prev_miner() {
    if env::var("BITCOIND_TEST") != Ok("1".into()) {
        return;
    }

    let num_signers = 5;
    let non_block_minority = num_signers * 2 / 10;
    let num_txs = 1;

    let favour_prev_miner_block_proposal_timeout = Duration::from_secs(20);
    let favour_incoming_miner_block_proposal_timeout = Duration::from_secs(500);
    // Make sure the miner attempts to extend after the minority mark the incoming as invalid
    let tenure_extend_wait_timeout = favour_prev_miner_block_proposal_timeout;

    let mut miners = MultipleMinerTest::new_with_config_modifications(
        num_signers,
        num_txs,
        |signer_config| {
            let port = signer_config.endpoint.port();
            // Note signer ports are based on the number of them, the first being 3000, the last being 3000 + num_signers - 1
            if port < 3000 + non_block_minority as u16 {
                signer_config.block_proposal_timeout = favour_prev_miner_block_proposal_timeout;
            } else {
                signer_config.block_proposal_timeout = favour_incoming_miner_block_proposal_timeout;
            }
        },
        |config| {
            config.miner.tenure_extend_wait_timeout = tenure_extend_wait_timeout;
            config.miner.block_commit_delay = Duration::from_secs(0);
        },
        |config| {
            config.miner.block_commit_delay = Duration::from_secs(0);
        },
    );

    let (conf_1, _) = miners.get_node_configs();
    let (miner_pk_1, miner_pk_2) = miners.get_miner_public_keys();
    let (miner_pkh_1, miner_pkh_2) = miners.get_miner_public_key_hashes();

    let rl1_skip_commit_op = miners
        .signer_test
        .running_nodes
        .counters
        .naka_skip_commit_op
        .clone();
    let rl2_skip_commit_op = miners.rl2_counters.naka_skip_commit_op.clone();

    info!("------------------------- Pause Miner 2's Block Commits -------------------------");

    // Make sure Miner 2 cannot win a sortition at first.
    rl2_skip_commit_op.set(true);

    miners.boot_to_epoch_3();

    let burnchain = conf_1.get_burnchain();
    let sortdb = burnchain.open_sortition_db(true).unwrap();

    let get_burn_height = || {
        SortitionDB::get_canonical_burn_chain_tip(sortdb.conn())
            .unwrap()
            .block_height
    };
    let starting_peer_height = get_chain_info(&conf_1).stacks_tip_height;
    let starting_burn_height = get_burn_height();
    let mut btc_blocks_mined = 0;

    info!("------------------------- Pause Miner 1's Block Commit -------------------------");
    // Make sure miner 1 doesn't submit any further block commits for the next tenure BEFORE mining the bitcoin block
    rl1_skip_commit_op.set(true);

    info!("------------------------- Miner 1 Mines a Normal Tenure A -------------------------");
    miners
        .mine_bitcoin_block_and_tenure_change_tx(&sortdb, TenureChangeCause::BlockFound, 30)
        .expect("Failed to mine BTC block and Tenure Change Tx Block");
    btc_blocks_mined += 1;

    // assure we have a successful sortition that miner 1 won
    verify_sortition_winner(&sortdb, &miner_pkh_1);

    info!("------------------------- Submit Miner 2 Block Commit -------------------------");
    miners.submit_commit_miner_2(&sortdb);
    // Pause the block proposal broadcast so that miner 2 will be unable to broadcast its
    // tenure change proposal BEFORE miner 1 attempts to extend.
    TEST_BROADCAST_PROPOSAL_STALL.set(vec![miner_pk_2]);

    let stacks_height_before = miners.get_peer_stacks_tip_height();
    info!("------------------------- Miner 2 Wins Tenure B -------------------------";
        "stacks_height_before" => %stacks_height_before);
    miners
        .mine_bitcoin_blocks_and_confirm(&sortdb, 1, 30)
        .expect("Failed to start Tenure B");
    btc_blocks_mined += 1;

    assert_eq!(stacks_height_before, miners.get_peer_stacks_tip_height());

    // assure we have a successful sortition that miner 2 won
    verify_sortition_winner(&sortdb, &miner_pkh_2);
    info!(
        "------------------------- Wait for Miner 1 to think Miner 2 is Invalid -------------------------"
    );
    // Make sure that miner 1 thinks miner 2 is invalid.
    std::thread::sleep(tenure_extend_wait_timeout.add(Duration::from_secs(1)));

    info!("------------------------- Wait for Miner 1's Block N+1' to be Proposed ------------------------";
        "stacks_height_before" => %stacks_height_before);

    let miner_1_block_n_1_prime =
        wait_for_block_proposal(30, stacks_height_before + 1, &miner_pk_1)
            .expect("Miner 1 failed to propose block N+1'");
    assert_eq!(
        miner_1_block_n_1_prime
            .try_get_tenure_change_payload()
            .unwrap()
            .cause,
        TenureChangeCause::Extended
    );

    info!("------------------------- Verify that Miner 1's Block N+1' was Rejected ------------------------");
    wait_for_block_global_rejection(
        30,
        miner_1_block_n_1_prime.header.signer_signature_hash(),
        num_signers,
    )
    .expect("Failed to reach rejection consensus for Miner 1's Block N+1'");

    assert_eq!(stacks_height_before, miners.get_peer_stacks_tip_height());

    info!("------------------------- Wait for Miner 2's Block N+1 BlockFound to be Proposed and Approved------------------------";
        "stacks_height_before" => %stacks_height_before
    );

    TEST_BROADCAST_PROPOSAL_STALL.set(vec![]);

    let miner_2_block_n_1 =
        wait_for_block_pushed_by_miner_key(30, stacks_height_before + 1, &miner_pk_2)
            .expect("Miner 2's block N+1 was not mined");
    let peer_info = miners.get_peer_info();
    assert_eq!(peer_info.stacks_tip, miner_2_block_n_1.header.block_hash());
    assert_eq!(peer_info.stacks_tip_height, stacks_height_before + 1);

    info!("------------------------- Verify Minority of Signer's Rejected Miner 2's Block N+1 -------------------------");
    wait_for_block_rejections(
        30,
        miner_2_block_n_1.header.signer_signature_hash(),
        non_block_minority,
    )
    .expect("Failed to get expected rejections for Miner 2's block N+1.");
    info!(
        "------------------------- Verify BlockFound in Miner 2's Block N+1 -------------------------"
    );
    verify_last_block_contains_tenure_change_tx(TenureChangeCause::BlockFound);

    info!("------------------------- Miner 2 Mines Block N+2 with Transfer Tx -------------------------");
    let stacks_height_before = miners.get_peer_stacks_tip_height();
    miners
        .send_and_mine_transfer_tx(30)
        .expect("Failed to Mine Block N+2");

    let miner_2_block_n_2 =
        wait_for_block_pushed_by_miner_key(30, stacks_height_before + 1, &miner_pk_2)
            .expect("Miner 2's block N+1 was not mined");
    let peer_info = miners.get_peer_info();
    assert_eq!(peer_info.stacks_tip, miner_2_block_n_2.header.block_hash());
    assert_eq!(peer_info.stacks_tip_height, stacks_height_before + 1);

    info!(
        "------------------------- Verify Miner 2's Block N+2 is still Rejected by Minority Signers -------------------------"
    );
    wait_for_block_rejections(
        30,
        miner_2_block_n_2.header.signer_signature_hash(),
        non_block_minority,
    )
    .expect("Failed to get expected rejections for Miner 2's block N+1.");

    info!("------------------------- Unpause Miner 1's Block Commits -------------------------");
    miners.submit_commit_miner_1(&sortdb);

    info!("------------------------- Miner 1 Mines a Normal Tenure C -------------------------");
    miners
        .mine_bitcoin_block_and_tenure_change_tx(&sortdb, TenureChangeCause::BlockFound, 30)
        .expect("Failed to start Tenure C and mine block N+3");
    btc_blocks_mined += 1;

    // assure we have a successful sortition that miner 1 won
    verify_sortition_winner(&sortdb, &miner_pkh_1);

    info!(
        "------------------------- Confirm Burn and Stacks Block Heights -------------------------"
    );
    assert_eq!(get_burn_height(), starting_burn_height + btc_blocks_mined);
    assert_eq!(
        miners.get_peer_stacks_tip_height(),
        starting_peer_height + 4
    );
    miners.shutdown();
}

/// Test a scenario where:
/// Two miners boot to Nakamoto.
/// Sortition occurs. Miner 1 wins.
/// Miner 1 proposes a block N
/// Signers accept and the stacks tip advances to N
/// Miner 1's block commits are paused so it cannot confirm the next tenure.
/// Sortition occurs. Miner 2 wins.
/// Miner 2 successfully mines blocks N+1
/// Miner 1 wins the next sortition, with its block commit not confirming the last tenure.
/// Miner 1 proposes block N+1'
/// 3 signers approve N+1', saying "Miner is not building off of most recent tenure. A tenure they
///   reorg has already mined blocks, but the block was poorly timed, allowing the reorg."
/// The other 3 signers reject N+1', because their `first_proposal_burn_block_timing_secs` is
///   shorter and has been exceeded.
/// Miner 1 proposes N+1' again, and all signers reject it this time.
/// Miner 2 proposes N+2, a tenure extend block and it is accepted by all signers.
#[test]
#[ignore]
fn mark_miner_as_invalid_if_reorg_is_rejected() {
    if env::var("BITCOIND_TEST") != Ok("1".into()) {
        return;
    }

    info!("------------------------- Test Setup -------------------------");

    let num_signers = 5;
    let num_txs = 3;

    let mut miners = MultipleMinerTest::new_with_config_modifications(
        num_signers,
        num_txs,
        |signer_config| {
            // Lets make sure we never time out since we need to stall some things to force our scenario
            signer_config.block_proposal_validation_timeout = Duration::from_secs(1800);
            signer_config.tenure_last_block_proposal_timeout = Duration::from_secs(1800);
            if signer_config.endpoint.port() % 2 == 0 {
                // Even signers will allow a reorg for a long time
                signer_config.first_proposal_burn_block_timing = Duration::from_secs(1800);
            } else {
                // Odd signers will not allow a reorg at all
                signer_config.first_proposal_burn_block_timing = Duration::from_secs(0);
            }
        },
        |config| {
            config.miner.block_commit_delay = Duration::from_secs(0);
        },
        |config| {
            config.miner.block_commit_delay = Duration::from_secs(0);
        },
    );
    let all_signers = miners
        .signer_test
        .signer_stacks_private_keys
        .iter()
        .map(StacksPublicKey::from_private)
        .collect::<Vec<_>>();
    let mut approving_signers = vec![];
    let mut rejecting_signers = vec![];
    for (i, signer_config) in miners.signer_test.signer_configs.iter().enumerate() {
        let public_key = all_signers[i].clone();
        if signer_config.endpoint.port() % 2 == 0 {
            // Even signers will allow a reorg for a long time
            approving_signers.push(public_key);
        } else {
            // Odd signers will not allow a reorg at all
            rejecting_signers.push(public_key);
        }
    }
    let rl1_skip_commit_op = miners
        .signer_test
        .running_nodes
        .counters
        .naka_skip_commit_op
        .clone();
    let rl2_skip_commit_op = miners.rl2_counters.naka_skip_commit_op.clone();

    let (conf_1, _) = miners.get_node_configs();
    let (miner_pk_1, miner_pk_2) = miners.get_miner_public_keys();
    let (miner_pkh_1, miner_pkh_2) = miners.get_miner_public_key_hashes();

    info!("------------------------- Pause Miner 2's Block Commits -------------------------");

    // Make sure Miner 2 cannot win a sortition at first.
    rl2_skip_commit_op.set(true);

    miners.boot_to_epoch_3();

    let burnchain = conf_1.get_burnchain();
    let sortdb = burnchain.open_sortition_db(true).unwrap();

    info!("------------------------- Pause Miner 1's Block Commits -------------------------");
    rl1_skip_commit_op.set(true);

    info!("------------------------- Miner 1 Mines a Nakamoto Block N -------------------------");
    let info_before = get_chain_info(&conf_1);
    miners
        .mine_bitcoin_block_and_tenure_change_tx(&sortdb, TenureChangeCause::BlockFound, 30)
        .expect("Failed to mine BTC block followed by Block N");
    verify_sortition_winner(&sortdb, &miner_pkh_1);
    miners.signer_test.check_signer_states_normal();

    let block_n =
        wait_for_block_pushed_by_miner_key(30, info_before.stacks_tip_height + 1, &miner_pk_1)
            .expect("Failed to get block N");
    let block_n_height = block_n.header.chain_length;
    info!("Block N: {block_n_height}");

    let info_after = get_chain_info(&conf_1);
    assert_eq!(info_after.stacks_tip, block_n.header.block_hash());
    assert_eq!(
        info_after.stacks_tip_height,
        info_before.stacks_tip_height + 1
    );
    assert_eq!(info_after.stacks_tip_height, block_n_height);

    info!("------------------------- Miner 2 Submits a Block Commit -------------------------");
    miners.submit_commit_miner_2(&sortdb);

    info!("------------------------- Pause Miner 2's Block Mining -------------------------");
    TEST_MINE_STALL.set(true);

    info!("------------------------- Mine 2 wins the Next Tenure -------------------------");
    miners
        .mine_bitcoin_blocks_and_confirm(&sortdb, 1, 30)
        .expect("Failed to mine BTC block");
    verify_sortition_winner(&sortdb, &miner_pkh_2);
    miners.signer_test.check_signer_states_normal();

    info!("------------------------- Miner 1 Submits a Block Commit -------------------------");
    miners.submit_commit_miner_1(&sortdb);

    info!("------------------------- Miner 2 Mines Block N+1 -------------------------");
    TEST_MINE_STALL.set(false);

    let block_n_1 = wait_for_block_pushed_by_miner_key(30, block_n_height + 1, &miner_pk_2)
        .expect("Failed to get block N+1");

    let info_after = get_chain_info(&conf_1);
    assert_eq!(info_after.stacks_tip_height, block_n_height + 1);
    assert_eq!(info_after.stacks_tip, block_n_1.header.block_hash());

    // Wait for both chains to be in sync
    miners.wait_for_chains(30);

    info!("------------------------- Miner 1 Wins the Next Tenure, Mines N+1' -------------------------");
    test_observer::clear();
    miners
        .mine_bitcoin_blocks_and_confirm(&sortdb, 1, 30)
        .expect("Failed to mine BTC block");

    let block_n_1_prime = wait_for_block_proposal(30, block_n_height + 1, &miner_pk_1)
        .expect("Failed to get block proposal N+1'");
    // Stall the miner from proposing again until we're ready
    TEST_BROADCAST_PROPOSAL_STALL.set(vec![miner_pk_1]);

    miners
        .signer_test
        .check_signer_states_reorg(&approving_signers, &rejecting_signers);

    info!("------------------------- Wait for 3 acceptances and 2 rejections -------------------------");
    let signer_signature_hash = block_n_1_prime.header.signer_signature_hash();
    wait_for_block_acceptance_from_signers(30, &signer_signature_hash, &approving_signers)
        .expect("Timed out waiting for block acceptance from approving signers");
    let rejections =
        wait_for_block_rejections_from_signers(30, &signer_signature_hash, &rejecting_signers)
            .expect("Timed out waiting for block rejection from rejecting signers");
    for rejection in rejections {
        assert_eq!(
            rejection.response_data.reject_reason,
            RejectReason::ReorgNotAllowed,
            "Reject reason is not ReorgNotAllowed"
        );
    }

    info!("------------------------- Miner 1 Proposes N+1' Again -------------------------");
    test_observer::clear();
    // Allow the miner to propose again
    TEST_BROADCAST_PROPOSAL_STALL.set(vec![]);
    let block_n_1_prime = wait_for_block_proposal(30, block_n_height + 1, &miner_pk_1)
        .expect("Failed to propose block N+1' again");

    info!("------------------------- Wait for 5 rejections -------------------------");

    let signer_signature_hash = block_n_1_prime.header.signer_signature_hash();
    let rejections =
        wait_for_block_rejections_from_signers(30, &signer_signature_hash, &all_signers)
            .expect("Timed out waiting for block rejection from all signers");
    for rejection in rejections {
        assert!(
            rejection.response_data.reject_reason == RejectReason::ReorgNotAllowed
                || rejection.response_data.reject_reason == RejectReason::InvalidMiner
        );
    }
    miners.shutdown();
}

#[test]
#[ignore]
/// This test checks that the miner ignore repeat block rejections.
fn repeated_rejection() {
    if env::var("BITCOIND_TEST") != Ok("1".into()) {
        return;
    }
    tracing_subscriber::registry()
        .with(fmt::layer())
        .with(EnvFilter::from_default_env())
        .init();

    info!("------------------------- Test Setup -------------------------");
    let num_signers = 5;
    let sender_sk = Secp256k1PrivateKey::random();
    let sender_addr = tests::to_addr(&sender_sk);
    let send_amt = 100;
    let send_fee = 180;
    let recipient = PrincipalData::from(StacksAddress::burn_address(false));
    let mut signer_test: SignerTest<SpawnedSigner> =
        SignerTest::new(num_signers, vec![(sender_addr, (send_amt + send_fee) * 3)]);
    let http_origin = format!("http://{}", &signer_test.running_nodes.conf.node.rpc_bind);
    signer_test.boot_to_epoch_3();

    let proposed_blocks = signer_test
        .running_nodes
        .counters
        .naka_proposed_blocks
        .clone();

    signer_test.mine_nakamoto_block(Duration::from_secs(60), true);

    // make signer[0] reject all proposals and to repeat the rejection
    let rejecting_signer =
        StacksPublicKey::from_private(&signer_test.signer_stacks_private_keys[0]);
    TEST_REJECT_ALL_BLOCK_PROPOSAL.set(vec![rejecting_signer]);
    TEST_REPEAT_PROPOSAL_RESPONSE.set(vec![rejecting_signer]);

    // make signer[1] ignore all proposals
    let ignoring_signer = StacksPublicKey::from_private(&signer_test.signer_stacks_private_keys[1]);
    TEST_IGNORE_ALL_BLOCK_PROPOSALS.set(vec![ignoring_signer]);

    let proposals_before = proposed_blocks.load(Ordering::SeqCst);

    // submit a tx so that the miner will mine a block
    let transfer_tx = make_stacks_transfer(
        &sender_sk,
        0,
        send_fee,
        signer_test.running_nodes.conf.burnchain.chain_id,
        &recipient,
        send_amt,
    );
    submit_tx(&http_origin, &transfer_tx);

    info!("Submitted transfer tx and waiting for block proposal");
    wait_for(60, || {
        if proposed_blocks.load(Ordering::SeqCst) > proposals_before {
            return Ok(true);
        }
        Ok(false)
    })
    .expect("Timed out waiting for block proposal");

    let proposals_after = proposed_blocks.load(Ordering::SeqCst);
    info!("Block proposed, verifying that it is not rejected");

    // Ensure that the miner does not propose any more blocks
    _ = wait_for(60, || {
        assert_eq!(
            proposed_blocks.load(Ordering::SeqCst),
            proposals_after,
            "Miner proposed another block"
        );
        Ok(false)
    });

    signer_test.shutdown();
}

fn transfers_in_block(block: &serde_json::Value) -> usize {
    let transactions = block["transactions"].as_array().unwrap();
    let mut count = 0;
    for tx in transactions {
        let raw_tx = tx["raw_tx"].as_str().unwrap();
        let tx_bytes = hex_bytes(&raw_tx[2..]).unwrap();
        let parsed = StacksTransaction::consensus_deserialize(&mut &tx_bytes[..]).unwrap();
        if let TransactionPayload::TokenTransfer(..) = &parsed.payload {
            // don't count phantom unlock transactions (identified as transfers from the boot addr)
            if !parsed.get_origin().address_testnet().is_boot_code_addr() {
                count += 1;
            }
        }
    }
    count
}

#[test]
#[ignore]
/// This test verifies that a miner will re-propose the same block if it times
/// out waiting for signers to reach consensus on the block.
fn retry_proposal() {
    if env::var("BITCOIND_TEST") != Ok("1".into()) {
        return;
    }
    tracing_subscriber::registry()
        .with(fmt::layer())
        .with(EnvFilter::from_default_env())
        .init();

    info!("------------------------- Test Setup -------------------------");
    let num_signers = 5;
    let sender_sk = Secp256k1PrivateKey::random();
    let sender_addr = tests::to_addr(&sender_sk);
    let send_amt = 100;
    let send_fee = 180;
    let recipient = PrincipalData::from(StacksAddress::burn_address(false));
    let mut signer_test: SignerTest<SpawnedSigner> = SignerTest::new_with_config_modifications(
        num_signers,
        vec![(sender_addr, (send_amt + send_fee) * 3)],
        |_| {},
        |config| {
            config.miner.block_rejection_timeout_steps.clear();
            config
                .miner
                .block_rejection_timeout_steps
                .insert(0, Duration::from_secs(123));
            config
                .miner
                .block_rejection_timeout_steps
                .insert(10, Duration::from_secs(20));
            config
                .miner
                .block_rejection_timeout_steps
                .insert(15, Duration::from_secs(10));
            config
                .miner
                .block_rejection_timeout_steps
                .insert(20, Duration::from_secs(30));
        },
        None,
        None,
    );
    let http_origin = format!("http://{}", &signer_test.running_nodes.conf.node.rpc_bind);
    signer_test.boot_to_epoch_3();

    let proposed_blocks = signer_test
        .running_nodes
        .counters
        .naka_proposed_blocks
        .clone();

    signer_test.mine_nakamoto_block(Duration::from_secs(60), true);

    let info = get_chain_info(&signer_test.running_nodes.conf);
    let block_height_before = info.stacks_tip_height;

    // make signer[0] reject all proposals
    let rejecting_signer =
        StacksPublicKey::from_private(&signer_test.signer_stacks_private_keys[0]);
    TEST_REJECT_ALL_BLOCK_PROPOSAL.set(vec![rejecting_signer]);

    // make signer[1] ignore all proposals
    let ignoring_signer = StacksPublicKey::from_private(&signer_test.signer_stacks_private_keys[1]);
    TEST_IGNORE_ALL_BLOCK_PROPOSALS.set(vec![ignoring_signer]);

    let proposals_before = proposed_blocks.load(Ordering::SeqCst);

    // submit a tx so that the miner will mine a block
    let transfer_tx = make_stacks_transfer(
        &sender_sk,
        0,
        send_fee,
        signer_test.running_nodes.conf.burnchain.chain_id,
        &recipient,
        send_amt,
    );
    submit_tx(&http_origin, &transfer_tx);

    info!("Submitted transfer tx and waiting for block proposal");
    wait_for(60, || {
        if proposed_blocks.load(Ordering::SeqCst) > proposals_before {
            return Ok(true);
        }
        Ok(false)
    })
    .expect("Timed out waiting for block proposal");

    info!(
        "Block proposed, submitting another transaction that should not get included in the block"
    );
    let transfer_tx = make_stacks_transfer(
        &sender_sk,
        1,
        send_fee,
        signer_test.running_nodes.conf.burnchain.chain_id,
        &recipient,
        send_amt,
    );
    submit_tx(&http_origin, &transfer_tx);

    info!("Disable signer 1 from ignoring proposals");
    TEST_IGNORE_ALL_BLOCK_PROPOSALS.set(vec![]);

    info!("Waiting for the block to be approved");
    wait_for(60, || {
        let blocks = test_observer::get_blocks();
        let last_block = blocks.last().expect("No blocks found");
        let height = last_block["block_height"].as_u64().unwrap();
        if height > block_height_before {
            return Ok(true);
        }
        Ok(false)
    })
    .expect("Timed out waiting for block");

    // Ensure that the block was the original block with just 1 transfer
    let blocks = test_observer::get_blocks();
    let block = blocks.last().expect("No blocks found");
    assert_eq!(transfers_in_block(block), 1);

    signer_test.shutdown();
}

#[test]
#[ignore]
/// This test verifies that a a signer will accept a rejected block if it is
/// re-proposed and determined to be legitimate. This can happen if the block
/// is initially rejected due to a test flag or because the stacks-node had
/// not yet processed the block's parent.
fn signer_can_accept_rejected_block() {
    if env::var("BITCOIND_TEST") != Ok("1".into()) {
        return;
    }
    tracing_subscriber::registry()
        .with(fmt::layer())
        .with(EnvFilter::from_default_env())
        .init();

    info!("------------------------- Test Setup -------------------------");
    let num_signers = 5;
    let sender_sk = Secp256k1PrivateKey::random();
    let sender_addr = tests::to_addr(&sender_sk);
    let send_amt = 100;
    let send_fee = 180;
    let recipient = PrincipalData::from(StacksAddress::burn_address(false));
    let mut signer_test: SignerTest<SpawnedSigner> = SignerTest::new_with_config_modifications(
        num_signers,
        vec![(sender_addr, (send_amt + send_fee) * 3)],
        |_| {},
        |config| {
            config.miner.block_rejection_timeout_steps.clear();
            config
                .miner
                .block_rejection_timeout_steps
                .insert(0, Duration::from_secs(123));
            config
                .miner
                .block_rejection_timeout_steps
                .insert(10, Duration::from_secs(20));
            config
                .miner
                .block_rejection_timeout_steps
                .insert(15, Duration::from_secs(10));
            config
                .miner
                .block_rejection_timeout_steps
                .insert(20, Duration::from_secs(30));
        },
        None,
        None,
    );
    let http_origin = format!("http://{}", &signer_test.running_nodes.conf.node.rpc_bind);
    let miner_sk = signer_test.running_nodes.conf.miner.mining_key.unwrap();
    let miner_pk = StacksPublicKey::from_private(&miner_sk);

    signer_test.boot_to_epoch_3();

    signer_test.mine_nakamoto_block(Duration::from_secs(60), true);

    let info = get_chain_info(&signer_test.running_nodes.conf);
    let block_height_before = info.stacks_tip_height;

    // make signer[0] reject all proposals
    let rejecting_signer =
        StacksPublicKey::from_private(&signer_test.signer_stacks_private_keys[0]);
    TEST_REJECT_ALL_BLOCK_PROPOSAL.set(vec![rejecting_signer]);

    // make signer[1] ignore all proposals
    let ignoring_signer = StacksPublicKey::from_private(&signer_test.signer_stacks_private_keys[1]);
    TEST_IGNORE_ALL_BLOCK_PROPOSALS.set(vec![ignoring_signer]);

    // Stall block validation so we can ensure the timing we want to test
    TEST_VALIDATE_STALL.set(true);

    // submit a tx so that the miner will mine a block
    let transfer_tx = make_stacks_transfer(
        &sender_sk,
        0,
        send_fee,
        signer_test.running_nodes.conf.burnchain.chain_id,
        &recipient,
        send_amt,
    );
    submit_tx(&http_origin, &transfer_tx);

    info!("Submitted transfer tx and waiting for block proposal");
    let block = wait_for_block_proposal(30, block_height_before + 1, &miner_pk)
        .expect("Timed out waiting for block proposal");
    let expected_block_height = block.header.chain_length;

    // Wait for signer[0] to reject the block
    wait_for_block_rejections(30, block.header.signer_signature_hash(), 1)
        .expect("Failed to get expected rejections for Miner 1's block");

    info!("Disable signer 0 from rejecting proposals");
    test_observer::clear();
    TEST_REJECT_ALL_BLOCK_PROPOSAL.set(vec![]);

    // Unstall the other signers
    TEST_VALIDATE_STALL.set(false);

    info!(
        "Block proposed, submitting another transaction that should not get included in the block"
    );
    let transfer_tx = make_stacks_transfer(
        &sender_sk,
        1,
        send_fee,
        signer_test.running_nodes.conf.burnchain.chain_id,
        &recipient,
        send_amt,
    );
    submit_tx(&http_origin, &transfer_tx);

    info!("Waiting for the block to be approved");
    wait_for(60, || {
        let blocks = test_observer::get_blocks();

        // Look for a block with expected height
        let Some(block) = blocks
            .iter()
            .find(|block| block["block_height"].as_u64() == Some(expected_block_height)) else {
                return Ok(false) // Keep waiting if the block hasn't appeared yet
        };

        let transfers_included_in_block = transfers_in_block(block);
        if transfers_included_in_block == 1 {
            Ok(true) // Success: found the block with exactly 1 transfer
        } else {
            Err(format!("Unexpected amount of transfers included in block. Found: {transfers_included_in_block}"))
        }
    })
    .expect("Timed out waiting for block");

    signer_test.shutdown();
}

/// Test a scenario where:
/// Two miners boot to Nakamoto (first miner has max_execution_time set to 0).
/// Sortition occurs. Miner 1 wins.
/// Miner 1 successfully mines block N with contract-publish
/// Miner 1 successfully mines block N+1 with transfer and a contract-call that gets rejected (by max_execution_time)
/// Miner 1 successfully mines block N+2 with transfer tx (this is mainly for ensuring everything still works after the expiration time)
/// Sortition occurs. Miner 2 wins.
/// Miner 2 successfully mines block N+3 including the contract-call previously rejected by miner 1
/// Ensures both the miners are aligned
#[test]
#[ignore]
fn miner_rejection_by_contract_call_execution_time_expired() {
    if env::var("BITCOIND_TEST") != Ok("1".into()) {
        return;
    }

    let num_signers = 5;
    let num_txs = 3;

    let mut miners = MultipleMinerTest::new_with_config_modifications(
        num_signers,
        num_txs,
        |signer_config| {
            // Lets make sure we never time out since we need to stall some things to force our scenario
            signer_config.block_proposal_validation_timeout = Duration::from_secs(1800);
            signer_config.tenure_last_block_proposal_timeout = Duration::from_secs(1800);
            signer_config.first_proposal_burn_block_timing = Duration::from_secs(1800);
        },
        |config| config.miner.max_execution_time_secs = Some(0),
        |config| config.miner.max_execution_time_secs = None,
    );
    let rl1_skip_commit_op = miners
        .signer_test
        .running_nodes
        .counters
        .naka_skip_commit_op
        .clone();
    let rl2_skip_commit_op = miners.rl2_counters.naka_skip_commit_op.clone();

    let (conf_1, _) = miners.get_node_configs();
    let (miner_pkh_1, miner_pkh_2) = miners.get_miner_public_key_hashes();
    let (_miner_pk_1, miner_pk_2) = miners.get_miner_public_keys();

    info!("------------------------- Pause Miner 2's Block Commits -------------------------");

    // Make sure Miner 2 cannot win a sortition at first.
    rl2_skip_commit_op.set(true);

    miners.boot_to_epoch_3();

    let burnchain = conf_1.get_burnchain();
    let sortdb = burnchain.open_sortition_db(true).unwrap();

    info!("------------------------- Pause Miner 1's Block Commits -------------------------");
    rl1_skip_commit_op.set(true);

    info!("------------------------- Miner 1 Mines a Nakamoto Block N -------------------------");
    miners
        .mine_bitcoin_block_and_tenure_change_tx(&sortdb, TenureChangeCause::BlockFound, 60)
        .expect("Failed to mine BTC block followed by Block N");

    miners.wait_for_test_observer_blocks(60);

    // First, lets deploy the contract
    let dummy_contract_src = "(define-public (dummy (number uint)) (begin (ok (+ number u1))))";

    let sender_nonce = 0;

    let _ = miners
        .send_and_mine_contract_publish(sender_nonce, "dummy-contract", dummy_contract_src, 60)
        .expect("Failed to publish contract in a new block");

    info!("------------------------- Miner 1 Mines a Nakamoto Block N+1 -------------------------");

    let stacks_height_before = miners.get_peer_stacks_tip_height();

    let (tx1, sender_nonce) = miners.send_transfer_tx();

    // try calling the contract (has to fail)
    let contract_call_txid = miners.send_contract_call(
        sender_nonce + 1,
        "dummy-contract",
        "dummy",
        &[clarity::vm::Value::UInt(1)],
    );

    let _ = wait_for(60, || {
        Ok(miners.get_peer_stacks_tip_height() > stacks_height_before)
    });

    miners.wait_for_test_observer_blocks(60);

    assert_eq!(last_block_contains_txid(&tx1), true);
    assert_eq!(last_block_contains_txid(&contract_call_txid), false);

    info!("------------------------- Miner 1 Mines a Nakamoto Block N+2 -------------------------");

    let tx2 = miners
        .send_and_mine_transfer_tx(60)
        .expect("Failed to mine N + 2");

    miners.wait_for_test_observer_blocks(60);

    assert_eq!(last_block_contains_txid(&tx2), true);

    verify_sortition_winner(&sortdb, &miner_pkh_1);

    info!("------------------------- Miner 2 Submits a Block Commit -------------------------");
    miners.submit_commit_miner_2(&sortdb);

    info!("------------------------- Mine Tenure -------------------------");
    miners
        .mine_bitcoin_block_and_tenure_change_tx(&sortdb, TenureChangeCause::BlockFound, 60)
        .expect("Failed to mine BTC block followed by Block N+3");

    info!("------------------------- Miner 2 Mines Block N+3 -------------------------");

    let stacks_height_before = miners.get_peer_stacks_tip_height();

    let contract_call_txid = miners.send_contract_call(
        sender_nonce + 2,
        "dummy-contract",
        "dummy",
        &[clarity::vm::Value::UInt(1)],
    );

    let _ = wait_for_block_pushed_by_miner_key(30, stacks_height_before + 1, &miner_pk_2)
        .expect("Failed to get block N+3");

    miners.wait_for_test_observer_blocks(60);

    assert_eq!(last_block_contains_txid(&contract_call_txid), true);

    verify_sortition_winner(&sortdb, &miner_pkh_2);

    // ensure both miners are aligned
    miners.wait_for_chains(60);

    info!("------------------------- Shutdown -------------------------");
    miners.shutdown();
}

/// Test a scenario where:
/// Two miners boot to Nakamoto (first miner has max_execution_time set to 0).
/// Sortition occurs. Miner 1 wins.
/// Miner 1 fails to mine block N with contract-publish
/// Sortition occurs. Miner 2 wins.
/// Miner 2 successfully mines block N including the contract-publish previously rejected by miner 1
/// Ensures both the miners are aligned
#[test]
#[ignore]
fn miner_rejection_by_contract_publish_execution_time_expired() {
    if env::var("BITCOIND_TEST") != Ok("1".into()) {
        return;
    }

    let num_signers = 5;
    let num_txs = 3;

    let mut miners = MultipleMinerTest::new_with_config_modifications(
        num_signers,
        num_txs,
        |signer_config| {
            // Lets make sure we never time out since we need to stall some things to force our scenario
            signer_config.block_proposal_validation_timeout = Duration::from_secs(1800);
            signer_config.tenure_last_block_proposal_timeout = Duration::from_secs(1800);
            signer_config.first_proposal_burn_block_timing = Duration::from_secs(1800);
        },
        |config| config.miner.max_execution_time_secs = Some(0),
        |config| config.miner.max_execution_time_secs = None,
    );
    let rl1_skip_commit_op = miners
        .signer_test
        .running_nodes
        .counters
        .naka_skip_commit_op
        .clone();
    let rl2_skip_commit_op = miners.rl2_counters.naka_skip_commit_op.clone();

    let (conf_1, _) = miners.get_node_configs();
    let (miner_pkh_1, miner_pkh_2) = miners.get_miner_public_key_hashes();
    let (_miner_pk_1, _) = miners.get_miner_public_keys();

    info!("------------------------- Pause Miner 2's Block Commits -------------------------");

    // Make sure Miner 2 cannot win a sortition at first.
    rl2_skip_commit_op.set(true);

    miners.boot_to_epoch_3();

    let burnchain = conf_1.get_burnchain();
    let sortdb = burnchain.open_sortition_db(true).unwrap();

    info!("------------------------- Pause Miner 1's Block Commits -------------------------");
    rl1_skip_commit_op.set(true);

    info!("------------------------- Miner 1 Mines a Nakamoto Block N -------------------------");
    miners
        .mine_bitcoin_block_and_tenure_change_tx(&sortdb, TenureChangeCause::BlockFound, 60)
        .expect("Failed to mine BTC block followed by Block N");

    miners.wait_for_test_observer_blocks(60);

    // First, lets deploy the contract
    let dummy_contract_src =
        "(define-public (dummy (number uint)) (begin (ok (+ number u1))))(+ 1 1)";

    let (tx1, sender_nonce) = miners.send_transfer_tx();

    let _ = miners
        .send_and_mine_contract_publish(sender_nonce + 1, "dummy-contract", dummy_contract_src, 60)
        .expect_err("Expected an error while publishing contract in a new block");

    assert_eq!(last_block_contains_txid(&tx1), true);

    verify_sortition_winner(&sortdb, &miner_pkh_1);

    info!("------------------------- Miner 2 Submits a Block Commit -------------------------");
    miners.submit_commit_miner_2(&sortdb);

    info!("------------------------- Mine Tenure -------------------------");
    miners
        .mine_bitcoin_block_and_tenure_change_tx(&sortdb, TenureChangeCause::BlockFound, 60)
        .expect("Failed to mine BTC block followed by Block N+3");

    info!("------------------------- Miner 2 Mines Block N+1 -------------------------");

    let _ = miners
        .send_and_mine_contract_publish(sender_nonce + 1, "dummy-contract", dummy_contract_src, 60)
        .expect("Failed to publish contract in a new block");

    verify_sortition_winner(&sortdb, &miner_pkh_2);

    // ensure both miners are aligned
    miners.wait_for_chains(60);

    info!("------------------------- Shutdown -------------------------");
    miners.shutdown();
}<|MERGE_RESOLUTION|>--- conflicted
+++ resolved
@@ -8313,13 +8313,9 @@
             .unwrap_or((0, 0));
         assert_eq!(block_2_status.1, 0, "Block 2 should always be rejected");
 
-<<<<<<< HEAD
-        info!("Block 2 status"; "accepted" => %block_2_status.1, "rejected" => %block_2_status.0);
-=======
         info!("Block 2 status";
             "accepted" => %block_2_status.1, "rejected" => %block_2_status.0
         );
->>>>>>> e432dfd4
         Ok(block_2_status.0 > num_signers * 7 / 10)
     })
     .expect("Timed out waiting for block rejections");
