--- conflicted
+++ resolved
@@ -33,44 +33,14 @@
 use stacks::core::STACKS_EPOCH_2_1_MARKER;
 use stacks::cost_estimates::metrics::UnitMetric;
 use stacks::cost_estimates::UnitEstimator;
-<<<<<<< HEAD
-use stacks::net::atlas::AttachmentInstance;
-use stacks::net::{
-    atlas::{AtlasConfig, AtlasDB},
-    db::PeerDB,
-    p2p::PeerNetwork,
-    stackerdb::StackerDBs,
-    Error as NetError, RPCHandlerArgs,
-};
-use stacks::util_lib::strings::UrlString;
-use stacks::{
-    burnchains::db::BurnchainDB,
-    burnchains::PoxConstants,
-    chainstate::burn::operations::{
-        leader_block_commit::{RewardSetInfo, BURN_BLOCK_MINED_AT_MODULUS},
-        BlockstackOperationType, LeaderBlockCommitOp, LeaderKeyRegisterOp,
-    },
-};
-use stacks::{
-    burnchains::Txid,
-    chainstate::stacks::db::{
-        ChainstateAccountBalance, ChainstateAccountLockup, ChainstateBNSName,
-        ChainstateBNSNamespace,
-    },
-};
-use stacks_common::types::chainstate::TrieHash;
-use stacks_common::types::chainstate::{BlockHeaderHash, BurnchainHeaderHash, VRFSeed};
-use stacks_common::types::net::PeerAddress;
-=======
 use stacks::net::atlas::{AtlasConfig, AtlasDB, AttachmentInstance};
 use stacks::net::db::PeerDB;
 use stacks::net::p2p::PeerNetwork;
-use stacks::net::rpc::RPCHandlerArgs;
 use stacks::net::stackerdb::StackerDBs;
-use stacks::net::{Error as NetError, PeerAddress};
+use stacks::net::{Error as NetError, RPCHandlerArgs};
 use stacks::util_lib::strings::UrlString;
 use stacks_common::types::chainstate::{BlockHeaderHash, BurnchainHeaderHash, TrieHash, VRFSeed};
->>>>>>> 5ac03fca
+use stacks_common::types::net::PeerAddress;
 use stacks_common::util::get_epoch_time_secs;
 use stacks_common::util::hash::Sha256Sum;
 use stacks_common::util::secp256k1::Secp256k1PrivateKey;
