# Changelog

All notable changes to this project will be documented in this file.

The format is based on [Keep a Changelog](https://keepachangelog.com/en/1.0.0/),
and this project adheres to the versioning scheme outlined in the [README.md](README.md).

## [Unreleased]

## Added

- The `BlockProposal` StackerDB message serialization struct now includes a `server_version` string, which represents the version of the node that the miner is using. ([#5803](https://github.com/stacks-network/stacks-core/pull/5803))
- Add `vrf_seed` to the `/v3/sortitions` rpc endpoint

### Changed

- Miner will stop waiting for signatures on a block if the Stacks tip advances (causing the block it had proposed to be invalid).
- Logging improvements:
  - P2P logs now includes a reason for dropping a peer or neighbor
  - Improvements to how a PeerAddress is logged (human readable format vs hex)

### Fixed

- Error responses to /v2/transactions/fees are once again expressed as JSON ([#4145](https://github.com/stacks-network/stacks-core/issues/4145)).

## [3.1.0.0.5]

### Added

- Add miner configuration option `tenure_extend_cost_threshold` to specify the percentage of the tenure budget that must be spent before a time-based tenure extend is attempted
- Add miner configuration option `tenure_extend_wait_timeout_ms` to specify the time to wait before trying to continue a tenure because the next miner did not produce blocks

### Changed

- Miner will include other transactions in blocks with tenure extend transactions (#5760)
<<<<<<< HEAD
- Various logging improvements
=======
- Add `block_rejection_timeout_steps` to miner configuration for defining rejections-based timeouts while waiting for signers response (#5705)
- Miner will not issue a tenure extend until at least half of the block budget has been spent (#5757)
- Miner will issue a tenure extend if the incoming miner has failed to produce a block (#5729)

### Fixed

- Miners who restart their nodes immediately before a winning tenure now correctly detect that
  they won the tenure after their nodes restart ([#5750](https://github.com/stacks-network/stacks-core/issues/5750)).
>>>>>>> 037f0208

## [3.1.0.0.4]

### Added

- The stacks-node miner now performs accurate tenure-extensions in certain bitcoin block production
  cases: when a bitcoin block is produced before the previous bitcoin block's Stacks tenure started.
  Previously, the miner had difficulty restarting their missed tenure and extending into the new
  bitcoin block, leading to 1-2 bitcoin blocks of missed Stacks block production.
- The event dispatcher now includes `consensus_hash` in the `/new_block` and `/new_burn_block` payloads. ([#5677](https://github.com/stacks-network/stacks-core/pull/5677))

## Changed

- When a miner reorgs the previous tenure due to a poorly timed block, it can now continue to build blocks on this new chain tip (#5691)

## [3.1.0.0.3]

### Added

- Add `tenure_timeout_secs` to the miner for determining when a time-based tenure extend should be attempted.
- Added configuration option `block_proposal_max_age_secs` under `[connection_options]` to prevent processing stale block proposals

### Changed

- The RPC endpoint `/v3/block_proposal` no longer will evaluate block proposals more than `block_proposal_max_age_secs` old
- When a transaction is dropped due to replace-by-fee, the `/drop_mempool_tx` event observer payload now includes `new_txid`, which is the transaction that replaced this dropped transaction. When a transaction is dropped for other reasons, `new_txid` is `null`. [#5381](https://github.com/stacks-network/stacks-core/pull/5381)
- Nodes will assume that all PoX anchor blocks exist by default, and stall initial block download indefinitely to await their arrival (#5502)

### Fixed

- Signers no longer accept messages for blocks from different reward cycles (#5662)

## [3.1.0.0.2]

### Added

- **SIP-029 consensus rules, activating in epoch 3.1 at block 875,000** (see [SIP-029](https://github.com/stacksgov/sips/blob/main/sips/sip-029/sip-029-halving-alignment.md) for details)
- New RPC endpoints
  - `/v2/clarity/marf/:marf_key_hash`
  - `/v2/clarity/metadata/:principal/:contract_name/:clarity_metadata_key`
- When a proposed block is validated by a node, the block can be validated even when the block version is different than the node's default ([#5539](https://github.com/stacks-network/stacks-core/pull/5539))
- A miner will now generate a tenure-extend when at least 70% of the signers have confirmed that they are willing to allow one, via the new timestamp included in block responses. This allows the miner to refresh its budget in between Bitcoin blocks. ([#5476](https://github.com/stacks-network/stacks-core/discussions/5476))
- Set the epoch to 3.1 in the Clarity DB upon activation.

### Changed

## [3.0.0.0.4]

### Added

### Changed

- Use the same burn view loader in both block validation and block processing

## [3.0.0.0.3]

### Added

### Changed
- Add index for StacksBlockId to nakamoto block headers table (improves node performance)
- Remove the panic for reporting DB deadlocks (just error and continue waiting)
- Add index to `metadata_table` in Clarity DB on `blockhash`
- Add `block_commit_delay_ms` to the config file to control the time to wait after seeing a new burn block, before submitting a block commit, to allow time for the first Nakamoto block of the new tenure to be mined, allowing this miner to avoid the need to RBF the block commit.
- Add `tenure_cost_limit_per_block_percentage` to the miner config file to control the percentage remaining tenure cost limit to consume per nakamoto block.
- Add `/v3/blocks/height/:block_height` rpc endpoint
- If the winning miner of a sortition is committed to the wrong parent tenure, the previous miner can immediately tenure extend and continue mining since the winning miner would never be able to propose a valid block. (#5361)

## [3.0.0.0.2]

### Added

### Changed
- Fixes  a few bugs in the relayer and networking stack
  - detects and deprioritizes unhealthy replicas
  - fixes an issue in the p2p stack which was preventing it from caching the reward set.

## [3.0.0.0.1]

### Changed
- Add index for StacksBlockId to nakamoto block headers table (improves node performance)
- Remove the panic for reporting DB deadlocks (just error and continue waiting)
- Various test fixes for CI (5353, 5368, 5372, 5371, 5380, 5378, 5387, 5396, 5390, 5394)
- Various log fixes:
    - don't say proceeding to mine blocks if not a miner
    - misc. warns downgraded to debugs
- 5391: Update default block proposal timeout to 10 minutes
- 5406: After block rejection, miner pauses
- Docs fixes
    - Fix signer docs link
    - Specify burn block in clarity docs

## [3.0.0.0.0]

### Added

- **Nakamoto consensus rules, activating in epoch 3.0 at block 867,867** (see [SIP-021](https://github.com/stacksgov/sips/blob/main/sips/sip-021/sip-021-nakamoto.md) for details)
- Clarity 3, activating with epoch 3.0
  - Keywords / variable
    - `tenure-height` added
    - `stacks-block-height` added
    - `block-height` removed
  - Functions
    - `get-stacks-block-info?` added
    - `get-tenure-info?` added
    - `get-block-info?` removed
- New RPC endpoints
  - `/v3/blocks/:block_id`
  - `/v3/blocks/upload/`
  - `/v3/signer/:signer_pubkey/:cycle_num`
  - `/v3/sortitions`
  - `/v3/stacker_set/:cycle_num`
  - `/v3/tenures/:block_id`
  - `/v3/tenures/fork_info/:start/:stop`
  - `/v3/tenures/info`
  - `/v3/tenures/tip/:consensus_hash`
- Re-send events to event observers across restarts
- Support custom chain-ids for testing
- Add `replay-block` command to CLI

### Changed

- Strict config file validation (unknown fields will cause the node to fail to start)
- Add optional `timeout_ms` to `events_observer` configuration
- Modified RPC endpoints
  - Include `tenure_height` in `/v2/info` endpoint
  - Include `block_time` and `tenure_height` in `/new/block` event payload
- Various improvements to logging, reducing log spam and improving log messages
- Various improvements and bugfixes

## [2.5.0.0.7]

### Added

- Add warn logs for block validate rejections (#5079)
- Neon mock miner replay (#5060)

### Changed

- Revert BurnchainHeaderHash serialization change (#5094)
- boot_to_epoch_3 in SignerTest should wait for a new commit (#5087)
- Fix block proposal rejection test (#5084)
- Mock signing revamp (#5070)
- Multi miner fixes jude (#5040)
- Remove spurious deadlock condition whenever the sortition DB is opened

## [2.5.0.0.6]

### Changed

- If there is a getchunk/putchunk that fails due to a stale (or future) version NACK, the StackerDB sync state machine should immediately retry sync (#5066)

## [2.5.0.0.5]

### Added

- Added configuration option `connections.antientropy_retry` (#4932)

### Changed

- Set default antientropy_retry to run once per hour (#4935)

## [2.5.0.0.4]

### Added

- Adds the solo stacking scenarios to the stateful property-based testing strategy for PoX-4 (#4725)
- Add signer-key to synthetic stack-aggregation-increase event (#4728)
- Implement the assumed total commit with carry-over (ATC-C) strategy for denying opportunistic Bitcoin miners from mining Stacks at a discount (#4733)
- Adding support for stacks-block-height and tenure-height in Clarity 3 (#4745)
- Preserve PeerNetwork struct when transitioning to 3.0 (#4767)
- Implement singer monitor server error (#4773)
- Pull current stacks signer out into v1 implementation and create placeholder v0 mod (#4778)
- Create new block signature message type for v0 signer (#4787)
- Isolate the rusqlite dependency in stacks-common and clarity behind a cargo feature (#4791)
- Add next_initiative_delay config option to control how frequently the miner checks if a new burnchain block has been processed (#4795)
- Various performance improvements and cleanup

### Changed

- Downgraded log messages about transactions from warning to info (#4697)
- Fix race condition between the signer binary and the /v2/pox endpoint (#4738)
- Make node config mock_miner item hot-swappable (#4743)
- Mandates that a burnchain block header be resolved by a BurnchainHeaderReader, which will resolve a block height to at most one burnchain header (#4748)
- Optional config option to resolve DNS of bootstrap nodes (#4749)
- Limit inventory syncs with new peers (#4750)
- Update /v2/fees/transfer to report the median transaction fee estimate for a STX-transfer of 180 bytes (#4754)
- Reduce connection spamming in stackerdb (#4759)
- Remove deprecated signer cli commands (#4772)
- Extra pair of signer slots got introduced at the epoch 2.5 boundary (#4845, #4868, #4891)
- Never consider Stacks chain tips that are not on the canonical burn chain #4886 (#4893)

### Fixed

- Allow Nakamoto blocks to access the burn block associated with the current tenure (#4333)

## [2.5.0.0.3]

This release fixes a regression in `2.5.0.0.0` from `2.4.0.1.0` caused by git merge

## [2.5.0.0.2]

This release fixes two bugs in `2.5.0.0.0`, correctly setting the activation height for 2.5, and the network peer version.

## [2.5.0.0.0]

This release implements the 2.5 Stacks consensus rules which activates at Bitcoin block `840,360`: primarily the instantiation
of the pox-4 contract. For more details see SIP-021.

This is the first consensus-critical release for Nakamoto. Nodes which do not update before the 2.5 activation height will be forked away from the rest of the network. This release is compatible with 2.4.x chain state directories and does not require resyncing from genesis. The first time a node boots with this version it will perform some database migrations which could lengthen the normal node startup time.

**This is a required release before Nakamoto rules are enabled in 3.0.**

### Timing of Release from 2.5 to 3.0

Activating Nakamoto will include two epochs:

- **Epoch 2.5:** Pox-4 contract is booted up but no Nakamoto consensus rules take effect.
- **Epoch 3:** Nakamoto consensus rules take effect.

### Added

- New RPC endpoint `/v2/stacker_set/{cycle_number}` to fetch stacker sets in PoX-4
- New `/new_pox_anchor` endpoint for broadcasting PoX anchor block processing.
- Stacker bitvec in NakamotoBlock
- New [`pox-4` contract](./stackslib/src/chainstate/stacks/boot/pox-4.clar) that reflects changes in how Stackers are signers in Nakamoto:
  - `stack-stx`, `stack-extend`, `stack-increase` and `stack-aggregation-commit` now include a `signer-key` parameter, which represents the public key used by the Signer. This key is used for determining the signer set in Nakamoto.
  - Functions that include a `signer-key` parameter also include a `signer-sig` parameter to demonstrate that the owner of `signer-key` is approving that particular Stacking operation. For more details, refer to the `verify-signer-key-sig` method in the `pox-4` contract.
  - Signer key authorizations can be added via `set-signer-key-authorization` to omit the need for `signer-key` signatures
  - A `max-amount` field is a field in signer key authorizations and defines the maximum amount of STX that can be locked in a single transaction.
- Added configuration parameters to customize the burn block at which to start processing Stacks blocks, when running on testnet or regtest.
  ```
  [burnchain]
  first_burn_block_height = 2582526
  first_burn_block_timestamp = 1710780828
  first_burn_block_hash = "000000000000001a17c68d43cb577d62074b63a09805e4a07e829ee717507f66"
  ```

### Modified

- `pox-4.aggregation-commit` contains a signing-key parameter (like
  `stack-stx` and `stack-extend`), the signing-key parameter is removed from
  `delegate-*` functions.

## [2.4.0.1.0]

### Added

- When the Clarity library is built with feature flag `developer-mode`, comments
  from the source code are now attached to the `SymbolicExpression` nodes. This
  will be useful for tools that use the Clarity library to analyze and
  manipulate Clarity source code, e.g. a formatter.
- New RPC endpoint at /v2/constant_val to fetch a constant from a contract.
- A new subsystem, called StackerDB, has been added, which allows a set of
  Stacks nodes to store off-chain data on behalf of a specially-crafter smart
  contract. This is an opt-in feature; Stacks nodes explicitly subscribe to
  StackerDB replicas in their config files.
- Message definitions and codecs for Stacker DB, a replicated off-chain DB
  hosted by subscribed Stacks nodes and controlled by smart contracts
- Added 3 new public and regionally diverse bootstrap nodes: est.stacksnodes.org, cet.stacksnodes.org, sgt.stacksnodes.org
- satoshis_per_byte can be changed in the config file and miners will always use
  the most up to date value
- New RPC endpoint at /v2/block_proposal for miner to validate proposed block.
  Only accessible on local loopback interface

In addition, this introduces a set of improvements to the Stacks miner behavior. In
particular:

- The VRF public key can be re-used across node restarts.
- Settings that affect mining are hot-reloaded from the config file. They take
  effect once the file is updated; there is no longer a need to restart the
  node.
- The act of changing the miner settings in the config file automatically
  triggers a subsequent block-build attempt, allowing the operator to force the
  miner to re-try building blocks.
- This adds a new tip-selection algorithm that minimizes block orphans within a
  configurable window of time.
- When configured, the node will automatically stop mining if it is not achieving a
  targeted win rate over a configurable window of blocks.
- When configured, the node will selectively mine transactions from only certain
  addresses, or only of certain types (STX-transfers, contract-publishes,
  contract-calls).
- When configured, the node will optionally only RBF block-commits if it can
  produce a block with strictly more transactions.

### Changed

- `developer-mode` is no longer enabled in the default feature set. This is the correct default behavior, since the stacks-node should NOT build with developer-mode enabled by default. Tools that need to use developer-mode should enable it explicitly.

### Fixed

- The transaction receipts for smart contract publish transactions now indicate
  a result of `(err none)` if the top-level code of the smart contract contained
  runtime error and include details about the error in the `vm_error` field of
  the receipt. Fixes issues #3154, #3328.
- Added config setting `burnchain.wallet_name` which addresses blank wallets no
  longer being created by default in recent bitcoin versions. Fixes issue #3596
- Use the current burnchain tip to lookup UTXOs (Issue #3733)
- The node now gracefully shuts down even if it is in the middle of a handshake with
  bitcoind. Fixes issue #3734.

## [2.4.0.0.4]

This is a high-priority hotfix that addresses a bug in transaction processing which
could impact miner availability.

## [2.4.0.0.3]

This is a high-priority hotfix that addresses a bug in transaction processing which
could impact miner availability.

## [2.4.0.0.2]

This is a hotfix that changes the logging failure behavior from panicking to dropping
the log message (PR #3784).

## [2.4.0.0.4]

This is a high-priority hotfix that addresses a bug in transaction processing which
could impact miner availability.

## [2.4.0.0.3]

This is a high-priority hotfix that addresses a bug in transaction processing which
could impact miner availability.

## [2.4.0.0.2]

This is a hotfix that changes the logging failure behavior from panicking to dropping
the log message (PR #3784).

## [2.4.0.0.1]

This is a minor change to add `txid` fields into the log messages from failing
contract deploys. This will help tools (and users) more easily find the log
messages to determine what went wrong.

## [2.4.0.0.0]

This is a **consensus-breaking** release to revert consensus to PoX, and is the second fork proposed in SIP-022.

- [SIP-022](https://github.com/stacksgov/sips/blob/main/sips/sip-022/sip-022-emergency-pox-fix.md)
- [SIP-024](https://github.com/stacksgov/sips/blob/main/sips/sip-024/sip-024-least-supertype-fix.md)

### Fixed

- PoX is re-enabled and stacking resumes starting at Bitcoin block `791551`
- Peer network id is updated to `0x18000009`
- Adds the type sanitization described in SIP-024

This release is compatible with chainstate directories from 2.1.0.0.x and 2.3.0.0.x

## [2.3.0.0.2]

This is a high-priority hotfix release to address a bug in the
stacks-node miner logic which could impact miner availability.

This release is compatible with chainstate directories from 2.3.0.0.x and 2.1.0.0.x

## [2.3.0.0.1]

This is a hotfix release to update:

- peer version identifier used by the stacks-node p2p network.
- yield interpreter errors in deser_hex

This release is compatible with chainstate directories from 2.3.0.0.x and 2.1.0.0.x

## [2.3.0.0.0]

This is a **consensus-breaking** release to address a Clarity VM bug discovered in 2.2.0.0.1.
Tx and read-only calls to functions with traits as parameters are rejected with unchecked TypeValueError.
Additional context and rationale can be found in [SIP-023](https://github.com/stacksgov/sips/blob/main/sips/sip-023/sip-023-emergency-fix-traits.md).

This release is compatible with chainstate directories from 2.1.0.0.x.

## [2.2.0.0.1]

This is a **consensus-breaking** release to address a bug and DoS vector in pox-2's `stack-increase` function.
Additional context and rationale can be found in [SIP-022](https://github.com/stacksgov/sips/blob/main/sips/sip-022/sip-022-emergency-pox-fix.md).

This release is compatible with chainstate directories from 2.1.0.0.x.

## [2.1.0.0.3]

This is a high-priority hotfix release to address a bug in the
stacks-node miner logic which could impact miner availability. This
release's chainstate directory is compatible with chainstate
directories from 2.1.0.0.2.

## [2.1.0.0.2]

This software update is a hotfix to resolve improper unlock handling
in mempool admission. This release's chainstate directory is
compatible with chainstate directories from 2.1.0.0.1.

### Fixed

- Fix mempool admission logic's improper handling of PoX unlocks. This would
  cause users to get spurious `NotEnoughFunds` rejections when trying to submit
  their transactions (#3623)

## [2.1.0.0.1]

### Fixed

- Handle the case where a bitcoin node returns zero headers (#3588)
- The default value for `always_use_affirmation_maps` is now set to `false`,
  instead of `true`. This was preventing testnet nodes from reaching the chain
  tip with the default configuration.
- Reduce default poll time of the `chain-liveness` thread which reduces the
  possibility that a miner thread will get interrupted (#3610).

## [2.1]

This is a **consensus-breaking** release that introduces a _lot_ of new
functionality. Details on the how and why can be found in [SIP-015](https://github.com/stacksgov/sips/blob/feat/sip-015/sips/sip-015/sip-015-network-upgrade.md),
[SIP-018](https://github.com/MarvinJanssen/sips/blob/feat/signed-structured-data/sips/sip-018/sip-018-signed-structured-data.md),
and [SIP-20](https://github.com/obycode/sips/blob/bitwise-ops/sips/sip-020/sip-020-bitwise-ops.md).

The changelog for this release is a high-level summary of these SIPs.

### Added

- There is a new `.pox-2` contract for implementing proof-of-transfer. This PoX
  contract enables re-stacking while the user's STX are locked, and incrementing
  the amount stacked on top of a locked batch of STX.
- The Clarity function `stx-account` has been added, which returns the account's
  locked and unlocked balances.
- The Clarity functions `principal-destruct` and `principal-construct?`
  functions have been added, which provide the means to convert between a
  `principal` instance and the `buff`s and `string-ascii`s that constitute it.
- The Clarity function `get-burn-block-info?` has been added to support
  fetching the burnchain header hash of _any_ burnchain block starting from the
  sortition height of the Stacks genesis block, and to support fetching the PoX
  addresses and rewards paid by miners for a particular burnchain block height.
- The Clarity function `slice` has been added for obtaining a sub-sequence of a
  `buff`, `string-ascii`, `string-utf8`, or `list`.
- Clarity functions for converting between `string-ascii`, `string-utf8`,
  `uint`, and `int` have been added.
- Clarity functions for converting between big- and little-endian
  `buff` representations of `int` and `uint` have been added.
- The Clarity function `stx-transfer-memo?` has been added, which behaves the
  same as `stx-transfer?` but also takes a memo argument.
- The Clarity function `is-standard` has been added to identify whether or not a
  `principal` instance is a standard or contract principal.
- Clarity functions have been added for converting an arbitrary Clarity type to
  and from its canonical byte string representation.
- The Clarity function `replace-at?` has been added for replacing a single item
  in a `list`, `string-ascii`, `string-utf8`, or `buff`.
- The Clarity global variable `tx-sponsor?` has been added, which evaluates to
  the sponsor of the transaction if the transaction is sponsored.
- The Clarity global variable `chain-id` has been added, which evaluates to the
  4-byte chain ID of this Stacks network.
- The Clarity parser has been rewritten to be about 3x faster than the parser in
  Stacks 2.05.x.x.x.
- Clarity trait semantics have been refined and made more explicit, so as to
  avoid certain corner cases where a trait reference might be downgraded to a
  `principal` in Clarity 1.
  - Trait values can be passed to compatible sub-trait types
  - Traits can be embedded in compound types, e.g. `(optional <my-trait>)`
  - Traits can be assigned to a let-variable
- Fixes to unexpected behavior in traits
  - A trait with duplicate function names is now an error
  - Aliased trait names do not interfere with local trait definitions
- The comparison functions `<`, `<=`, `>`, and `>=` now work on `string-ascii`,
  `string-utf8`, and `buff` based on byte-by-byte comparison (note that this is
  _not_ lexicographic comparison).
- It is now possible to call `delegate-stx` from a burnchain transaction, just
  as it is for `stack-stx` and `transfer-stx`.

### Changed

- The `delegate-stx` function in `.pox-2` can be called while the user's STX are
  locked.
- If a batch of STX is not enough to clinch even a single reward slot, then the
  STX are automatically unlocked at the start of the reward cycle in which they
  are rendered useless in this capacity.
- The PoX sunset has been removed. PoX rewards will continue in perpetuity.
- Support for segwit and taproot addresses (v0 and v1 witness programs) has been
  added for Stacking.
- The Clarity function `get-block-info?` now supports querying a block's total
  burnchain spend by miners who tried to mine it, the spend by the winner, and
  the total block reward (coinbase plus transaction fees).
- A block's coinbase transaction may specify an alternative recipient principal,
  which can be either a standard or contract principal.
- A smart contract transaction can specify which version of Clarity to use. If
  no version is given, then the epoch-default version will be used (in Stacks
  2.1, this is Clarity 2).
- The Stacks node now includes the number of PoX anchor blocks in its
  fork-choice rules. The best Stacks fork is the fork that (1) is on the best
  Bitcoin fork, (2) has the most PoX anchor blocks known, and (3) is the longest.
- On-burnchain operations -- `stack-stx`, `delegate-stx`, and `transfer-stx` --
  can take effect within six (6) burnchain blocks in which they are mined,
  instead of one.
- Transaction fees are debited from accounts _before_ the transaction is
  processed.
- All smart contract analysis errors are now treated as runtime errors, meaning
  that smart contract transactions which don't pass analysis will still be mined
  (so miners get paid for partially validating them).
- The default Clarity version is now 2. Users can opt for version 1 by using
  the new smart contract transaction wire format and explicitly setting version

### Fixed

- The authorization of a `contract-caller` in `.pox-2` for stacking will now
  expire at the user-specified height, if given.
- The Clarity function `principal-of?` now works on mainnet.
- One or more late block-commits no longer result in the miner losing its
  sortition weight.
- Documentation will indicate explicitly which Clarity version introduced each
  keyword or function.

## [2.05.0.6.0]

### Changed

- The `/v2/neighbors` endpoint now reports a node's bootstrap peers, so other
  nodes can find high-quality nodes to boot from (#3401)
- If there are two or more Stacks chain tips that are tied for the canonical
  tip, the node deterministically chooses one _independent_ of the arrival order
  (#3419).
- If Stacks blocks for a different fork arrive out-of-order and, in doing so,
  constitute a better fork than the fork the node considers canonical, the node
  will update the canonical Stacks tip pointer in the sortition DB before
  processing the next sortition (#3419).

### Fixed

- The node keychain no longer maintains any internal state, but instead derives
  keys based on the chain tip the miner is building off of. This prevents the
  node from accidentally producing an invalid block that reuses a microblock
  public key hash (#3387).
- If a node mines an invalid block for some reason, it will no longer stall
  forever. Instead, it will detect that its last-mined block is not the chain
  tip, and resume mining (#3406).

## [2.05.0.5.0]

### Changed

- The new minimum Rust version is 1.61
- The act of walking the mempool will now cache address nonces in RAM and to a
  temporary mempool table used for the purpose, instead of unconditionally
  querying them from the chainstate MARF. This builds upon improvements to mempool
  goodput over 2.05.0.4.0 (#3337).
- The node and miner implementation has been refactored to remove write-lock
  contention that can arise when the node's chains-coordinator thread attempts to store and
  process newly-discovered (or newly-mined) blocks, and when the node's relayer
  thread attempts to mine a new block. In addition, the miner logic has been
  moved to a separate thread in order to avoid starving the relayer thread (which
  must handle block and transaction propagation, as well as block-processing).
  The refactored miner thread will be preemptively terminated and restarted
  by the arrival of new Stacks blocks or burnchain blocks, which further
  prevents the miner from holding open write-locks in the underlying
  chainstate databases when there is new chain data to discover (which would
  invalidate the miner's work anyway). (#3335).

### Fixed

- Fixed `pow` documentation in Clarity (#3338).
- Backported unit tests that were omitted in the 2.05.0.3.0 release (#3348).

## [2.05.0.4.0]

### Fixed

- Denormalize the mempool database so as to remove a `LEFT JOIN` from the SQL
  query for choosing transactions in order by estimated fee rate. This
  drastically speeds up mempool transaction iteration in the miner (#3314)

## [2.05.0.3.0]

### Added

- Added prometheus output for "transactions in last block" (#3138).
- Added environment variable STACKS_LOG_FORMAT_TIME to set the time format
  stacks-node uses for logging. (#3219)
  Example: STACKS_LOG_FORMAT_TIME="%Y-%m-%d %H:%M:%S" cargo stacks-node
- Added mock-miner sample config (#3225)

### Changed

- Updates to the logging of transaction events (#3139).
- Moved puppet-chain to `./contrib/tools` directory and disabled compiling by default (#3200)

### Fixed

- Make it so that a new peer private key in the config file will propagate to
  the peer database (#3165).
- Fixed default miner behavior regarding block assembly
  attempts. Previously, the miner would only attempt to assemble a
  larger block after their first attempt (by Bitcoin RBF) if new
  microblock or block data arrived. This changes the miner to always
  attempt a second block assembly (#3184).
- Fixed a bug in the node whereby the node would encounter a deadlock when
  processing attachment requests before the P2P thread had started (#3236).
- Fixed a bug in the P2P state machine whereby it would not absorb all transient errors
  from sockets, but instead propagate them to the outer caller. This would lead
  to a node crash in nodes connected to event observers, which expect the P2P
  state machine to only report fatal errors (#3228)
- Spawn the p2p thread before processing number of sortitions. Fixes issue (#3216) where sync from genesis paused (#3236)
- Drop well-formed "problematic" transactions that result in miner performance degradation (#3212)
- Ignore blocks that include problematic transactions

## [2.05.0.2.1]

### Fixed

- Fixed a security bug in the SPV client whereby the chain work was not being
  considered at all when determining the canonical Bitcoin fork. The SPV client
  now only accepts a new Bitcoin fork if it has a higher chain work than any other
  previously-seen chain (#3152).

## [2.05.0.2.0]

### IMPORTANT! READ THIS FIRST

Please read the following **WARNINGs** in their entirety before upgrading.

WARNING: Please be aware that using this node on chainstate prior to this release will cause
the node to spend **up to 30 minutes** migrating the data to a new schema.
Depending on the storage medium, this may take even longer.

WARNING: This migration process cannot be interrupted. If it is, the chainstate
will be **irrecovarably corrupted and require a sync from genesis.**

WARNING: You will need **at least 2x the disk space** for the migration to work.
This is because a copy of the chainstate will be made in the same directory in
order to apply the new schema.

It is highly recommended that you **back up your chainstate** before running
this version of the software on it.

### Changed

- The MARF implementation will now defer calculating the root hash of a new trie
  until the moment the trie is committed to disk. This avoids gratuitous hash
  calculations, and yields a performance improvement of anywhere between 10x and
  200x (#3041).
- The MARF implementation will now store tries to an external file for instances
  where the tries are expected to exceed the SQLite page size (namely, the
  Clarity database). This improves read performance by a factor of 10x to 14x
  (#3059).
- The MARF implementation may now cache trie nodes in RAM if directed to do so
  by an environment variable (#3042).
- Sortition processing performance has been improved by about an order of
  magnitude, by avoiding a slew of expensive database reads (#3045).
- Updated chains coordinator so that before a Stacks block or a burn block is processed,
  an event is sent through the event dispatcher. This fixes #3015.
- Expose a node's public key and public key hash160 (i.e. what appears in
  /v2/neighbors) via the /v2/info API endpoint (#3046)
- Reduced the default subsequent block attempt timeout from 180 seconds to 30
  seconds, based on benchmarking the new MARF performance data during a period
  of network congestion (#3098)
- The `blockstack-core` binary has been renamed to `stacks-inspect`.
  This binary provides CLI tools for chain and mempool inspection.

### Fixed

- The AtlasDB previously could lose `AttachmentInstance` data during shutdown
  or crashes (#3082). This release resolves that.

## [2.05.0.1.0]

### Added

- A new fee estimator intended to produce fewer over-estimates, by having less
  sensitivity to outliers. Its characteristic features are: 1) use a window to
  forget past estimates instead of exponential averaging, 2) use weighted
  percentiles, so that bigger transactions influence the estimates more, 3)
  assess empty space in blocks as having paid the "minimum fee", so that empty
  space is accounted for, 4) use random "fuzz" so that in busy times the fees can
  change dynamically. (#2972)
- Implements anti-entropy protocol for querying transactions from other
  nodes' mempools. Before, nodes wouldn't sync mempool contents with one another.
  (#2884)
- Structured logging in the mining code paths. This will shine light
  on what happens to transactions (successfully added, skipped or errored) that the
  miner considers while buildings blocks. (#2975)
- Added the mined microblock event, which includes information on transaction
  events that occurred in the course of mining (will provide insight
  on whether a transaction was successfully added to the block,
  skipped, or had a processing error). (#2975)
- For v2 endpoints, can now specify the `tip` parameter to `latest`. If
  `tip=latest`, the node will try to run the query off of the latest tip. (#2778)
- Adds the /v2/headers endpoint, which returns a sequence of SIP-003-encoded
  block headers and consensus hashes (see the ExtendedStacksHeader struct that
  this PR adds to represent this data). (#2862)
- Adds the /v2/data_var endpoint, which returns a contract's data variable
  value and a MARF proof of its existence. (#2862)
- Fixed a bug in the unconfirmed state processing logic that could lead to a
  denial of service (node crash) for nodes that mine microblocks (#2970)
- Added prometheus metric that tracks block fullness by logging the percentage of each
  cost dimension that is consumed in a given block (#3025).

### Changed

- Updated the mined block event. It now includes information on transaction
  events that occurred in the course of mining (will provide insight
  on whether a transaction was successfully added to the block,
  skipped, or had a processing error). (#2975)
- Updated some of the logic in the block assembly for the miner and the follower
  to consolidate similar logic. Added functions `setup_block` and `finish_block`.
  (#2946)
- Makes the p2p state machine more reactive to newly-arrived
  `BlocksAvailable` and `MicroblocksAvailable` messages for block and microblock
  streams that this node does not have. If such messages arrive during an inventory
  sync, the p2p state machine will immediately transition from the inventory sync
  work state to the block downloader work state, and immediately proceed to fetch
  the available block or microblock stream. (#2862)
- Nodes will push recently-obtained blocks and microblock streams to outbound
  neighbors if their cached inventories indicate that they do not yet have them
  (#2986).
- Nodes will no longer perform full inventory scans on their peers, except
  during boot-up, in a bid to minimize block-download stalls (#2986).
- Nodes will process sortitions in parallel to downloading the Stacks blocks for
  a reward cycle, instead of doing these tasks sequentially (#2986).
- The node's runloop will coalesce and expire stale requests to mine blocks on
  top of parent blocks that are no longer the chain tip (#2969).
- Several database indexes have been updated to avoid table scans, which
  significantly improves most RPC endpoint speed and cuts node spin-up time in
  half (#2989, #3005).
- Fixed a rare denial-of-service bug whereby a node that processes a very deep
  burnchain reorg can get stuck, and be rendered unable to process further
  sortitions. This has never happened in production, but it can be replicated in
  tests (#2989).
- Updated what indices are created, and ensures that indices are created even
  after the database is initialized (#3029).

### Fixed

- Updates the lookup key for contracts in the pessimistic cost estimator. Before, contracts
  published by different principals with the same name would have had the same
  key in the cost estimator. (#2984)
- Fixed a few prometheus metrics to be more accurate compared to `/v2` endpoints
  when polling data (#2987)
- Fixed an error message from the type-checker that shows up when the type of a
  parameter refers to a trait defined in the same contract (#3064).

## [2.05.0.0.0]

This software update is a consensus changing release and the
implementation of the proposed cost changes in SIP-012. This release's
chainstate directory is compatible with chainstate directories from
2.0.11.4.0. However, this release is only compatible with chainstate
directories before the 2.05 consensus changes activate (Bitcoin height
713,000). If you run a 2.00 stacks-node beyond this point, and wish to
run a 2.05 node afterwards, you must start from a new chainstate
directory.

### Added

- At height 713,000 a new `costs-2` contract will be launched by the
  Stacks boot address.

### Changed

- Stacks blocks whose parents are mined >= 713,000 will use default costs
  from the new `costs-2` contract.
- Stacks blocks whose parents are mined >= 713,000 will use the real
  serialized length of Clarity values as the cost inputs to several methods
  that previously used the maximum possible size for the associated types.
- Stacks blocks whose parents are mined >= 713,000 will use the new block
  limit defined in SIP-012.

### Fixed

- Miners are now more aggressive in calculating their block limits
  when confirming microblocks (#2916)

## [2.0.11.4.0]

This software update is a point-release to change the transaction
selection logic in the default miner to prioritize by an estimated fee
rate instead of raw fee. This release's chainstate directory is
compatible with chainstate directories from 2.0.11.3.0.

### Added

- FeeEstimator and CostEstimator interfaces. These can be controlled
  via node configuration options. See the `README.md` for more
  information on the configuration.
- New fee rate estimation endpoint `/v2/fees/transaction` (#2872). See
  `docs/rpc/openapi.yaml` for more information.

### Changed

- Prioritize transaction inclusion in blocks by estimated fee rates (#2859).
- MARF sqlite connections will now use `mmap`'ed connections with up to 256MB
  space (#2869).

## [2.0.11.3.0]

This software update is a point-release to change the transaction selection
logic in the default miner to prioritize by fee instead of nonce sequence. This
release's chainstate directory is compatible with chainstate directories from
2.0.11.2.0.

## Added

- The node will enforce a soft deadline for mining a block, so that a node
  operator can control how frequently their node attempts to mine a block
  regardless of how congested the mempool is. The timeout parameters are
  controlled in the `[miner]` section of the node's config file (#2823).

## Changed

- Prioritize transaction inclusion in the mempool by transaction fee (#2823).

## [2.0.11.2.0]

NOTE: This change resets the `testnet`. Users running a testnet node will need
to reset their chain states.

### Added

- `clarity-cli` will now also print a serialized version of the resulting
  output from `eval` and `execute` commands. This serialization is in
  hexademical string format and supports integration with other tools. (#2684)
- The creation of a Bitcoin wallet with BTC version `> 0.19` is now supported
  on a private testnet. (#2647)
- `lcov`-compatible coverage reporting has been added to `clarity-cli` for
  Clarity contract testing. (#2592)
- The `README.md` file has new documentation about the release process. (#2726)

### Changed

- This change resets the testnet. (#2742)
- Caching has been added to speed up `/v2/info` responses. (#2746)

### Fixed

- PoX syncing will only look back to the reward cycle prior to divergence,
  instead of looking back over all history. This will speed up running a
  follower node. (#2746)
- The UTXO staleness check is re-ordered so that it occurs before the RBF-limit
  check. This way, if stale UTXOs reached the "RBF limit" a miner will recover
  by resetting the UTXO cache. (#2694)
- Microblock events were being sent to the event observer when microblock data
  was received by a peer, but were not emitted if the node mined the
  microblocks itself. This made something like the private-testnet setup
  incapable of emitting microblock events. Microblock events are now sent
  even when self-mined. (#2653)
- A bug is fixed in the mocknet/helium miner that would lead to a panic if a
  burn block occurred without a sortition in it. (#2711)
- Two bugs that caused problems syncing with the bitcoin chain during a
  bitcoin reorg have been fixed (#2771, #2780).
- Documentation is fixed in cases where string and buffer types are allowed
  but not covered in the documentation. (#2676)

## [2.0.11.1.0]

This software update is our monthly release. It introduces fixes and features for both developers and miners.
This release's chainstate directory is compatible with chainstate directories from 2.0.11.0.0.

## Added

- `/new_microblock` endpoint to notify event observers when a valid microblock
  has been received (#2571).
- Added new features to `clarity-cli` (#2597)
- Exposing new mining-related metrics in prometheus (#2664)
  - Miner's computed relative miner score as a percentage
  - Miner's computed commitment, the min of their previous commitment and their median commitment
  - Miner's current median commitment
- Add `key-for-seed` command to the `stacks-node` binary - outputs the associated secret key hex string
  and WIF formatted secret key for a given "seed" value (#2658).

## Changed

- Improved mempool walk order (#2514).
- Renamed database `tx_tracking.db` to `tx_tracking.sqlite` (#2666).

## Fixed

- Alter the miner to prioritize spending the most recent UTXO when building a transaction,
  instead of the largest UTXO. In the event of a tie, it uses the smallest UTXO first (#2661).
- Fix trait rpc lookups for implicitly implemented traits (#2602).
- Fix `v2/pox` endpoint, broken on Mocknet (#2634).
- Align cost limits on mocknet, testnet and mainnet (#2660).
- Log peer addresses in the HTTP server (#2667)
- Mine microblocks if there are no recent unprocessed Stacks blocks

## [2.0.11.0.0]

The chainstate directory has been restructured in this release. It is not
compatible with prior chainstate directories.

## Added

- `/drop_mempool_tx` endpoint to notify event observers when a mempool
  transaction has been removed the mempool.
- `"reward_slot_holders"` field to the `new_burn_block` event
- CTRL-C handler for safe shutdown of `stacks-node`
- Log transactions in local db table via setting env `STACKS_TRANSACTION_LOG=1`
- New prometheus metrics for mempool transaction processing times and
  outstanding mempool transactions
- New RPC endpoint with path `/v2/traits/contractAddr/contractName/traitContractName
/traitContractAddr/traitName` to determine whether a given trait is implemented
  within the specified contract (either explicitly or implicitly).
- Re-activate the Atlas network for propagating and storing transaction
  attachments. This re-enables off-chain BNS name storage.
- Re-activate microblock mining.

## Changed

- Improved chainstate directory layout
- Improved node boot up time
- Better handling of flash blocks
- The `/v2/pox` RPC endpoint was updated to include more useful
  information about the current and next PoX cycles. For details, see
  `docs/rpc-endpoints.md`

## Fixed

- Fixed faulty logic in the mempool that was still treating the transaction fee
  as a fee rate, which prevented replace-by-fee from working as expected.

## [2.0.10.0.1]

This is a low-priority hotfix release to address a bug in the deserialization logic. The
chainstate directory of 2.0.10.0.1 is compatible with 2.0.10. This release also begins the
usage of the versioning scheme outlined in the [README.md](README.md).

## [2.0.10]

This is a low-priority hotfix release to address two bugs in the block downloader. The
chainstate directory of 2.0.10 is compatible with 2.0.9. If booting up a node from genesis, or
an existing node has stalled in downloading blocks, this hotfix is necessary for your
node.

## Fixed

- Bug in microblocks inventory vector calculation that included invalidated microblocks
  as present bit. This bug will impact nodes booting up from genesis, but not affect nodes
  currently running at the chain tip (#2518).
- Bug in microblocks downloader logic that would cause the stacks-node to fail to wake-up
  to process newly arrived microblocks in certain instances (#2491).

## [2.0.9]

This is a hotfix release for improved handling of arriving Stacks blocks through
both the RPC interface and the P2P ineterface. The chainstate directory of
2.0.9 is compatible with the 2.0.8 chainstate.

## Fixed

- TOCTTOU bug fixed in the chain processing logic that, which now ensures that
  an arriving Stacks block is processed at most once.

## [2.0.8] - 2021-03-02

This is a hotfix release for improved handling of static analysis storage and
improved `at-block` behavior. The chainstate directory of 2.0.8 is compatible with
the 2.0.7 chainstate.

## Fixed

- Improved static analysis storage
- `at-block` behavior in `clarity-cli` and unit tests (no changes in `stacks-node`
  behavior).

## [2.0.7] - 2021-02-26

This is an emergency hotfix that prevents the node from accidentally deleting
valid block data if its descendant microblock stream is invalid for some reason.

## Fixed

- Do not delete a valid parent Stacks block.

## [2.0.6] - 2021-02-15

The database schema has not changed since 2.0.5, so when spinning up a
2.0.6 node from a 2.0.5 chainstate, you do not need to use a fresh
working directory. Earlier versions' chainstate directories are
incompatible, however.

### Fixed

- Miner RBF logic has two "fallback" logic changes. First, if the RBF
  logic has increased fees by more than 50%, do not submit a new
  transaction. Second, fix the "same chainstate hash" fallback check.
- Winning block txid lookups in the SortitionDB have been corrected
  to use the txid during the lookup.
- The miner will no longer attempt to mine a new Stacks block if it receives a
  microblock in a discontinuous microblock stream.

## [2.0.5] - 2021-02-12

The database schema has changed since 2.0.4, so when spinning up a 2.0.5
node from an earlier chainstate, you must use a fresh working directory.

### Added

- Miner heuristic for handling relatively large or computationally
  expensive transactions: such transactions will be dropped from the
  mempool to prevent miners from re-attempting them once they fail.
  Miners can also now continue processing transactions that are
  behind those transactions in the mempool "queue".

### Fixed

- Miner block assembly now uses the correct block limit available via
  the node config
- `tx_fees_streamed_produced` fees are included in miner coinbase
  events for event observers
- SQLite indexes are now correctly created on database instantion

### Changed

- STX unlock events are now sent over the events endpoint bundled
  into an associated unlock transaction
- Atlas attachments networking endpoints are disabled for this
  release, while networking issues are addressed in the
  implementation

## [2.0.4] - 2021-02-07

### Changed

- Atlas attachments networking endpoints are disabled for this
  release, while networking issues are addressed in the
  implementation.

## [2.0.3] - 2021-02-04

### Added

- `stacks-node --mine-at-height` commandline option, which tells the
  `stacks-node` not to mine until it has synchronized to the given
  Stacks block height
- A new RPC endpoint `/v2/blocks/upload/{consensus_hash}` that accepts
  an uploaded a Stacks block for a given sortition

### Changed

- Enabled WAL mode for the chainstate databases. This allows much more
  concurrency in the `stacks-node`, and improves network performance
  across the board. **NOTE:** _This changed the database schema, any
  running node would need to re-initialize their nodes from a new chain
  state when upgrading_.
- Default value `wait_time_for_microblocks`: from 60s to 30s
- The mempool now performs more transfer semantics checks before admitting
  a transaction (e.g., reject if origin = recipient): see issue #2354
- Improved the performance of the code that handles `GetBlocksInv` p2p
  messages by an order of magnitude.
- Improved the performance of the block-downloader's block and
  microblock search code by a factor of 5x.

### Fixed

- Miner mempool querying now works across short-lived forks: see issue #2389
- JSON deserialization for high-depth JSON objects
- Atlas attachment serving: see PR #2390
- Address issues #2379, #2356, #2347, #2346. The tracking of the
  `LeaderBlockCommit` operations inflight is improved, drastically
  reducing the number of block commit rejections. When
  a`LeaderBlockCommit` is not included in the Bitcoin block it was
  targeting, it is condemned to be rejected, per the Stacks
  consensus. To avoid wasting BTC, the miner now tries to send its
  next `LeaderBlockCommit` operations using the UTXOs of the previous
  transaction with a replacement by fee. The fee increase increments
  can be configured with the setting `rbf_fee_increment`.<|MERGE_RESOLUTION|>--- conflicted
+++ resolved
@@ -18,6 +18,7 @@
 - Logging improvements:
   - P2P logs now includes a reason for dropping a peer or neighbor
   - Improvements to how a PeerAddress is logged (human readable format vs hex)
+  - Add weight threshold and percentages to `StackerDBListener` logs
 
 ### Fixed
 
@@ -33,9 +34,6 @@
 ### Changed
 
 - Miner will include other transactions in blocks with tenure extend transactions (#5760)
-<<<<<<< HEAD
-- Various logging improvements
-=======
 - Add `block_rejection_timeout_steps` to miner configuration for defining rejections-based timeouts while waiting for signers response (#5705)
 - Miner will not issue a tenure extend until at least half of the block budget has been spent (#5757)
 - Miner will issue a tenure extend if the incoming miner has failed to produce a block (#5729)
@@ -44,7 +42,6 @@
 
 - Miners who restart their nodes immediately before a winning tenure now correctly detect that
   they won the tenure after their nodes restart ([#5750](https://github.com/stacks-network/stacks-core/issues/5750)).
->>>>>>> 037f0208
 
 ## [3.1.0.0.4]
 
