# Changelog

All notable changes to this project will be documented in this file.

The format is based on [Keep a Changelog](https://keepachangelog.com/en/1.0.0/),
and this project adheres to the versioning scheme outlined in the [README.md](README.md).

<<<<<<< HEAD
## [Unreleased - Stacks 2.1]

This release will contain consensus-breaking changes.

## Added

- Clarity function `stx-transfer?` now takes a 4th optional argument, which is a memo.

## [Unreleased]
=======
## [2.0.11.0.0]
>>>>>>> 1cdff84d

The chainstate directory has been restructured in this release. It is not
compatible with prior chainstate directories.

## Added

- `/drop_mempool_tx` endpoint to notify event observers when a mempool
  transaction has been removed the mempool.
- `"reward_slot_holders"` field to the `new_burn_block` event
- CTRL-C handler for safe shutdown of `stacks-node`
- Log transactions in local db table via setting env `STACKS_TRANSACTION_LOG=1`
- New prometheus metrics for mempool transaction processing times and
  outstanding mempool transactions
- New RPC endpoint with path `/v2/traits/contractAddr/contractName/traitContractName
  /traitContractAddr/traitName` to determine whether a given trait is implemented 
  within the specified contract (either explicitly or implicitly).
- Re-activate the Atlas network for propagating and storing transaction
  attachments. This re-enables off-chain BNS name storage.
- Re-activate microblock mining.

## Changed

- Improved chainstate directory layout
- Improved node boot up time
- Better handling of flash blocks
- The `/v2/pox` RPC endpoint was updated to include more useful
  information about the current and next PoX cycles. For details, see
  `docs/rpc-endpoints.md`
  
## Fixed 

- Fixed faulty logic in the mempool that was still treating the transaction fee
  as a fee rate, which prevented replace-by-fee from working as expected.

## [2.0.10.0.1]

This is a low-priority hotfix release to address a bug in the deserialization logic. The
chainstate directory of 2.0.10.0.1 is compatible with 2.0.10. This release also begins the
usage of the versioning scheme outlined in the [README.md](README.md).

## [2.0.10]

This is a low-priority hotfix release to address two bugs in the block downloader. The
chainstate directory of 2.0.10 is compatible with 2.0.9. If booting up a node from genesis, or
an existing node has stalled in downloading blocks, this hotfix is necessary for your
node.

## Fixed

- Bug in microblocks inventory vector calculation that included invalidated microblocks
  as present bit. This bug will impact nodes booting up from genesis, but not affect nodes
  currently running at the chain tip (#2518).
- Bug in microblocks downloader logic that would cause the stacks-node to fail to wake-up
  to process newly arrived microblocks in certain instances (#2491).

## [2.0.9]

This is a hotfix release for improved handling of arriving Stacks blocks through
both the RPC interface and the P2P ineterface.  The chainstate directory of
2.0.9 is compatible with the 2.0.8 chainstate.

## Fixed

- TOCTTOU bug fixed in the chain processing logic that, which now ensures that
  an arriving Stacks block is processed at most once.

## [2.0.8] - 2021-03-02

This is a hotfix release for improved handling of static analysis storage and
improved `at-block` behavior. The chainstate directory of 2.0.8 is compatible with
the 2.0.7 chainstate.

## Fixed

- Improved static analysis storage
- `at-block` behavior in `clarity-cli` and unit tests (no changes in `stacks-node`
  behavior).

## [2.0.7] - 2021-02-26

This is an emergency hotfix that prevents the node from accidentally deleting
valid block data if its descendant microblock stream is invalid for some reason.

## Fixed

- Do not delete a valid parent Stacks block.


## [2.0.6] - 2021-02-15

The database schema has not changed since 2.0.5, so when spinning up a
2.0.6 node from a 2.0.5 chainstate, you do not need to use a fresh
working directory. Earlier versions' chainstate directories are
incompatible, however.

### Fixed

- Miner RBF logic has two "fallback" logic changes. First, if the RBF
  logic has increased fees by more than 50%, do not submit a new
  transaction. Second, fix the "same chainstate hash" fallback check.
- Winning block txid lookups in the SortitionDB have been corrected
  to use the txid during the lookup.
- The miner will no longer attempt to mine a new Stacks block if it receives a
  microblock in a discontinuous microblock stream.

## [2.0.5] - 2021-02-12

The database schema has changed since 2.0.4, so when spinning up a 2.0.5
node from an earlier chainstate, you must use a fresh working directory.

### Added

- Miner heuristic for handling relatively large or computationally
  expensive transactions: such transactions will be dropped from the
  mempool to prevent miners from re-attempting them once they fail.
  Miners can also now continue processing transactions that are
  behind those transactions in the mempool "queue".

### Fixed

- Miner block assembly now uses the correct block limit available via
  the node config
- `tx_fees_streamed_produced` fees are included in miner coinbase
  events for event observers
- SQLite indexes are now correctly created on database instantion

### Changed

- STX unlock events are now sent over the events endpoint bundled
  into an associated unlock transaction
- Atlas attachments networking endpoints are disabled for this
  release, while networking issues are addressed in the
  implementation

## [2.0.4] - 2021-02-07

### Changed

- Atlas attachments networking endpoints are disabled for this
  release, while networking issues are addressed in the
  implementation.

## [2.0.3] - 2021-02-04

### Added

- `stacks-node --mine-at-height` commandline option, which tells the
  `stacks-node` not to mine until it has synchronized to the given
  Stacks block height
- A new RPC endpoint `/v2/blocks/upload/{consensus_hash}` that accepts
  an uploaded a Stacks block for a given sortition

### Changed

- Enabled WAL mode for the chainstate databases. This allows much more
  concurrency in the `stacks-node`, and improves network performance
  across the board. **NOTE:** *This changed the database schema, any
  running node would need to re-initialize their nodes from a new chain
  state when upgrading*.
- Default value `wait_time_for_microblocks`: from 60s to 30s
- The mempool now performs more transfer semantics checks before admitting
  a transaction (e.g., reject if origin = recipient): see issue #2354
- Improved the performance of the code that handles `GetBlocksInv` p2p
  messages by an order of magnitude.
- Improved the performance of the block-downloader's block and
  microblock search code by a factor of 5x.

### Fixed

- Miner mempool querying now works across short-lived forks: see issue #2389
- JSON deserialization for high-depth JSON objects
- Atlas attachment serving: see PR #2390
- Address issues #2379, #2356, #2347, #2346. The tracking of the
  `LeaderBlockCommit` operations inflight is improved, drastically
  reducing the number of block commit rejections. When
  a`LeaderBlockCommit` is not included in the Bitcoin block it was
  targeting, it is condemned to be rejected, per the Stacks
  consensus. To avoid wasting BTC, the miner now tries to send its
  next `LeaderBlockCommit` operations using the UTXOs of the previous
  transaction with a replacement by fee. The fee increase increments
  can be configured with the setting `rbf_fee_increment`.<|MERGE_RESOLUTION|>--- conflicted
+++ resolved
@@ -5,7 +5,6 @@
 The format is based on [Keep a Changelog](https://keepachangelog.com/en/1.0.0/),
 and this project adheres to the versioning scheme outlined in the [README.md](README.md).
 
-<<<<<<< HEAD
 ## [Unreleased - Stacks 2.1]
 
 This release will contain consensus-breaking changes.
@@ -14,10 +13,7 @@
 
 - Clarity function `stx-transfer?` now takes a 4th optional argument, which is a memo.
 
-## [Unreleased]
-=======
 ## [2.0.11.0.0]
->>>>>>> 1cdff84d
 
 The chainstate directory has been restructured in this release. It is not
 compatible with prior chainstate directories.
