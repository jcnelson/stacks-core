<<<<<<< HEAD
pub mod v1;
pub mod v2;
=======
// Copyright (C) 2013-2020 Blockstack PBC, a public benefit corporation
// Copyright (C) 2020 Stacks Open Internet Foundation
//
// This program is free software: you can redistribute it and/or modify
// it under the terms of the GNU General Public License as published by
// the Free Software Foundation, either version 3 of the License, or
// (at your option) any later version.
//
// This program is distributed in the hope that it will be useful,
// but WITHOUT ANY WARRANTY; without even the implied warranty of
// MERCHANTABILITY or FITNESS FOR A PARTICULAR PURPOSE.  See the
// GNU General Public License for more details.
//
// You should have received a copy of the GNU General Public License
// along with this program.  If not, see <http://www.gnu.org/licenses/>.

use crate::vm::ast::errors::{ParseError, ParseErrors, ParseResult};
use crate::vm::errors::{InterpreterResult as Result, RuntimeErrorType};
use crate::vm::representations::{
    ClarityName, ContractName, PreSymbolicExpression, PreSymbolicExpressionType, MAX_STRING_LEN,
};
use crate::vm::types::{PrincipalData, QualifiedContractIdentifier, TraitIdentifier, Value};
use regex::{Captures, Regex};
use stacks_common::address::c32::c32_address_decode;
use stacks_common::util::hash::hex_bytes;
use std::cmp;
use std::convert::TryInto;

use crate::vm::ast::stack_depth_checker::AST_CALL_STACK_DEPTH_BUFFER;
use crate::vm::MAX_CALL_STACK_DEPTH;

pub const CONTRACT_MIN_NAME_LENGTH: usize = 1;
pub const CONTRACT_MAX_NAME_LENGTH: usize = 40;

pub enum LexItem {
    LeftParen,
    RightParen,
    LeftCurly,
    RightCurly,
    LiteralValue(usize, Value),
    SugaredContractIdentifier(usize, ContractName),
    SugaredFieldIdentifier(usize, ContractName, ClarityName),
    FieldIdentifier(usize, TraitIdentifier),
    TraitReference(usize, ClarityName),
    Variable(String),
    CommaSeparator,
    ColonSeparator,
    Whitespace,
}

#[derive(Debug)]
enum TokenType {
    Whitespace,
    Comma,
    Colon,
    LParens,
    RParens,
    LCurly,
    RCurly,
    StringASCIILiteral,
    StringUTF8Literal,
    HexStringLiteral,
    UIntLiteral,
    IntLiteral,
    Variable,
    TraitReferenceLiteral,
    PrincipalLiteral,
    SugaredContractIdentifierLiteral,
    FullyQualifiedContractIdentifierLiteral,
    SugaredFieldIdentifierLiteral,
    FullyQualifiedFieldIdentifierLiteral,
}

struct LexMatcher {
    matcher: Regex,
    handler: TokenType,
}

enum LexContext {
    ExpectNothing,
    ExpectClosing,
    ExpectClosingColon,
}

enum ParseContext {
    CollectList,
    CollectTuple,
}

impl LexMatcher {
    fn new(regex_str: &str, handles: TokenType) -> LexMatcher {
        LexMatcher {
            matcher: Regex::new(&format!("^{}", regex_str)).unwrap(),
            handler: handles,
        }
    }
}

fn get_value_or_err(input: &str, captures: Captures) -> ParseResult<String> {
    let matched = captures
        .name("value")
        .ok_or(ParseError::new(ParseErrors::FailedCapturingInput))?;
    Ok(input[matched.start()..matched.end()].to_string())
}

fn get_lines_at(input: &str) -> Vec<usize> {
    let mut out: Vec<_> = input.match_indices("\n").map(|(ix, _)| ix).collect();
    out.reverse();
    out
}

lazy_static! {
    pub static ref STANDARD_PRINCIPAL_REGEX: String =
        "[0123456789ABCDEFGHJKMNPQRSTVWXYZ]{28,41}".into();
    pub static ref CONTRACT_NAME_REGEX: String = format!(
        r#"([a-zA-Z](([a-zA-Z0-9]|[-_])){{{},{}}})"#,
        CONTRACT_MIN_NAME_LENGTH - 1,
        CONTRACT_MAX_NAME_LENGTH - 1
    );
    pub static ref CONTRACT_PRINCIPAL_REGEX: String = format!(
        r#"{}(\.){}"#,
        *STANDARD_PRINCIPAL_REGEX, *CONTRACT_NAME_REGEX
    );
    pub static ref PRINCIPAL_DATA_REGEX: String = format!(
        "({})|({})",
        *STANDARD_PRINCIPAL_REGEX, *CONTRACT_PRINCIPAL_REGEX
    );
    pub static ref CLARITY_NAME_REGEX: String =
        format!(r#"([[:word:]]|[-!?+<>=/*]){{1,{}}}"#, MAX_STRING_LEN);

    static ref lex_matchers: Vec<LexMatcher> = vec![
        LexMatcher::new(
            r##"u"(?P<value>((\\")|([[ -~]&&[^"]]))*)""##,
            TokenType::StringUTF8Literal,
        ),
        LexMatcher::new(
            r##""(?P<value>((\\")|([[ -~]&&[^"]]))*)""##,
            TokenType::StringASCIILiteral,
        ),
        LexMatcher::new(";;[ -~]*", TokenType::Whitespace), // ;; comments.
        LexMatcher::new("[\n]+", TokenType::Whitespace),
        LexMatcher::new("[ \t]+", TokenType::Whitespace),
        LexMatcher::new("[,]", TokenType::Comma),
        LexMatcher::new("[:]", TokenType::Colon),
        LexMatcher::new("[(]", TokenType::LParens),
        LexMatcher::new("[)]", TokenType::RParens),
        LexMatcher::new("[{]", TokenType::LCurly),
        LexMatcher::new("[}]", TokenType::RCurly),
        LexMatcher::new(
            "<(?P<value>([[:word:]]|[-])+)>",
            TokenType::TraitReferenceLiteral,
        ),
        LexMatcher::new("0x(?P<value>[[:xdigit:]]*)", TokenType::HexStringLiteral),
        LexMatcher::new("u(?P<value>[[:digit:]]+)", TokenType::UIntLiteral),
        LexMatcher::new("(?P<value>-?[[:digit:]]+)", TokenType::IntLiteral),
        LexMatcher::new(
            &format!(
                r#"'(?P<value>{}(\.)([[:alnum:]]|[-]){{1,{}}})"#,
                *CONTRACT_PRINCIPAL_REGEX, MAX_STRING_LEN
            ),
            TokenType::FullyQualifiedFieldIdentifierLiteral,
        ),
        LexMatcher::new(
            &format!(
                r#"(?P<value>(\.){}(\.)([[:alnum:]]|[-]){{1,{}}})"#,
                *CONTRACT_NAME_REGEX, MAX_STRING_LEN
            ),
            TokenType::SugaredFieldIdentifierLiteral,
        ),
        LexMatcher::new(
            &format!(r#"'(?P<value>{})"#, *CONTRACT_PRINCIPAL_REGEX),
            TokenType::FullyQualifiedContractIdentifierLiteral,
        ),
        LexMatcher::new(
            &format!(r#"(?P<value>(\.){})"#, *CONTRACT_NAME_REGEX),
            TokenType::SugaredContractIdentifierLiteral,
        ),
        LexMatcher::new(
            &format!("'(?P<value>{})", *STANDARD_PRINCIPAL_REGEX),
            TokenType::PrincipalLiteral,
        ),
        LexMatcher::new(
            &format!("(?P<value>{})", *CLARITY_NAME_REGEX),
            TokenType::Variable,
        ),
    ];
}

/// Lex the contract, permitting nesting of lists and tuples up to `max_nesting`.
fn inner_lex(input: &str, max_nesting: u64) -> ParseResult<Vec<(LexItem, u32, u32)>> {
    let mut context = LexContext::ExpectNothing;

    let mut line_indices = get_lines_at(input);
    let mut next_line_break = line_indices.pop();
    let mut current_line: u32 = 1;

    let mut result = Vec::new();
    let mut munch_index = 0;
    let mut column_pos: u32 = 1;
    let mut did_match = true;

    let mut nesting_depth = 0;

    while did_match && munch_index < input.len() {
        if let Some(next_line_ix) = next_line_break {
            if munch_index > next_line_ix {
                next_line_break = line_indices.pop();
                column_pos = 1;
                current_line = current_line
                    .checked_add(1)
                    .ok_or(ParseError::new(ParseErrors::ProgramTooLarge))?;
            }
        }

        did_match = false;
        let current_slice = &input[munch_index..];
        for matcher in lex_matchers.iter() {
            if let Some(captures) = matcher.matcher.captures(current_slice) {
                let whole_match = captures.get(0).unwrap();
                assert_eq!(whole_match.start(), 0);
                munch_index += whole_match.end();

                match context {
                    LexContext::ExpectNothing => Ok(()),
                    LexContext::ExpectClosing => {
                        // expect the next lexed item to be something that typically
                        // "closes" an atom -- i.e., whitespace or a right-parens.
                        // this prevents an atom like 1234abc from getting split into "1234" and "abc"
                        match matcher.handler {
                            TokenType::RParens => Ok(()),
                            TokenType::RCurly => Ok(()),
                            TokenType::Whitespace => Ok(()),
                            TokenType::Comma => Ok(()),
                            TokenType::Colon => Ok(()),
                            _ => Err(ParseError::new(ParseErrors::SeparatorExpected(
                                current_slice[..whole_match.end()].to_string(),
                            ))),
                        }
                    }
                    LexContext::ExpectClosingColon => {
                        // handle the expected whitespace after a `:`
                        match matcher.handler {
                            TokenType::RParens => Ok(()),
                            TokenType::RCurly => Ok(()),
                            TokenType::Whitespace => Ok(()),
                            TokenType::Comma => Ok(()),
                            TokenType::Colon => Ok(()),
                            _ => Err(ParseError::new(ParseErrors::SeparatorExpectedAfterColon(
                                current_slice[..whole_match.end()].to_string(),
                            ))),
                        }
                    }
                }?;

                // default to expect a closing
                context = LexContext::ExpectClosing;

                let token = match matcher.handler {
                    TokenType::LParens => {
                        context = LexContext::ExpectNothing;
                        nesting_depth += 1;
                        if nesting_depth > max_nesting {
                            return Err(ParseError::new(
                                ParseErrors::VaryExpressionStackDepthTooDeep,
                            ));
                        }
                        Ok(LexItem::LeftParen)
                    }
                    TokenType::RParens => {
                        // if this underflows, the contract is invalid anyway
                        nesting_depth = nesting_depth.saturating_sub(1);
                        Ok(LexItem::RightParen)
                    }
                    TokenType::Whitespace => {
                        context = LexContext::ExpectNothing;
                        Ok(LexItem::Whitespace)
                    }
                    TokenType::Comma => {
                        context = LexContext::ExpectNothing;
                        Ok(LexItem::CommaSeparator)
                    }
                    TokenType::Colon => {
                        // colon should not be followed directly by an item,
                        //  e.g., {a:b} should not be legal
                        context = LexContext::ExpectClosingColon;
                        Ok(LexItem::ColonSeparator)
                    }
                    TokenType::LCurly => {
                        context = LexContext::ExpectNothing;
                        nesting_depth += 1;
                        if nesting_depth > max_nesting {
                            return Err(ParseError::new(
                                ParseErrors::VaryExpressionStackDepthTooDeep,
                            ));
                        }
                        Ok(LexItem::LeftCurly)
                    }
                    TokenType::RCurly => {
                        // if this underflows, the contract is invalid anyway
                        nesting_depth = nesting_depth.saturating_sub(1);
                        Ok(LexItem::RightCurly)
                    }
                    TokenType::Variable => {
                        let value = get_value_or_err(current_slice, captures)?;
                        if value.contains("#") {
                            Err(ParseError::new(ParseErrors::IllegalVariableName(value)))
                        } else {
                            Ok(LexItem::Variable(value))
                        }
                    }
                    TokenType::UIntLiteral => {
                        let str_value = get_value_or_err(current_slice, captures)?;
                        let value = match u128::from_str_radix(&str_value, 10) {
                            Ok(parsed) => Ok(Value::UInt(parsed)),
                            Err(_e) => Err(ParseError::new(ParseErrors::FailedParsingIntValue(
                                str_value.clone(),
                            ))),
                        }?;
                        Ok(LexItem::LiteralValue(str_value.len(), value))
                    }
                    TokenType::IntLiteral => {
                        let str_value = get_value_or_err(current_slice, captures)?;
                        let value = match i128::from_str_radix(&str_value, 10) {
                            Ok(parsed) => Ok(Value::Int(parsed)),
                            Err(_e) => Err(ParseError::new(ParseErrors::FailedParsingIntValue(
                                str_value.clone(),
                            ))),
                        }?;
                        Ok(LexItem::LiteralValue(str_value.len(), value))
                    }
                    TokenType::FullyQualifiedContractIdentifierLiteral => {
                        let str_value = get_value_or_err(current_slice, captures)?;
                        let value =
                            match PrincipalData::parse_qualified_contract_principal(&str_value) {
                                Ok(parsed) => Ok(Value::Principal(parsed)),
                                Err(_e) => Err(ParseError::new(
                                    ParseErrors::FailedParsingPrincipal(str_value.clone()),
                                )),
                            }?;
                        Ok(LexItem::LiteralValue(str_value.len(), value))
                    }
                    TokenType::SugaredContractIdentifierLiteral => {
                        let str_value = get_value_or_err(current_slice, captures)?;
                        let value = match str_value[1..].to_string().try_into() {
                            Ok(parsed) => Ok(parsed),
                            Err(_e) => Err(ParseError::new(ParseErrors::FailedParsingPrincipal(
                                str_value.clone(),
                            ))),
                        }?;
                        Ok(LexItem::SugaredContractIdentifier(str_value.len(), value))
                    }
                    TokenType::FullyQualifiedFieldIdentifierLiteral => {
                        let str_value = get_value_or_err(current_slice, captures)?;
                        let value = match TraitIdentifier::parse_fully_qualified(&str_value) {
                            Ok(parsed) => Ok(parsed),
                            Err(_e) => Err(ParseError::new(ParseErrors::FailedParsingField(
                                str_value.clone(),
                            ))),
                        }?;
                        Ok(LexItem::FieldIdentifier(str_value.len(), value))
                    }
                    TokenType::SugaredFieldIdentifierLiteral => {
                        let str_value = get_value_or_err(current_slice, captures)?;
                        let (contract_name, field_name) =
                            match TraitIdentifier::parse_sugared_syntax(&str_value) {
                                Ok((contract_name, field_name)) => Ok((contract_name, field_name)),
                                Err(_e) => Err(ParseError::new(ParseErrors::FailedParsingField(
                                    str_value.clone(),
                                ))),
                            }?;
                        Ok(LexItem::SugaredFieldIdentifier(
                            str_value.len(),
                            contract_name,
                            field_name,
                        ))
                    }
                    TokenType::PrincipalLiteral => {
                        let str_value = get_value_or_err(current_slice, captures)?;
                        let value = match PrincipalData::parse_standard_principal(&str_value) {
                            Ok(parsed) => Ok(Value::Principal(PrincipalData::Standard(parsed))),
                            Err(_e) => Err(ParseError::new(ParseErrors::FailedParsingPrincipal(
                                str_value.clone(),
                            ))),
                        }?;
                        Ok(LexItem::LiteralValue(str_value.len(), value))
                    }
                    TokenType::TraitReferenceLiteral => {
                        let str_value = get_value_or_err(current_slice, captures)?;
                        let data = str_value.clone().try_into().map_err(|_| {
                            ParseError::new(ParseErrors::IllegalVariableName(str_value.to_string()))
                        })?;
                        Ok(LexItem::TraitReference(str_value.len(), data))
                    }
                    TokenType::HexStringLiteral => {
                        let str_value = get_value_or_err(current_slice, captures)?;
                        let byte_vec = hex_bytes(&str_value).map_err(|x| {
                            ParseError::new(ParseErrors::FailedParsingHexValue(
                                str_value.clone(),
                                x.to_string(),
                            ))
                        })?;
                        let value = match Value::buff_from(byte_vec) {
                            Ok(parsed) => Ok(parsed),
                            Err(_e) => Err(ParseError::new(ParseErrors::FailedParsingBuffer(
                                str_value.clone(),
                            ))),
                        }?;
                        Ok(LexItem::LiteralValue(str_value.len(), value))
                    }
                    TokenType::StringASCIILiteral => {
                        let str_value = get_value_or_err(current_slice, captures)?;
                        let str_value_len = str_value.len();
                        let unescaped_str = unescape_ascii_chars(str_value, false)?;
                        let byte_vec = unescaped_str.as_bytes().to_vec();

                        let value = match Value::string_ascii_from_bytes(byte_vec) {
                            Ok(parsed) => Ok(parsed),
                            Err(_e) => Err(ParseError::new(ParseErrors::InvalidCharactersDetected)),
                        }?;
                        Ok(LexItem::LiteralValue(str_value_len, value))
                    }
                    TokenType::StringUTF8Literal => {
                        let str_value = get_value_or_err(current_slice, captures)?;
                        let str_value_len = str_value.len();
                        let unescaped_str = unescape_ascii_chars(str_value, true)?;

                        let value = match Value::string_utf8_from_string_utf8_literal(unescaped_str)
                        {
                            Ok(parsed) => Ok(parsed),
                            Err(_e) => Err(ParseError::new(ParseErrors::InvalidCharactersDetected)),
                        }?;
                        Ok(LexItem::LiteralValue(str_value_len, value))
                    }
                }?;

                result.push((token, current_line, column_pos));
                column_pos += whole_match.end() as u32;
                did_match = true;
                break;
            }
        }
    }

    if munch_index == input.len() {
        Ok(result)
    } else {
        Err(ParseError::new(ParseErrors::FailedParsingRemainder(
            input[munch_index..].to_string(),
        )))
    }
}

pub fn lex(input: &str) -> ParseResult<Vec<(LexItem, u32, u32)>> {
    inner_lex(
        input,
        AST_CALL_STACK_DEPTH_BUFFER + (MAX_CALL_STACK_DEPTH as u64) + 1,
    )
}

fn unescape_ascii_chars(escaped_str: String, allow_unicode_escape: bool) -> ParseResult<String> {
    let mut unescaped_str = String::new();
    let mut chars = escaped_str.chars().into_iter();
    while let Some(char) = chars.next() {
        if char == '\\' {
            if let Some(next) = chars.next() {
                match next {
                    // ASCII escapes based on Rust list (https://doc.rust-lang.org/reference/tokens.html#ascii-escapes)
                    '\\' => unescaped_str.push('\\'),
                    '\"' => unescaped_str.push('\"'),
                    'n' => unescaped_str.push('\n'),
                    't' => unescaped_str.push('\t'),
                    'r' => unescaped_str.push('\r'),
                    '0' => unescaped_str.push('\0'),
                    'u' if allow_unicode_escape == true => unescaped_str.push_str("\\u"),
                    _ => return Err(ParseError::new(ParseErrors::InvalidEscaping)),
                }
            } else {
                return Err(ParseError::new(ParseErrors::InvalidEscaping));
            }
        } else {
            unescaped_str.push(char);
        }
    }
    Ok(unescaped_str)
}

enum ParseStackItem {
    Expression(PreSymbolicExpression),
    Colon,
    Comma,
}

fn handle_expression(
    parse_stack: &mut Vec<(Vec<ParseStackItem>, u32, u32, ParseContext)>,
    outputs: &mut Vec<PreSymbolicExpression>,
    expr: PreSymbolicExpression,
) {
    match parse_stack.last_mut() {
        // no open lists on stack, add current to outputs.
        None => outputs.push(expr),
        // there's an open list or tuple on the stack.
        Some((ref mut list, _, _, _)) => list.push(ParseStackItem::Expression(expr)),
    }
}

pub fn parse_lexed(mut input: Vec<(LexItem, u32, u32)>) -> ParseResult<Vec<PreSymbolicExpression>> {
    let mut parse_stack = Vec::new();

    let mut output_list = Vec::new();

    for (item, line_pos, column_pos) in input.drain(..) {
        match item {
            LexItem::LeftParen => {
                // start new list.
                let new_list = Vec::new();
                parse_stack.push((new_list, line_pos, column_pos, ParseContext::CollectList));
            }
            LexItem::RightParen => {
                // end current list.
                if let Some((list, start_line, start_column, parse_context)) = parse_stack.pop() {
                    match parse_context {
                        ParseContext::CollectList => {
                            let checked_list: ParseResult<Box<[PreSymbolicExpression]>> = list
                                .into_iter()
                                .map(|i| match i {
                                    ParseStackItem::Expression(e) => Ok(e),
                                    ParseStackItem::Colon => {
                                        Err(ParseError::new(ParseErrors::ColonSeparatorUnexpected))
                                    }
                                    ParseStackItem::Comma => {
                                        Err(ParseError::new(ParseErrors::CommaSeparatorUnexpected))
                                    }
                                })
                                .collect();
                            let checked_list = checked_list?;
                            let mut pre_expr = PreSymbolicExpression::list(checked_list);
                            pre_expr.set_span(start_line, start_column, line_pos, column_pos);
                            handle_expression(&mut parse_stack, &mut output_list, pre_expr);
                        }
                        ParseContext::CollectTuple => {
                            let mut error =
                                ParseError::new(ParseErrors::ClosingTupleLiteralExpected);
                            error.diagnostic.add_span(
                                start_line,
                                start_column,
                                line_pos,
                                column_pos,
                            );
                            return Err(error);
                        }
                    }
                } else {
                    debug!(
                        "Closing parenthesis expected ({}, {})",
                        line_pos, column_pos
                    );
                    return Err(ParseError::new(ParseErrors::ClosingParenthesisUnexpected));
                }
            }
            LexItem::LeftCurly => {
                let new_list = Vec::new();
                parse_stack.push((new_list, line_pos, column_pos, ParseContext::CollectTuple));
            }
            LexItem::RightCurly => {
                if let Some((tuple_list, start_line, start_column, parse_context)) =
                    parse_stack.pop()
                {
                    match parse_context {
                        ParseContext::CollectTuple => {
                            let mut checked_list = Vec::new();
                            for (index, item) in tuple_list.into_iter().enumerate() {
                                // check that tuple items are (expr, colon, expr, comma)
                                match index % 4 {
                                    0 | 2 => {
                                        if let ParseStackItem::Expression(e) = item {
                                            checked_list.push(e);
                                            Ok(())
                                        } else {
                                            Err(ParseErrors::TupleItemExpected(index))
                                        }
                                    }
                                    1 => {
                                        if let ParseStackItem::Colon = item {
                                            Ok(())
                                        } else {
                                            Err(ParseErrors::TupleColonExpected(index))
                                        }
                                    }
                                    3 => {
                                        if let ParseStackItem::Comma = item {
                                            Ok(())
                                        } else {
                                            Err(ParseErrors::TupleCommaExpected(index))
                                        }
                                    }
                                    _ => unreachable!("More than four modulos of four."),
                                }?;
                            }
                            let mut pre_expr =
                                PreSymbolicExpression::tuple(checked_list.into_boxed_slice());
                            pre_expr.set_span(start_line, start_column, line_pos, column_pos);
                            handle_expression(&mut parse_stack, &mut output_list, pre_expr);
                        }
                        ParseContext::CollectList => {
                            let mut error =
                                ParseError::new(ParseErrors::ClosingParenthesisExpected);
                            error.diagnostic.add_span(
                                start_line,
                                start_column,
                                line_pos,
                                column_pos,
                            );
                            return Err(error);
                        }
                    }
                } else {
                    debug!(
                        "Closing tuple literal unexpected ({}, {})",
                        line_pos, column_pos
                    );
                    return Err(ParseError::new(ParseErrors::ClosingTupleLiteralUnexpected));
                }
            }
            LexItem::Variable(value) => {
                let end_column = column_pos + (value.len() as u32) - 1;
                let value = value.clone().try_into().map_err(|_| {
                    ParseError::new(ParseErrors::IllegalVariableName(value.to_string()))
                })?;
                let mut pre_expr = PreSymbolicExpression::atom(value);
                pre_expr.set_span(line_pos, column_pos, line_pos, end_column);
                handle_expression(&mut parse_stack, &mut output_list, pre_expr);
            }
            LexItem::LiteralValue(length, value) => {
                let mut end_column = column_pos + (length as u32);
                // Avoid underflows on cases like empty strings
                if length > 0 {
                    end_column = end_column - 1;
                }
                let mut pre_expr = PreSymbolicExpression::atom_value(value);
                pre_expr.set_span(line_pos, column_pos, line_pos, end_column);
                handle_expression(&mut parse_stack, &mut output_list, pre_expr);
            }
            LexItem::SugaredContractIdentifier(length, value) => {
                let mut end_column = column_pos + (length as u32);
                // Avoid underflows on cases like empty strings
                if length > 0 {
                    end_column = end_column - 1;
                }
                let mut pre_expr = PreSymbolicExpression::sugared_contract_identifier(value);
                pre_expr.set_span(line_pos, column_pos, line_pos, end_column);
                handle_expression(&mut parse_stack, &mut output_list, pre_expr);
            }
            LexItem::SugaredFieldIdentifier(length, contract_name, name) => {
                let mut end_column = column_pos + (length as u32);
                // Avoid underflows on cases like empty strings
                if length > 0 {
                    end_column = end_column - 1;
                }
                let mut pre_expr =
                    PreSymbolicExpression::sugared_field_identifier(contract_name, name);
                pre_expr.set_span(line_pos, column_pos, line_pos, end_column);
                handle_expression(&mut parse_stack, &mut output_list, pre_expr);
            }
            LexItem::FieldIdentifier(length, trait_identifier) => {
                let mut end_column = column_pos + (length as u32);
                // Avoid underflows on cases like empty strings
                if length > 0 {
                    end_column = end_column - 1;
                }
                let mut pre_expr = PreSymbolicExpression::field_identifier(trait_identifier);
                pre_expr.set_span(line_pos, column_pos, line_pos, end_column);
                handle_expression(&mut parse_stack, &mut output_list, pre_expr);
            }
            LexItem::TraitReference(_length, value) => {
                let end_column = column_pos + (value.len() as u32) - 1;
                let value = value.clone().try_into().map_err(|_| {
                    ParseError::new(ParseErrors::IllegalVariableName(value.to_string()))
                })?;
                let mut pre_expr = PreSymbolicExpression::trait_reference(value);
                pre_expr.set_span(line_pos, column_pos, line_pos, end_column);
                handle_expression(&mut parse_stack, &mut output_list, pre_expr);
            }
            LexItem::ColonSeparator => {
                match parse_stack.last_mut() {
                    None => return Err(ParseError::new(ParseErrors::ColonSeparatorUnexpected)),
                    Some((ref mut list, ..)) => {
                        list.push(ParseStackItem::Colon);
                    }
                };
            }
            LexItem::CommaSeparator => {
                match parse_stack.last_mut() {
                    None => return Err(ParseError::new(ParseErrors::CommaSeparatorUnexpected)),
                    Some((ref mut list, ..)) => {
                        list.push(ParseStackItem::Comma);
                    }
                };
            }
            LexItem::Whitespace => (),
        };
    }

    // check unfinished stack:
    if parse_stack.len() > 0 {
        let mut error = ParseError::new(ParseErrors::ClosingParenthesisExpected);
        if let Some((_list, start_line, start_column, _parse_context)) = parse_stack.pop() {
            error.diagnostic.add_span(start_line, start_column, 0, 0);
            debug!(
                "Unfinished stack: {} items remaining starting at ({}, {})",
                parse_stack.len() + 1,
                start_line,
                start_column
            );
        }
        Err(error)
    } else {
        Ok(output_list)
    }
}

pub fn parse(input: &str) -> ParseResult<Vec<PreSymbolicExpression>> {
    let lexed = inner_lex(
        input,
        AST_CALL_STACK_DEPTH_BUFFER + (MAX_CALL_STACK_DEPTH as u64) + 1,
    )?;
    parse_lexed(lexed)
}

pub fn parse_no_stack_limit(input: &str) -> ParseResult<Vec<PreSymbolicExpression>> {
    let lexed = inner_lex(input, u64::MAX)?;
    parse_lexed(lexed)
}

#[cfg(test)]
mod test {
    use crate::vm::ast;
    use crate::vm::ast::errors::{ParseError, ParseErrors};
    use crate::vm::ast::stack_depth_checker::AST_CALL_STACK_DEPTH_BUFFER;
    use crate::vm::representations::{PreSymbolicExpression, PreSymbolicExpressionType};
    use crate::vm::types::TraitIdentifier;
    use crate::vm::types::{
        CharType, PrincipalData, QualifiedContractIdentifier, SequenceData, Value,
    };
    use crate::vm::MAX_CALL_STACK_DEPTH;

    fn make_atom(
        x: &str,
        start_line: u32,
        start_column: u32,
        end_line: u32,
        end_column: u32,
    ) -> PreSymbolicExpression {
        let mut e = PreSymbolicExpression::atom(x.into());
        e.set_span(start_line, start_column, end_line, end_column);
        e
    }

    fn make_atom_value(
        x: Value,
        start_line: u32,
        start_column: u32,
        end_line: u32,
        end_column: u32,
    ) -> PreSymbolicExpression {
        let mut e = PreSymbolicExpression::atom_value(x);
        e.set_span(start_line, start_column, end_line, end_column);
        e
    }

    fn make_list(
        start_line: u32,
        start_column: u32,
        end_line: u32,
        end_column: u32,
        x: Box<[PreSymbolicExpression]>,
    ) -> PreSymbolicExpression {
        let mut e = PreSymbolicExpression::list(x);
        e.set_span(start_line, start_column, end_line, end_column);
        e
    }

    fn make_tuple(
        start_line: u32,
        start_column: u32,
        end_line: u32,
        end_column: u32,
        x: Box<[PreSymbolicExpression]>,
    ) -> PreSymbolicExpression {
        let mut e = PreSymbolicExpression::tuple(x);
        e.set_span(start_line, start_column, end_line, end_column);
        e
    }

    #[test]
    fn test_parse_let_expression() {
        // This test includes some assertions ont the spans of each atom / atom_value / list, which makes indentation important.
        let input = r#"z (let ((x 1) (y 2))
    (+ x ;; "comments section?"
        ;; this is also a comment!
        (let ((x 3)) ;; more commentary
        (+ x y))
        x)) x y
        ;; this is 'quoted comment!"#;
        let program = vec![
            make_atom("z", 1, 1, 1, 1),
            make_list(
                1,
                3,
                6,
                11,
                Box::new([
                    make_atom("let", 1, 4, 1, 6),
                    make_list(
                        1,
                        8,
                        1,
                        20,
                        Box::new([
                            make_list(
                                1,
                                9,
                                1,
                                13,
                                Box::new([
                                    make_atom("x", 1, 10, 1, 10),
                                    make_atom_value(Value::Int(1), 1, 12, 1, 12),
                                ]),
                            ),
                            make_list(
                                1,
                                15,
                                1,
                                19,
                                Box::new([
                                    make_atom("y", 1, 16, 1, 16),
                                    make_atom_value(Value::Int(2), 1, 18, 1, 18),
                                ]),
                            ),
                        ]),
                    ),
                    make_list(
                        2,
                        5,
                        6,
                        10,
                        Box::new([
                            make_atom("+", 2, 6, 2, 6),
                            make_atom("x", 2, 8, 2, 8),
                            make_list(
                                4,
                                9,
                                5,
                                16,
                                Box::new([
                                    make_atom("let", 4, 10, 4, 12),
                                    make_list(
                                        4,
                                        14,
                                        4,
                                        20,
                                        Box::new([make_list(
                                            4,
                                            15,
                                            4,
                                            19,
                                            Box::new([
                                                make_atom("x", 4, 16, 4, 16),
                                                make_atom_value(Value::Int(3), 4, 18, 4, 18),
                                            ]),
                                        )]),
                                    ),
                                    make_list(
                                        5,
                                        9,
                                        5,
                                        15,
                                        Box::new([
                                            make_atom("+", 5, 10, 5, 10),
                                            make_atom("x", 5, 12, 5, 12),
                                            make_atom("y", 5, 14, 5, 14),
                                        ]),
                                    ),
                                ]),
                            ),
                            make_atom("x", 6, 9, 6, 9),
                        ]),
                    ),
                ]),
            ),
            make_atom("x", 6, 13, 6, 13),
            make_atom("y", 6, 15, 6, 15),
        ];

        let parsed = ast::parser::parse(&input);
        assert_eq!(
            Ok(program),
            parsed,
            "Should match expected symbolic expression"
        );

        let input = "        -1234
        (- 12 34)";
        let program = vec![
            make_atom_value(Value::Int(-1234), 1, 9, 1, 13),
            make_list(
                2,
                9,
                2,
                17,
                Box::new([
                    make_atom("-", 2, 10, 2, 10),
                    make_atom_value(Value::Int(12), 2, 12, 2, 13),
                    make_atom_value(Value::Int(34), 2, 15, 2, 16),
                ]),
            ),
        ];

        let parsed = ast::parser::parse(&input);
        assert_eq!(
            Ok(program),
            parsed,
            "Should match expected symbolic expression"
        );
    }

    #[test]
    fn test_parse_tuple_literal() {
        let input = "{id: 1337 }";
        let program = vec![make_tuple(
            1,
            1,
            1,
            11,
            Box::new([
                make_atom("id", 1, 2, 1, 3),
                make_atom_value(Value::Int(1337), 1, 6, 1, 9),
            ]),
        )];
        let parsed = ast::parser::parse(&input);
        assert_eq!(Ok(program), parsed, "Should match expected tuple literal");
    }

    #[test]
    fn test_parse_contract_principals() {
        let input = "'SZ2J6ZY48GV1EZ5V2V5RB9MP66SW86PYKKQ9H6DPR.contract-a";
        let parsed = ast::parser::parse(&input).unwrap();

        let x1 = &parsed[0];
        assert!(match x1.match_atom_value() {
            Some(Value::Principal(PrincipalData::Contract(identifier))) => {
                format!("{}", PrincipalData::Standard(identifier.issuer.clone()))
                    == "SZ2J6ZY48GV1EZ5V2V5RB9MP66SW86PYKKQ9H6DPR"
                    && identifier.name == "contract-a".into()
            }
            _ => false,
        });

        let input = "'SZ2J6ZY48GV1EZ5V2V5RB9MP66SW86PYKKQ9H6DPR.a";
        let parsed = ast::parser::parse(&input).unwrap();

        let x1 = &parsed[0];
        assert!(match x1.match_atom_value() {
            Some(Value::Principal(PrincipalData::Contract(identifier))) => {
                format!("{}", PrincipalData::Standard(identifier.issuer.clone()))
                    == "SZ2J6ZY48GV1EZ5V2V5RB9MP66SW86PYKKQ9H6DPR"
                    && identifier.name == "a".into()
            }
            _ => false,
        });
    }

    #[test]
    fn test_parse_generics() {
        let input = "<a>";
        let parsed = ast::parser::parse(&input).unwrap();

        let x1 = &parsed[0];
        assert!(match x1.match_trait_reference() {
            Some(trait_name) => *trait_name == "a".into(),
            _ => false,
        });
    }

    #[test]
    fn test_parse_field_identifiers() {
        use crate::vm::types::PrincipalData;
        let input = "'SZ2J6ZY48GV1EZ5V2V5RB9MP66SW86PYKKQ9H6DPR.my-contract.my-trait";
        let parsed = ast::parser::parse(&input).unwrap();

        let x1 = &parsed[0];
        assert!(match x1.match_field_identifier() {
            Some(data) => {
                format!(
                    "{}",
                    PrincipalData::Standard(data.contract_identifier.issuer.clone())
                ) == "SZ2J6ZY48GV1EZ5V2V5RB9MP66SW86PYKKQ9H6DPR"
                    && data.contract_identifier.name == "my-contract".into()
                    && data.name == "my-trait".into()
            }
            _ => false,
        });
    }

    #[test]
    fn test_parse_sugared_field_identifiers() {
        let input = ".my-contract.my-trait";
        let parsed = ast::parser::parse(&input).unwrap();

        let x1 = &parsed[0];
        assert!(match &x1.pre_expr {
            PreSymbolicExpressionType::SugaredFieldIdentifier(contract_name, field_name) => {
                *contract_name == "my-contract".into() && *field_name == "my-trait".into()
            }
            _ => false,
        });
    }

    #[test]
    fn test_parse_failures() {
        use crate::vm::errors::{Error, RuntimeErrorType};

        let too_much_closure = "(let ((x 1) (y 2))))";
        let not_enough_closure = "(let ((x 1) (y 2))";
        let middle_hash = "(let ((x 1) (y#not 2)) x)";
        let unicode = "(let ((x🎶 1)) (eq x🎶 1))";
        let split_tokens = "(let ((023ab13 1)))";
        let name_with_dot = "(let ((ab.de 1)))";
        let wrong_tuple_literal_close = "{id 1337)";
        let wrong_list_close = "(13 37}";
        let extra_tuple_literal_close = "{id: 37}}";
        let unexpected_comma = "(let ((a 1), (b 2)) b)";
        let shorthand_tuple = "{ a, b }";
        let shorthand_tuple_dangling_comma = "{ a: b, b: ,}";
        let decorative_colon_on_value = "{ a: b: }";
        let tuple_literal_colon_after_comma = "{ a: b, : b a}";
        let tuple_comma_no_space = "{ a: b,c: 3 }"; // legal
        let tuple_colon_no_space = "{ a:b }";
        let empty_tuple_literal_comma = "{,}";
        let empty_tuple_literal_colon = "{:}";
        let legacy_boolean_literals = "(and 'true 'false)";
        let function_with_CR = "(define (foo (x y)) \n (+ 1 2 3) \r (- 1 2 3))";
        let function_with_CRLF = "(define (foo (x y)) \n (+ 1 2 3) \n\r (- 1 2 3))";
        let function_with_NEL = "(define (foo (x y)) \u{0085} (+ 1 2 3) \u{0085} (- 1 2 3))";
        let function_with_LS = "(define (foo (x y)) \u{2028} (+ 1 2 3) \u{2028} (- 1 2 3))";
        let function_with_PS = "(define (foo (x y)) \u{2029} (+ 1 2 3) \u{2029} (- 1 2 3))";
        let function_with_LF = "(define (foo (x y)) \n (+ 1 2 3) \n (- 1 2 3))";
        let string_with_invalid_escape = r#"
        "hello\eworld"
        "#;
        let ascii_string_with_unicode_escape = r#"
        "hello\u{1F436}world"
        "#;
        let string_with_valid_escape = r#"
        "hello\nworld"
        "#;
        let string_with_valid_double_escape = r#"
        "hello\\eworld"
        "#;
        let string_with_multiple_slashes = r#"
        "hello\\\"world"
        "#;
        let stack_limit =
            (AST_CALL_STACK_DEPTH_BUFFER + (MAX_CALL_STACK_DEPTH as u64) + 1) as usize;
        let exceeds_stack_depth_tuple = format!(
            "{}u1 {}",
            "{ a : ".repeat(stack_limit + 1),
            "} ".repeat(stack_limit + 1)
        );
        let exceeds_stack_depth_list = format!(
            "{}u1 {}",
            "(list ".repeat(stack_limit + 1),
            ")".repeat(stack_limit + 1)
        );

        assert!(match ast::parser::parse(&split_tokens).unwrap_err().err {
            ParseErrors::SeparatorExpected(_) => true,
            _ => false,
        });

        assert!(
            match ast::parser::parse(&too_much_closure).unwrap_err().err {
                ParseErrors::ClosingParenthesisUnexpected => true,
                _ => false,
            }
        );

        assert!(
            match ast::parser::parse(&not_enough_closure).unwrap_err().err {
                ParseErrors::ClosingParenthesisExpected => true,
                _ => false,
            }
        );

        assert!(match ast::parser::parse(&middle_hash).unwrap_err().err {
            ParseErrors::FailedParsingRemainder(_) => true,
            _ => false,
        });

        assert!(match ast::parser::parse(&unicode).unwrap_err().err {
            ParseErrors::FailedParsingRemainder(_) => true,
            _ => false,
        });

        assert!(match ast::parser::parse(&name_with_dot).unwrap_err().err {
            ParseErrors::SeparatorExpected(_) => true,
            _ => false,
        });

        assert!(match ast::parser::parse(&wrong_tuple_literal_close)
            .unwrap_err()
            .err
        {
            ParseErrors::ClosingTupleLiteralExpected => true,
            _ => false,
        });

        assert!(
            match ast::parser::parse(&wrong_list_close).unwrap_err().err {
                ParseErrors::ClosingParenthesisExpected => true,
                _ => false,
            }
        );

        assert!(match ast::parser::parse(&extra_tuple_literal_close)
            .unwrap_err()
            .err
        {
            ParseErrors::ClosingTupleLiteralUnexpected => true,
            _ => false,
        });

        assert!(
            match ast::parser::parse(&unexpected_comma).unwrap_err().err {
                ParseErrors::CommaSeparatorUnexpected => true,
                _ => false,
            }
        );

        // { a: b,c: 3 } is legal
        ast::parser::parse(&tuple_comma_no_space).unwrap();

        assert!(
            match ast::parser::parse(&tuple_colon_no_space).unwrap_err().err {
                ParseErrors::SeparatorExpectedAfterColon(_) => true,
                _ => false,
            }
        );

        assert!(
            match ast::parser::parse(&shorthand_tuple).unwrap_err().err {
                ParseErrors::TupleColonExpected(_) => true,
                _ => false,
            }
        );

        assert!(match ast::parser::parse(&shorthand_tuple_dangling_comma)
            .unwrap_err()
            .err
        {
            ParseErrors::TupleItemExpected(_) => true,
            _ => false,
        });

        assert!(match ast::parser::parse(&decorative_colon_on_value)
            .unwrap_err()
            .err
        {
            ParseErrors::TupleCommaExpected(_) => true,
            e => {
                eprintln!("{:?}", e);
                false
            }
        });

        assert!(match ast::parser::parse(&tuple_literal_colon_after_comma)
            .unwrap_err()
            .err
        {
            ParseErrors::TupleItemExpected(_) => true,
            e => {
                eprintln!("{:?}", e);
                false
            }
        });

        assert!(match ast::parser::parse(&empty_tuple_literal_comma)
            .unwrap_err()
            .err
        {
            ParseErrors::TupleItemExpected(_) => true,
            _ => false,
        });

        assert!(match ast::parser::parse(&empty_tuple_literal_colon)
            .unwrap_err()
            .err
        {
            ParseErrors::TupleItemExpected(_) => true,
            _ => false,
        });

        assert!(match ast::parser::parse(&legacy_boolean_literals)
            .unwrap_err()
            .err
        {
            ParseErrors::FailedParsingRemainder(_) => true,
            _ => false,
        });

        assert!(
            match ast::parser::parse(&function_with_CR).unwrap_err().err {
                ParseErrors::FailedParsingRemainder(_) => true,
                _ => false,
            }
        );
        assert!(
            match ast::parser::parse(&function_with_CRLF).unwrap_err().err {
                ParseErrors::FailedParsingRemainder(_) => true,
                _ => false,
            }
        );
        assert!(
            match ast::parser::parse(&function_with_NEL).unwrap_err().err {
                ParseErrors::FailedParsingRemainder(_) => true,
                _ => false,
            }
        );
        assert!(
            match ast::parser::parse(&function_with_LS).unwrap_err().err {
                ParseErrors::FailedParsingRemainder(_) => true,
                _ => false,
            }
        );
        assert!(
            match ast::parser::parse(&function_with_PS).unwrap_err().err {
                ParseErrors::FailedParsingRemainder(_) => true,
                _ => false,
            }
        );

        ast::parser::parse(&function_with_LF).unwrap();

        assert!(match ast::parser::parse(&string_with_invalid_escape)
            .unwrap_err()
            .err
        {
            ParseErrors::InvalidEscaping => true,
            _ => false,
        });

        assert!(match ast::parser::parse(&ascii_string_with_unicode_escape)
            .unwrap_err()
            .err
        {
            ParseErrors::InvalidEscaping => true,
            _ => false,
        });

        assert!(
            match ast::parser::parse(&string_with_valid_escape).unwrap()[0].pre_expr {
                PreSymbolicExpressionType::AtomValue(Value::Sequence(SequenceData::String(
                    CharType::ASCII(ref v),
                ))) if v.data.len() == 11 => true,
                _ => false,
            }
        );

        assert!(
            match ast::parser::parse(&string_with_valid_double_escape).unwrap()[0].pre_expr {
                PreSymbolicExpressionType::AtomValue(Value::Sequence(SequenceData::String(
                    CharType::ASCII(ref v),
                ))) if v.data.len() == 12 => true,
                _ => false,
            }
        );

        assert!(
            match ast::parser::parse(&string_with_multiple_slashes).unwrap()[0].pre_expr {
                PreSymbolicExpressionType::AtomValue(Value::Sequence(SequenceData::String(
                    CharType::ASCII(ref v),
                ))) if v.data.len() == 12 => true,
                _ => false,
            }
        );

        assert!(match ast::parser::parse(&exceeds_stack_depth_tuple)
            .unwrap_err()
            .err
        {
            ParseErrors::VaryExpressionStackDepthTooDeep => true,
            x => {
                panic!("Got {:?}", &x);
            }
        });

        assert!(match ast::parser::parse(&exceeds_stack_depth_list)
            .unwrap_err()
            .err
        {
            ParseErrors::VaryExpressionStackDepthTooDeep => true,
            x => {
                panic!("Got {:?}", &x);
            }
        });
    }
}
>>>>>>> 9d897256
<|MERGE_RESOLUTION|>--- conflicted
+++ resolved
@@ -1,7 +1,3 @@
-<<<<<<< HEAD
-pub mod v1;
-pub mod v2;
-=======
 // Copyright (C) 2013-2020 Blockstack PBC, a public benefit corporation
 // Copyright (C) 2020 Stacks Open Internet Foundation
 //
@@ -18,1294 +14,22 @@
 // You should have received a copy of the GNU General Public License
 // along with this program.  If not, see <http://www.gnu.org/licenses/>.
 
-use crate::vm::ast::errors::{ParseError, ParseErrors, ParseResult};
-use crate::vm::errors::{InterpreterResult as Result, RuntimeErrorType};
-use crate::vm::representations::{
-    ClarityName, ContractName, PreSymbolicExpression, PreSymbolicExpressionType, MAX_STRING_LEN,
-};
-use crate::vm::types::{PrincipalData, QualifiedContractIdentifier, TraitIdentifier, Value};
-use regex::{Captures, Regex};
-use stacks_common::address::c32::c32_address_decode;
-use stacks_common::util::hash::hex_bytes;
-use std::cmp;
-use std::convert::TryInto;
+pub mod v1;
+pub mod v2;
 
-use crate::vm::ast::stack_depth_checker::AST_CALL_STACK_DEPTH_BUFFER;
-use crate::vm::MAX_CALL_STACK_DEPTH;
+use self::v1::parse as parse_v1;
+use self::v2::parse as parse_v2;
 
-pub const CONTRACT_MIN_NAME_LENGTH: usize = 1;
-pub const CONTRACT_MAX_NAME_LENGTH: usize = 40;
+use stacks_common::types::StacksEpochId;
+use crate::vm::ast::errors::ParseResult;
+use crate::vm::representations::PreSymbolicExpression;
 
-pub enum LexItem {
-    LeftParen,
-    RightParen,
-    LeftCurly,
-    RightCurly,
-    LiteralValue(usize, Value),
-    SugaredContractIdentifier(usize, ContractName),
-    SugaredFieldIdentifier(usize, ContractName, ClarityName),
-    FieldIdentifier(usize, TraitIdentifier),
-    TraitReference(usize, ClarityName),
-    Variable(String),
-    CommaSeparator,
-    ColonSeparator,
-    Whitespace,
-}
-
-#[derive(Debug)]
-enum TokenType {
-    Whitespace,
-    Comma,
-    Colon,
-    LParens,
-    RParens,
-    LCurly,
-    RCurly,
-    StringASCIILiteral,
-    StringUTF8Literal,
-    HexStringLiteral,
-    UIntLiteral,
-    IntLiteral,
-    Variable,
-    TraitReferenceLiteral,
-    PrincipalLiteral,
-    SugaredContractIdentifierLiteral,
-    FullyQualifiedContractIdentifierLiteral,
-    SugaredFieldIdentifierLiteral,
-    FullyQualifiedFieldIdentifierLiteral,
-}
-
-struct LexMatcher {
-    matcher: Regex,
-    handler: TokenType,
-}
-
-enum LexContext {
-    ExpectNothing,
-    ExpectClosing,
-    ExpectClosingColon,
-}
-
-enum ParseContext {
-    CollectList,
-    CollectTuple,
-}
-
-impl LexMatcher {
-    fn new(regex_str: &str, handles: TokenType) -> LexMatcher {
-        LexMatcher {
-            matcher: Regex::new(&format!("^{}", regex_str)).unwrap(),
-            handler: handles,
-        }
+/// Parse a program based on which epoch is active
+pub fn parse_in_epoch(source_code: &str, epoch_id: StacksEpochId) -> ParseResult<Vec<PreSymbolicExpression>> {
+    if epoch_id >= StacksEpochId::Epoch21 {
+        parse_v2(source_code)
+    }
+    else {
+        parse_v1(source_code)
     }
 }
-
-fn get_value_or_err(input: &str, captures: Captures) -> ParseResult<String> {
-    let matched = captures
-        .name("value")
-        .ok_or(ParseError::new(ParseErrors::FailedCapturingInput))?;
-    Ok(input[matched.start()..matched.end()].to_string())
-}
-
-fn get_lines_at(input: &str) -> Vec<usize> {
-    let mut out: Vec<_> = input.match_indices("\n").map(|(ix, _)| ix).collect();
-    out.reverse();
-    out
-}
-
-lazy_static! {
-    pub static ref STANDARD_PRINCIPAL_REGEX: String =
-        "[0123456789ABCDEFGHJKMNPQRSTVWXYZ]{28,41}".into();
-    pub static ref CONTRACT_NAME_REGEX: String = format!(
-        r#"([a-zA-Z](([a-zA-Z0-9]|[-_])){{{},{}}})"#,
-        CONTRACT_MIN_NAME_LENGTH - 1,
-        CONTRACT_MAX_NAME_LENGTH - 1
-    );
-    pub static ref CONTRACT_PRINCIPAL_REGEX: String = format!(
-        r#"{}(\.){}"#,
-        *STANDARD_PRINCIPAL_REGEX, *CONTRACT_NAME_REGEX
-    );
-    pub static ref PRINCIPAL_DATA_REGEX: String = format!(
-        "({})|({})",
-        *STANDARD_PRINCIPAL_REGEX, *CONTRACT_PRINCIPAL_REGEX
-    );
-    pub static ref CLARITY_NAME_REGEX: String =
-        format!(r#"([[:word:]]|[-!?+<>=/*]){{1,{}}}"#, MAX_STRING_LEN);
-
-    static ref lex_matchers: Vec<LexMatcher> = vec![
-        LexMatcher::new(
-            r##"u"(?P<value>((\\")|([[ -~]&&[^"]]))*)""##,
-            TokenType::StringUTF8Literal,
-        ),
-        LexMatcher::new(
-            r##""(?P<value>((\\")|([[ -~]&&[^"]]))*)""##,
-            TokenType::StringASCIILiteral,
-        ),
-        LexMatcher::new(";;[ -~]*", TokenType::Whitespace), // ;; comments.
-        LexMatcher::new("[\n]+", TokenType::Whitespace),
-        LexMatcher::new("[ \t]+", TokenType::Whitespace),
-        LexMatcher::new("[,]", TokenType::Comma),
-        LexMatcher::new("[:]", TokenType::Colon),
-        LexMatcher::new("[(]", TokenType::LParens),
-        LexMatcher::new("[)]", TokenType::RParens),
-        LexMatcher::new("[{]", TokenType::LCurly),
-        LexMatcher::new("[}]", TokenType::RCurly),
-        LexMatcher::new(
-            "<(?P<value>([[:word:]]|[-])+)>",
-            TokenType::TraitReferenceLiteral,
-        ),
-        LexMatcher::new("0x(?P<value>[[:xdigit:]]*)", TokenType::HexStringLiteral),
-        LexMatcher::new("u(?P<value>[[:digit:]]+)", TokenType::UIntLiteral),
-        LexMatcher::new("(?P<value>-?[[:digit:]]+)", TokenType::IntLiteral),
-        LexMatcher::new(
-            &format!(
-                r#"'(?P<value>{}(\.)([[:alnum:]]|[-]){{1,{}}})"#,
-                *CONTRACT_PRINCIPAL_REGEX, MAX_STRING_LEN
-            ),
-            TokenType::FullyQualifiedFieldIdentifierLiteral,
-        ),
-        LexMatcher::new(
-            &format!(
-                r#"(?P<value>(\.){}(\.)([[:alnum:]]|[-]){{1,{}}})"#,
-                *CONTRACT_NAME_REGEX, MAX_STRING_LEN
-            ),
-            TokenType::SugaredFieldIdentifierLiteral,
-        ),
-        LexMatcher::new(
-            &format!(r#"'(?P<value>{})"#, *CONTRACT_PRINCIPAL_REGEX),
-            TokenType::FullyQualifiedContractIdentifierLiteral,
-        ),
-        LexMatcher::new(
-            &format!(r#"(?P<value>(\.){})"#, *CONTRACT_NAME_REGEX),
-            TokenType::SugaredContractIdentifierLiteral,
-        ),
-        LexMatcher::new(
-            &format!("'(?P<value>{})", *STANDARD_PRINCIPAL_REGEX),
-            TokenType::PrincipalLiteral,
-        ),
-        LexMatcher::new(
-            &format!("(?P<value>{})", *CLARITY_NAME_REGEX),
-            TokenType::Variable,
-        ),
-    ];
-}
-
-/// Lex the contract, permitting nesting of lists and tuples up to `max_nesting`.
-fn inner_lex(input: &str, max_nesting: u64) -> ParseResult<Vec<(LexItem, u32, u32)>> {
-    let mut context = LexContext::ExpectNothing;
-
-    let mut line_indices = get_lines_at(input);
-    let mut next_line_break = line_indices.pop();
-    let mut current_line: u32 = 1;
-
-    let mut result = Vec::new();
-    let mut munch_index = 0;
-    let mut column_pos: u32 = 1;
-    let mut did_match = true;
-
-    let mut nesting_depth = 0;
-
-    while did_match && munch_index < input.len() {
-        if let Some(next_line_ix) = next_line_break {
-            if munch_index > next_line_ix {
-                next_line_break = line_indices.pop();
-                column_pos = 1;
-                current_line = current_line
-                    .checked_add(1)
-                    .ok_or(ParseError::new(ParseErrors::ProgramTooLarge))?;
-            }
-        }
-
-        did_match = false;
-        let current_slice = &input[munch_index..];
-        for matcher in lex_matchers.iter() {
-            if let Some(captures) = matcher.matcher.captures(current_slice) {
-                let whole_match = captures.get(0).unwrap();
-                assert_eq!(whole_match.start(), 0);
-                munch_index += whole_match.end();
-
-                match context {
-                    LexContext::ExpectNothing => Ok(()),
-                    LexContext::ExpectClosing => {
-                        // expect the next lexed item to be something that typically
-                        // "closes" an atom -- i.e., whitespace or a right-parens.
-                        // this prevents an atom like 1234abc from getting split into "1234" and "abc"
-                        match matcher.handler {
-                            TokenType::RParens => Ok(()),
-                            TokenType::RCurly => Ok(()),
-                            TokenType::Whitespace => Ok(()),
-                            TokenType::Comma => Ok(()),
-                            TokenType::Colon => Ok(()),
-                            _ => Err(ParseError::new(ParseErrors::SeparatorExpected(
-                                current_slice[..whole_match.end()].to_string(),
-                            ))),
-                        }
-                    }
-                    LexContext::ExpectClosingColon => {
-                        // handle the expected whitespace after a `:`
-                        match matcher.handler {
-                            TokenType::RParens => Ok(()),
-                            TokenType::RCurly => Ok(()),
-                            TokenType::Whitespace => Ok(()),
-                            TokenType::Comma => Ok(()),
-                            TokenType::Colon => Ok(()),
-                            _ => Err(ParseError::new(ParseErrors::SeparatorExpectedAfterColon(
-                                current_slice[..whole_match.end()].to_string(),
-                            ))),
-                        }
-                    }
-                }?;
-
-                // default to expect a closing
-                context = LexContext::ExpectClosing;
-
-                let token = match matcher.handler {
-                    TokenType::LParens => {
-                        context = LexContext::ExpectNothing;
-                        nesting_depth += 1;
-                        if nesting_depth > max_nesting {
-                            return Err(ParseError::new(
-                                ParseErrors::VaryExpressionStackDepthTooDeep,
-                            ));
-                        }
-                        Ok(LexItem::LeftParen)
-                    }
-                    TokenType::RParens => {
-                        // if this underflows, the contract is invalid anyway
-                        nesting_depth = nesting_depth.saturating_sub(1);
-                        Ok(LexItem::RightParen)
-                    }
-                    TokenType::Whitespace => {
-                        context = LexContext::ExpectNothing;
-                        Ok(LexItem::Whitespace)
-                    }
-                    TokenType::Comma => {
-                        context = LexContext::ExpectNothing;
-                        Ok(LexItem::CommaSeparator)
-                    }
-                    TokenType::Colon => {
-                        // colon should not be followed directly by an item,
-                        //  e.g., {a:b} should not be legal
-                        context = LexContext::ExpectClosingColon;
-                        Ok(LexItem::ColonSeparator)
-                    }
-                    TokenType::LCurly => {
-                        context = LexContext::ExpectNothing;
-                        nesting_depth += 1;
-                        if nesting_depth > max_nesting {
-                            return Err(ParseError::new(
-                                ParseErrors::VaryExpressionStackDepthTooDeep,
-                            ));
-                        }
-                        Ok(LexItem::LeftCurly)
-                    }
-                    TokenType::RCurly => {
-                        // if this underflows, the contract is invalid anyway
-                        nesting_depth = nesting_depth.saturating_sub(1);
-                        Ok(LexItem::RightCurly)
-                    }
-                    TokenType::Variable => {
-                        let value = get_value_or_err(current_slice, captures)?;
-                        if value.contains("#") {
-                            Err(ParseError::new(ParseErrors::IllegalVariableName(value)))
-                        } else {
-                            Ok(LexItem::Variable(value))
-                        }
-                    }
-                    TokenType::UIntLiteral => {
-                        let str_value = get_value_or_err(current_slice, captures)?;
-                        let value = match u128::from_str_radix(&str_value, 10) {
-                            Ok(parsed) => Ok(Value::UInt(parsed)),
-                            Err(_e) => Err(ParseError::new(ParseErrors::FailedParsingIntValue(
-                                str_value.clone(),
-                            ))),
-                        }?;
-                        Ok(LexItem::LiteralValue(str_value.len(), value))
-                    }
-                    TokenType::IntLiteral => {
-                        let str_value = get_value_or_err(current_slice, captures)?;
-                        let value = match i128::from_str_radix(&str_value, 10) {
-                            Ok(parsed) => Ok(Value::Int(parsed)),
-                            Err(_e) => Err(ParseError::new(ParseErrors::FailedParsingIntValue(
-                                str_value.clone(),
-                            ))),
-                        }?;
-                        Ok(LexItem::LiteralValue(str_value.len(), value))
-                    }
-                    TokenType::FullyQualifiedContractIdentifierLiteral => {
-                        let str_value = get_value_or_err(current_slice, captures)?;
-                        let value =
-                            match PrincipalData::parse_qualified_contract_principal(&str_value) {
-                                Ok(parsed) => Ok(Value::Principal(parsed)),
-                                Err(_e) => Err(ParseError::new(
-                                    ParseErrors::FailedParsingPrincipal(str_value.clone()),
-                                )),
-                            }?;
-                        Ok(LexItem::LiteralValue(str_value.len(), value))
-                    }
-                    TokenType::SugaredContractIdentifierLiteral => {
-                        let str_value = get_value_or_err(current_slice, captures)?;
-                        let value = match str_value[1..].to_string().try_into() {
-                            Ok(parsed) => Ok(parsed),
-                            Err(_e) => Err(ParseError::new(ParseErrors::FailedParsingPrincipal(
-                                str_value.clone(),
-                            ))),
-                        }?;
-                        Ok(LexItem::SugaredContractIdentifier(str_value.len(), value))
-                    }
-                    TokenType::FullyQualifiedFieldIdentifierLiteral => {
-                        let str_value = get_value_or_err(current_slice, captures)?;
-                        let value = match TraitIdentifier::parse_fully_qualified(&str_value) {
-                            Ok(parsed) => Ok(parsed),
-                            Err(_e) => Err(ParseError::new(ParseErrors::FailedParsingField(
-                                str_value.clone(),
-                            ))),
-                        }?;
-                        Ok(LexItem::FieldIdentifier(str_value.len(), value))
-                    }
-                    TokenType::SugaredFieldIdentifierLiteral => {
-                        let str_value = get_value_or_err(current_slice, captures)?;
-                        let (contract_name, field_name) =
-                            match TraitIdentifier::parse_sugared_syntax(&str_value) {
-                                Ok((contract_name, field_name)) => Ok((contract_name, field_name)),
-                                Err(_e) => Err(ParseError::new(ParseErrors::FailedParsingField(
-                                    str_value.clone(),
-                                ))),
-                            }?;
-                        Ok(LexItem::SugaredFieldIdentifier(
-                            str_value.len(),
-                            contract_name,
-                            field_name,
-                        ))
-                    }
-                    TokenType::PrincipalLiteral => {
-                        let str_value = get_value_or_err(current_slice, captures)?;
-                        let value = match PrincipalData::parse_standard_principal(&str_value) {
-                            Ok(parsed) => Ok(Value::Principal(PrincipalData::Standard(parsed))),
-                            Err(_e) => Err(ParseError::new(ParseErrors::FailedParsingPrincipal(
-                                str_value.clone(),
-                            ))),
-                        }?;
-                        Ok(LexItem::LiteralValue(str_value.len(), value))
-                    }
-                    TokenType::TraitReferenceLiteral => {
-                        let str_value = get_value_or_err(current_slice, captures)?;
-                        let data = str_value.clone().try_into().map_err(|_| {
-                            ParseError::new(ParseErrors::IllegalVariableName(str_value.to_string()))
-                        })?;
-                        Ok(LexItem::TraitReference(str_value.len(), data))
-                    }
-                    TokenType::HexStringLiteral => {
-                        let str_value = get_value_or_err(current_slice, captures)?;
-                        let byte_vec = hex_bytes(&str_value).map_err(|x| {
-                            ParseError::new(ParseErrors::FailedParsingHexValue(
-                                str_value.clone(),
-                                x.to_string(),
-                            ))
-                        })?;
-                        let value = match Value::buff_from(byte_vec) {
-                            Ok(parsed) => Ok(parsed),
-                            Err(_e) => Err(ParseError::new(ParseErrors::FailedParsingBuffer(
-                                str_value.clone(),
-                            ))),
-                        }?;
-                        Ok(LexItem::LiteralValue(str_value.len(), value))
-                    }
-                    TokenType::StringASCIILiteral => {
-                        let str_value = get_value_or_err(current_slice, captures)?;
-                        let str_value_len = str_value.len();
-                        let unescaped_str = unescape_ascii_chars(str_value, false)?;
-                        let byte_vec = unescaped_str.as_bytes().to_vec();
-
-                        let value = match Value::string_ascii_from_bytes(byte_vec) {
-                            Ok(parsed) => Ok(parsed),
-                            Err(_e) => Err(ParseError::new(ParseErrors::InvalidCharactersDetected)),
-                        }?;
-                        Ok(LexItem::LiteralValue(str_value_len, value))
-                    }
-                    TokenType::StringUTF8Literal => {
-                        let str_value = get_value_or_err(current_slice, captures)?;
-                        let str_value_len = str_value.len();
-                        let unescaped_str = unescape_ascii_chars(str_value, true)?;
-
-                        let value = match Value::string_utf8_from_string_utf8_literal(unescaped_str)
-                        {
-                            Ok(parsed) => Ok(parsed),
-                            Err(_e) => Err(ParseError::new(ParseErrors::InvalidCharactersDetected)),
-                        }?;
-                        Ok(LexItem::LiteralValue(str_value_len, value))
-                    }
-                }?;
-
-                result.push((token, current_line, column_pos));
-                column_pos += whole_match.end() as u32;
-                did_match = true;
-                break;
-            }
-        }
-    }
-
-    if munch_index == input.len() {
-        Ok(result)
-    } else {
-        Err(ParseError::new(ParseErrors::FailedParsingRemainder(
-            input[munch_index..].to_string(),
-        )))
-    }
-}
-
-pub fn lex(input: &str) -> ParseResult<Vec<(LexItem, u32, u32)>> {
-    inner_lex(
-        input,
-        AST_CALL_STACK_DEPTH_BUFFER + (MAX_CALL_STACK_DEPTH as u64) + 1,
-    )
-}
-
-fn unescape_ascii_chars(escaped_str: String, allow_unicode_escape: bool) -> ParseResult<String> {
-    let mut unescaped_str = String::new();
-    let mut chars = escaped_str.chars().into_iter();
-    while let Some(char) = chars.next() {
-        if char == '\\' {
-            if let Some(next) = chars.next() {
-                match next {
-                    // ASCII escapes based on Rust list (https://doc.rust-lang.org/reference/tokens.html#ascii-escapes)
-                    '\\' => unescaped_str.push('\\'),
-                    '\"' => unescaped_str.push('\"'),
-                    'n' => unescaped_str.push('\n'),
-                    't' => unescaped_str.push('\t'),
-                    'r' => unescaped_str.push('\r'),
-                    '0' => unescaped_str.push('\0'),
-                    'u' if allow_unicode_escape == true => unescaped_str.push_str("\\u"),
-                    _ => return Err(ParseError::new(ParseErrors::InvalidEscaping)),
-                }
-            } else {
-                return Err(ParseError::new(ParseErrors::InvalidEscaping));
-            }
-        } else {
-            unescaped_str.push(char);
-        }
-    }
-    Ok(unescaped_str)
-}
-
-enum ParseStackItem {
-    Expression(PreSymbolicExpression),
-    Colon,
-    Comma,
-}
-
-fn handle_expression(
-    parse_stack: &mut Vec<(Vec<ParseStackItem>, u32, u32, ParseContext)>,
-    outputs: &mut Vec<PreSymbolicExpression>,
-    expr: PreSymbolicExpression,
-) {
-    match parse_stack.last_mut() {
-        // no open lists on stack, add current to outputs.
-        None => outputs.push(expr),
-        // there's an open list or tuple on the stack.
-        Some((ref mut list, _, _, _)) => list.push(ParseStackItem::Expression(expr)),
-    }
-}
-
-pub fn parse_lexed(mut input: Vec<(LexItem, u32, u32)>) -> ParseResult<Vec<PreSymbolicExpression>> {
-    let mut parse_stack = Vec::new();
-
-    let mut output_list = Vec::new();
-
-    for (item, line_pos, column_pos) in input.drain(..) {
-        match item {
-            LexItem::LeftParen => {
-                // start new list.
-                let new_list = Vec::new();
-                parse_stack.push((new_list, line_pos, column_pos, ParseContext::CollectList));
-            }
-            LexItem::RightParen => {
-                // end current list.
-                if let Some((list, start_line, start_column, parse_context)) = parse_stack.pop() {
-                    match parse_context {
-                        ParseContext::CollectList => {
-                            let checked_list: ParseResult<Box<[PreSymbolicExpression]>> = list
-                                .into_iter()
-                                .map(|i| match i {
-                                    ParseStackItem::Expression(e) => Ok(e),
-                                    ParseStackItem::Colon => {
-                                        Err(ParseError::new(ParseErrors::ColonSeparatorUnexpected))
-                                    }
-                                    ParseStackItem::Comma => {
-                                        Err(ParseError::new(ParseErrors::CommaSeparatorUnexpected))
-                                    }
-                                })
-                                .collect();
-                            let checked_list = checked_list?;
-                            let mut pre_expr = PreSymbolicExpression::list(checked_list);
-                            pre_expr.set_span(start_line, start_column, line_pos, column_pos);
-                            handle_expression(&mut parse_stack, &mut output_list, pre_expr);
-                        }
-                        ParseContext::CollectTuple => {
-                            let mut error =
-                                ParseError::new(ParseErrors::ClosingTupleLiteralExpected);
-                            error.diagnostic.add_span(
-                                start_line,
-                                start_column,
-                                line_pos,
-                                column_pos,
-                            );
-                            return Err(error);
-                        }
-                    }
-                } else {
-                    debug!(
-                        "Closing parenthesis expected ({}, {})",
-                        line_pos, column_pos
-                    );
-                    return Err(ParseError::new(ParseErrors::ClosingParenthesisUnexpected));
-                }
-            }
-            LexItem::LeftCurly => {
-                let new_list = Vec::new();
-                parse_stack.push((new_list, line_pos, column_pos, ParseContext::CollectTuple));
-            }
-            LexItem::RightCurly => {
-                if let Some((tuple_list, start_line, start_column, parse_context)) =
-                    parse_stack.pop()
-                {
-                    match parse_context {
-                        ParseContext::CollectTuple => {
-                            let mut checked_list = Vec::new();
-                            for (index, item) in tuple_list.into_iter().enumerate() {
-                                // check that tuple items are (expr, colon, expr, comma)
-                                match index % 4 {
-                                    0 | 2 => {
-                                        if let ParseStackItem::Expression(e) = item {
-                                            checked_list.push(e);
-                                            Ok(())
-                                        } else {
-                                            Err(ParseErrors::TupleItemExpected(index))
-                                        }
-                                    }
-                                    1 => {
-                                        if let ParseStackItem::Colon = item {
-                                            Ok(())
-                                        } else {
-                                            Err(ParseErrors::TupleColonExpected(index))
-                                        }
-                                    }
-                                    3 => {
-                                        if let ParseStackItem::Comma = item {
-                                            Ok(())
-                                        } else {
-                                            Err(ParseErrors::TupleCommaExpected(index))
-                                        }
-                                    }
-                                    _ => unreachable!("More than four modulos of four."),
-                                }?;
-                            }
-                            let mut pre_expr =
-                                PreSymbolicExpression::tuple(checked_list.into_boxed_slice());
-                            pre_expr.set_span(start_line, start_column, line_pos, column_pos);
-                            handle_expression(&mut parse_stack, &mut output_list, pre_expr);
-                        }
-                        ParseContext::CollectList => {
-                            let mut error =
-                                ParseError::new(ParseErrors::ClosingParenthesisExpected);
-                            error.diagnostic.add_span(
-                                start_line,
-                                start_column,
-                                line_pos,
-                                column_pos,
-                            );
-                            return Err(error);
-                        }
-                    }
-                } else {
-                    debug!(
-                        "Closing tuple literal unexpected ({}, {})",
-                        line_pos, column_pos
-                    );
-                    return Err(ParseError::new(ParseErrors::ClosingTupleLiteralUnexpected));
-                }
-            }
-            LexItem::Variable(value) => {
-                let end_column = column_pos + (value.len() as u32) - 1;
-                let value = value.clone().try_into().map_err(|_| {
-                    ParseError::new(ParseErrors::IllegalVariableName(value.to_string()))
-                })?;
-                let mut pre_expr = PreSymbolicExpression::atom(value);
-                pre_expr.set_span(line_pos, column_pos, line_pos, end_column);
-                handle_expression(&mut parse_stack, &mut output_list, pre_expr);
-            }
-            LexItem::LiteralValue(length, value) => {
-                let mut end_column = column_pos + (length as u32);
-                // Avoid underflows on cases like empty strings
-                if length > 0 {
-                    end_column = end_column - 1;
-                }
-                let mut pre_expr = PreSymbolicExpression::atom_value(value);
-                pre_expr.set_span(line_pos, column_pos, line_pos, end_column);
-                handle_expression(&mut parse_stack, &mut output_list, pre_expr);
-            }
-            LexItem::SugaredContractIdentifier(length, value) => {
-                let mut end_column = column_pos + (length as u32);
-                // Avoid underflows on cases like empty strings
-                if length > 0 {
-                    end_column = end_column - 1;
-                }
-                let mut pre_expr = PreSymbolicExpression::sugared_contract_identifier(value);
-                pre_expr.set_span(line_pos, column_pos, line_pos, end_column);
-                handle_expression(&mut parse_stack, &mut output_list, pre_expr);
-            }
-            LexItem::SugaredFieldIdentifier(length, contract_name, name) => {
-                let mut end_column = column_pos + (length as u32);
-                // Avoid underflows on cases like empty strings
-                if length > 0 {
-                    end_column = end_column - 1;
-                }
-                let mut pre_expr =
-                    PreSymbolicExpression::sugared_field_identifier(contract_name, name);
-                pre_expr.set_span(line_pos, column_pos, line_pos, end_column);
-                handle_expression(&mut parse_stack, &mut output_list, pre_expr);
-            }
-            LexItem::FieldIdentifier(length, trait_identifier) => {
-                let mut end_column = column_pos + (length as u32);
-                // Avoid underflows on cases like empty strings
-                if length > 0 {
-                    end_column = end_column - 1;
-                }
-                let mut pre_expr = PreSymbolicExpression::field_identifier(trait_identifier);
-                pre_expr.set_span(line_pos, column_pos, line_pos, end_column);
-                handle_expression(&mut parse_stack, &mut output_list, pre_expr);
-            }
-            LexItem::TraitReference(_length, value) => {
-                let end_column = column_pos + (value.len() as u32) - 1;
-                let value = value.clone().try_into().map_err(|_| {
-                    ParseError::new(ParseErrors::IllegalVariableName(value.to_string()))
-                })?;
-                let mut pre_expr = PreSymbolicExpression::trait_reference(value);
-                pre_expr.set_span(line_pos, column_pos, line_pos, end_column);
-                handle_expression(&mut parse_stack, &mut output_list, pre_expr);
-            }
-            LexItem::ColonSeparator => {
-                match parse_stack.last_mut() {
-                    None => return Err(ParseError::new(ParseErrors::ColonSeparatorUnexpected)),
-                    Some((ref mut list, ..)) => {
-                        list.push(ParseStackItem::Colon);
-                    }
-                };
-            }
-            LexItem::CommaSeparator => {
-                match parse_stack.last_mut() {
-                    None => return Err(ParseError::new(ParseErrors::CommaSeparatorUnexpected)),
-                    Some((ref mut list, ..)) => {
-                        list.push(ParseStackItem::Comma);
-                    }
-                };
-            }
-            LexItem::Whitespace => (),
-        };
-    }
-
-    // check unfinished stack:
-    if parse_stack.len() > 0 {
-        let mut error = ParseError::new(ParseErrors::ClosingParenthesisExpected);
-        if let Some((_list, start_line, start_column, _parse_context)) = parse_stack.pop() {
-            error.diagnostic.add_span(start_line, start_column, 0, 0);
-            debug!(
-                "Unfinished stack: {} items remaining starting at ({}, {})",
-                parse_stack.len() + 1,
-                start_line,
-                start_column
-            );
-        }
-        Err(error)
-    } else {
-        Ok(output_list)
-    }
-}
-
-pub fn parse(input: &str) -> ParseResult<Vec<PreSymbolicExpression>> {
-    let lexed = inner_lex(
-        input,
-        AST_CALL_STACK_DEPTH_BUFFER + (MAX_CALL_STACK_DEPTH as u64) + 1,
-    )?;
-    parse_lexed(lexed)
-}
-
-pub fn parse_no_stack_limit(input: &str) -> ParseResult<Vec<PreSymbolicExpression>> {
-    let lexed = inner_lex(input, u64::MAX)?;
-    parse_lexed(lexed)
-}
-
-#[cfg(test)]
-mod test {
-    use crate::vm::ast;
-    use crate::vm::ast::errors::{ParseError, ParseErrors};
-    use crate::vm::ast::stack_depth_checker::AST_CALL_STACK_DEPTH_BUFFER;
-    use crate::vm::representations::{PreSymbolicExpression, PreSymbolicExpressionType};
-    use crate::vm::types::TraitIdentifier;
-    use crate::vm::types::{
-        CharType, PrincipalData, QualifiedContractIdentifier, SequenceData, Value,
-    };
-    use crate::vm::MAX_CALL_STACK_DEPTH;
-
-    fn make_atom(
-        x: &str,
-        start_line: u32,
-        start_column: u32,
-        end_line: u32,
-        end_column: u32,
-    ) -> PreSymbolicExpression {
-        let mut e = PreSymbolicExpression::atom(x.into());
-        e.set_span(start_line, start_column, end_line, end_column);
-        e
-    }
-
-    fn make_atom_value(
-        x: Value,
-        start_line: u32,
-        start_column: u32,
-        end_line: u32,
-        end_column: u32,
-    ) -> PreSymbolicExpression {
-        let mut e = PreSymbolicExpression::atom_value(x);
-        e.set_span(start_line, start_column, end_line, end_column);
-        e
-    }
-
-    fn make_list(
-        start_line: u32,
-        start_column: u32,
-        end_line: u32,
-        end_column: u32,
-        x: Box<[PreSymbolicExpression]>,
-    ) -> PreSymbolicExpression {
-        let mut e = PreSymbolicExpression::list(x);
-        e.set_span(start_line, start_column, end_line, end_column);
-        e
-    }
-
-    fn make_tuple(
-        start_line: u32,
-        start_column: u32,
-        end_line: u32,
-        end_column: u32,
-        x: Box<[PreSymbolicExpression]>,
-    ) -> PreSymbolicExpression {
-        let mut e = PreSymbolicExpression::tuple(x);
-        e.set_span(start_line, start_column, end_line, end_column);
-        e
-    }
-
-    #[test]
-    fn test_parse_let_expression() {
-        // This test includes some assertions ont the spans of each atom / atom_value / list, which makes indentation important.
-        let input = r#"z (let ((x 1) (y 2))
-    (+ x ;; "comments section?"
-        ;; this is also a comment!
-        (let ((x 3)) ;; more commentary
-        (+ x y))
-        x)) x y
-        ;; this is 'quoted comment!"#;
-        let program = vec![
-            make_atom("z", 1, 1, 1, 1),
-            make_list(
-                1,
-                3,
-                6,
-                11,
-                Box::new([
-                    make_atom("let", 1, 4, 1, 6),
-                    make_list(
-                        1,
-                        8,
-                        1,
-                        20,
-                        Box::new([
-                            make_list(
-                                1,
-                                9,
-                                1,
-                                13,
-                                Box::new([
-                                    make_atom("x", 1, 10, 1, 10),
-                                    make_atom_value(Value::Int(1), 1, 12, 1, 12),
-                                ]),
-                            ),
-                            make_list(
-                                1,
-                                15,
-                                1,
-                                19,
-                                Box::new([
-                                    make_atom("y", 1, 16, 1, 16),
-                                    make_atom_value(Value::Int(2), 1, 18, 1, 18),
-                                ]),
-                            ),
-                        ]),
-                    ),
-                    make_list(
-                        2,
-                        5,
-                        6,
-                        10,
-                        Box::new([
-                            make_atom("+", 2, 6, 2, 6),
-                            make_atom("x", 2, 8, 2, 8),
-                            make_list(
-                                4,
-                                9,
-                                5,
-                                16,
-                                Box::new([
-                                    make_atom("let", 4, 10, 4, 12),
-                                    make_list(
-                                        4,
-                                        14,
-                                        4,
-                                        20,
-                                        Box::new([make_list(
-                                            4,
-                                            15,
-                                            4,
-                                            19,
-                                            Box::new([
-                                                make_atom("x", 4, 16, 4, 16),
-                                                make_atom_value(Value::Int(3), 4, 18, 4, 18),
-                                            ]),
-                                        )]),
-                                    ),
-                                    make_list(
-                                        5,
-                                        9,
-                                        5,
-                                        15,
-                                        Box::new([
-                                            make_atom("+", 5, 10, 5, 10),
-                                            make_atom("x", 5, 12, 5, 12),
-                                            make_atom("y", 5, 14, 5, 14),
-                                        ]),
-                                    ),
-                                ]),
-                            ),
-                            make_atom("x", 6, 9, 6, 9),
-                        ]),
-                    ),
-                ]),
-            ),
-            make_atom("x", 6, 13, 6, 13),
-            make_atom("y", 6, 15, 6, 15),
-        ];
-
-        let parsed = ast::parser::parse(&input);
-        assert_eq!(
-            Ok(program),
-            parsed,
-            "Should match expected symbolic expression"
-        );
-
-        let input = "        -1234
-        (- 12 34)";
-        let program = vec![
-            make_atom_value(Value::Int(-1234), 1, 9, 1, 13),
-            make_list(
-                2,
-                9,
-                2,
-                17,
-                Box::new([
-                    make_atom("-", 2, 10, 2, 10),
-                    make_atom_value(Value::Int(12), 2, 12, 2, 13),
-                    make_atom_value(Value::Int(34), 2, 15, 2, 16),
-                ]),
-            ),
-        ];
-
-        let parsed = ast::parser::parse(&input);
-        assert_eq!(
-            Ok(program),
-            parsed,
-            "Should match expected symbolic expression"
-        );
-    }
-
-    #[test]
-    fn test_parse_tuple_literal() {
-        let input = "{id: 1337 }";
-        let program = vec![make_tuple(
-            1,
-            1,
-            1,
-            11,
-            Box::new([
-                make_atom("id", 1, 2, 1, 3),
-                make_atom_value(Value::Int(1337), 1, 6, 1, 9),
-            ]),
-        )];
-        let parsed = ast::parser::parse(&input);
-        assert_eq!(Ok(program), parsed, "Should match expected tuple literal");
-    }
-
-    #[test]
-    fn test_parse_contract_principals() {
-        let input = "'SZ2J6ZY48GV1EZ5V2V5RB9MP66SW86PYKKQ9H6DPR.contract-a";
-        let parsed = ast::parser::parse(&input).unwrap();
-
-        let x1 = &parsed[0];
-        assert!(match x1.match_atom_value() {
-            Some(Value::Principal(PrincipalData::Contract(identifier))) => {
-                format!("{}", PrincipalData::Standard(identifier.issuer.clone()))
-                    == "SZ2J6ZY48GV1EZ5V2V5RB9MP66SW86PYKKQ9H6DPR"
-                    && identifier.name == "contract-a".into()
-            }
-            _ => false,
-        });
-
-        let input = "'SZ2J6ZY48GV1EZ5V2V5RB9MP66SW86PYKKQ9H6DPR.a";
-        let parsed = ast::parser::parse(&input).unwrap();
-
-        let x1 = &parsed[0];
-        assert!(match x1.match_atom_value() {
-            Some(Value::Principal(PrincipalData::Contract(identifier))) => {
-                format!("{}", PrincipalData::Standard(identifier.issuer.clone()))
-                    == "SZ2J6ZY48GV1EZ5V2V5RB9MP66SW86PYKKQ9H6DPR"
-                    && identifier.name == "a".into()
-            }
-            _ => false,
-        });
-    }
-
-    #[test]
-    fn test_parse_generics() {
-        let input = "<a>";
-        let parsed = ast::parser::parse(&input).unwrap();
-
-        let x1 = &parsed[0];
-        assert!(match x1.match_trait_reference() {
-            Some(trait_name) => *trait_name == "a".into(),
-            _ => false,
-        });
-    }
-
-    #[test]
-    fn test_parse_field_identifiers() {
-        use crate::vm::types::PrincipalData;
-        let input = "'SZ2J6ZY48GV1EZ5V2V5RB9MP66SW86PYKKQ9H6DPR.my-contract.my-trait";
-        let parsed = ast::parser::parse(&input).unwrap();
-
-        let x1 = &parsed[0];
-        assert!(match x1.match_field_identifier() {
-            Some(data) => {
-                format!(
-                    "{}",
-                    PrincipalData::Standard(data.contract_identifier.issuer.clone())
-                ) == "SZ2J6ZY48GV1EZ5V2V5RB9MP66SW86PYKKQ9H6DPR"
-                    && data.contract_identifier.name == "my-contract".into()
-                    && data.name == "my-trait".into()
-            }
-            _ => false,
-        });
-    }
-
-    #[test]
-    fn test_parse_sugared_field_identifiers() {
-        let input = ".my-contract.my-trait";
-        let parsed = ast::parser::parse(&input).unwrap();
-
-        let x1 = &parsed[0];
-        assert!(match &x1.pre_expr {
-            PreSymbolicExpressionType::SugaredFieldIdentifier(contract_name, field_name) => {
-                *contract_name == "my-contract".into() && *field_name == "my-trait".into()
-            }
-            _ => false,
-        });
-    }
-
-    #[test]
-    fn test_parse_failures() {
-        use crate::vm::errors::{Error, RuntimeErrorType};
-
-        let too_much_closure = "(let ((x 1) (y 2))))";
-        let not_enough_closure = "(let ((x 1) (y 2))";
-        let middle_hash = "(let ((x 1) (y#not 2)) x)";
-        let unicode = "(let ((x🎶 1)) (eq x🎶 1))";
-        let split_tokens = "(let ((023ab13 1)))";
-        let name_with_dot = "(let ((ab.de 1)))";
-        let wrong_tuple_literal_close = "{id 1337)";
-        let wrong_list_close = "(13 37}";
-        let extra_tuple_literal_close = "{id: 37}}";
-        let unexpected_comma = "(let ((a 1), (b 2)) b)";
-        let shorthand_tuple = "{ a, b }";
-        let shorthand_tuple_dangling_comma = "{ a: b, b: ,}";
-        let decorative_colon_on_value = "{ a: b: }";
-        let tuple_literal_colon_after_comma = "{ a: b, : b a}";
-        let tuple_comma_no_space = "{ a: b,c: 3 }"; // legal
-        let tuple_colon_no_space = "{ a:b }";
-        let empty_tuple_literal_comma = "{,}";
-        let empty_tuple_literal_colon = "{:}";
-        let legacy_boolean_literals = "(and 'true 'false)";
-        let function_with_CR = "(define (foo (x y)) \n (+ 1 2 3) \r (- 1 2 3))";
-        let function_with_CRLF = "(define (foo (x y)) \n (+ 1 2 3) \n\r (- 1 2 3))";
-        let function_with_NEL = "(define (foo (x y)) \u{0085} (+ 1 2 3) \u{0085} (- 1 2 3))";
-        let function_with_LS = "(define (foo (x y)) \u{2028} (+ 1 2 3) \u{2028} (- 1 2 3))";
-        let function_with_PS = "(define (foo (x y)) \u{2029} (+ 1 2 3) \u{2029} (- 1 2 3))";
-        let function_with_LF = "(define (foo (x y)) \n (+ 1 2 3) \n (- 1 2 3))";
-        let string_with_invalid_escape = r#"
-        "hello\eworld"
-        "#;
-        let ascii_string_with_unicode_escape = r#"
-        "hello\u{1F436}world"
-        "#;
-        let string_with_valid_escape = r#"
-        "hello\nworld"
-        "#;
-        let string_with_valid_double_escape = r#"
-        "hello\\eworld"
-        "#;
-        let string_with_multiple_slashes = r#"
-        "hello\\\"world"
-        "#;
-        let stack_limit =
-            (AST_CALL_STACK_DEPTH_BUFFER + (MAX_CALL_STACK_DEPTH as u64) + 1) as usize;
-        let exceeds_stack_depth_tuple = format!(
-            "{}u1 {}",
-            "{ a : ".repeat(stack_limit + 1),
-            "} ".repeat(stack_limit + 1)
-        );
-        let exceeds_stack_depth_list = format!(
-            "{}u1 {}",
-            "(list ".repeat(stack_limit + 1),
-            ")".repeat(stack_limit + 1)
-        );
-
-        assert!(match ast::parser::parse(&split_tokens).unwrap_err().err {
-            ParseErrors::SeparatorExpected(_) => true,
-            _ => false,
-        });
-
-        assert!(
-            match ast::parser::parse(&too_much_closure).unwrap_err().err {
-                ParseErrors::ClosingParenthesisUnexpected => true,
-                _ => false,
-            }
-        );
-
-        assert!(
-            match ast::parser::parse(&not_enough_closure).unwrap_err().err {
-                ParseErrors::ClosingParenthesisExpected => true,
-                _ => false,
-            }
-        );
-
-        assert!(match ast::parser::parse(&middle_hash).unwrap_err().err {
-            ParseErrors::FailedParsingRemainder(_) => true,
-            _ => false,
-        });
-
-        assert!(match ast::parser::parse(&unicode).unwrap_err().err {
-            ParseErrors::FailedParsingRemainder(_) => true,
-            _ => false,
-        });
-
-        assert!(match ast::parser::parse(&name_with_dot).unwrap_err().err {
-            ParseErrors::SeparatorExpected(_) => true,
-            _ => false,
-        });
-
-        assert!(match ast::parser::parse(&wrong_tuple_literal_close)
-            .unwrap_err()
-            .err
-        {
-            ParseErrors::ClosingTupleLiteralExpected => true,
-            _ => false,
-        });
-
-        assert!(
-            match ast::parser::parse(&wrong_list_close).unwrap_err().err {
-                ParseErrors::ClosingParenthesisExpected => true,
-                _ => false,
-            }
-        );
-
-        assert!(match ast::parser::parse(&extra_tuple_literal_close)
-            .unwrap_err()
-            .err
-        {
-            ParseErrors::ClosingTupleLiteralUnexpected => true,
-            _ => false,
-        });
-
-        assert!(
-            match ast::parser::parse(&unexpected_comma).unwrap_err().err {
-                ParseErrors::CommaSeparatorUnexpected => true,
-                _ => false,
-            }
-        );
-
-        // { a: b,c: 3 } is legal
-        ast::parser::parse(&tuple_comma_no_space).unwrap();
-
-        assert!(
-            match ast::parser::parse(&tuple_colon_no_space).unwrap_err().err {
-                ParseErrors::SeparatorExpectedAfterColon(_) => true,
-                _ => false,
-            }
-        );
-
-        assert!(
-            match ast::parser::parse(&shorthand_tuple).unwrap_err().err {
-                ParseErrors::TupleColonExpected(_) => true,
-                _ => false,
-            }
-        );
-
-        assert!(match ast::parser::parse(&shorthand_tuple_dangling_comma)
-            .unwrap_err()
-            .err
-        {
-            ParseErrors::TupleItemExpected(_) => true,
-            _ => false,
-        });
-
-        assert!(match ast::parser::parse(&decorative_colon_on_value)
-            .unwrap_err()
-            .err
-        {
-            ParseErrors::TupleCommaExpected(_) => true,
-            e => {
-                eprintln!("{:?}", e);
-                false
-            }
-        });
-
-        assert!(match ast::parser::parse(&tuple_literal_colon_after_comma)
-            .unwrap_err()
-            .err
-        {
-            ParseErrors::TupleItemExpected(_) => true,
-            e => {
-                eprintln!("{:?}", e);
-                false
-            }
-        });
-
-        assert!(match ast::parser::parse(&empty_tuple_literal_comma)
-            .unwrap_err()
-            .err
-        {
-            ParseErrors::TupleItemExpected(_) => true,
-            _ => false,
-        });
-
-        assert!(match ast::parser::parse(&empty_tuple_literal_colon)
-            .unwrap_err()
-            .err
-        {
-            ParseErrors::TupleItemExpected(_) => true,
-            _ => false,
-        });
-
-        assert!(match ast::parser::parse(&legacy_boolean_literals)
-            .unwrap_err()
-            .err
-        {
-            ParseErrors::FailedParsingRemainder(_) => true,
-            _ => false,
-        });
-
-        assert!(
-            match ast::parser::parse(&function_with_CR).unwrap_err().err {
-                ParseErrors::FailedParsingRemainder(_) => true,
-                _ => false,
-            }
-        );
-        assert!(
-            match ast::parser::parse(&function_with_CRLF).unwrap_err().err {
-                ParseErrors::FailedParsingRemainder(_) => true,
-                _ => false,
-            }
-        );
-        assert!(
-            match ast::parser::parse(&function_with_NEL).unwrap_err().err {
-                ParseErrors::FailedParsingRemainder(_) => true,
-                _ => false,
-            }
-        );
-        assert!(
-            match ast::parser::parse(&function_with_LS).unwrap_err().err {
-                ParseErrors::FailedParsingRemainder(_) => true,
-                _ => false,
-            }
-        );
-        assert!(
-            match ast::parser::parse(&function_with_PS).unwrap_err().err {
-                ParseErrors::FailedParsingRemainder(_) => true,
-                _ => false,
-            }
-        );
-
-        ast::parser::parse(&function_with_LF).unwrap();
-
-        assert!(match ast::parser::parse(&string_with_invalid_escape)
-            .unwrap_err()
-            .err
-        {
-            ParseErrors::InvalidEscaping => true,
-            _ => false,
-        });
-
-        assert!(match ast::parser::parse(&ascii_string_with_unicode_escape)
-            .unwrap_err()
-            .err
-        {
-            ParseErrors::InvalidEscaping => true,
-            _ => false,
-        });
-
-        assert!(
-            match ast::parser::parse(&string_with_valid_escape).unwrap()[0].pre_expr {
-                PreSymbolicExpressionType::AtomValue(Value::Sequence(SequenceData::String(
-                    CharType::ASCII(ref v),
-                ))) if v.data.len() == 11 => true,
-                _ => false,
-            }
-        );
-
-        assert!(
-            match ast::parser::parse(&string_with_valid_double_escape).unwrap()[0].pre_expr {
-                PreSymbolicExpressionType::AtomValue(Value::Sequence(SequenceData::String(
-                    CharType::ASCII(ref v),
-                ))) if v.data.len() == 12 => true,
-                _ => false,
-            }
-        );
-
-        assert!(
-            match ast::parser::parse(&string_with_multiple_slashes).unwrap()[0].pre_expr {
-                PreSymbolicExpressionType::AtomValue(Value::Sequence(SequenceData::String(
-                    CharType::ASCII(ref v),
-                ))) if v.data.len() == 12 => true,
-                _ => false,
-            }
-        );
-
-        assert!(match ast::parser::parse(&exceeds_stack_depth_tuple)
-            .unwrap_err()
-            .err
-        {
-            ParseErrors::VaryExpressionStackDepthTooDeep => true,
-            x => {
-                panic!("Got {:?}", &x);
-            }
-        });
-
-        assert!(match ast::parser::parse(&exceeds_stack_depth_list)
-            .unwrap_err()
-            .err
-        {
-            ParseErrors::VaryExpressionStackDepthTooDeep => true,
-            x => {
-                panic!("Got {:?}", &x);
-            }
-        });
-    }
-}
->>>>>>> 9d897256
