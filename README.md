--- conflicted
+++ resolved
@@ -8,12 +8,7 @@
 
 Blockstack Core handles the main functionality of the system. It is responsible for processing blockchain transactions, creating virtualchain state, and building the peer network amongst other things. Blockstack Core provides RPC and RESTful interfaces for Blockstack clients.
 
-<<<<<<< HEAD
-The latest stable release of Blockstack Core is 0.0.13.
-The upcoming release of Blockstack Core is [0.14.0](https://github.com/blockstack/blockstack-core/tree/rc-0.14.0).
-=======
 The latest stable release of Blockstack Core is 0.0.13.  The next stable release is 0.14.0.
->>>>>>> 1cee7347
 
 Learn more by visiting [the Blockstack Website](https://blockstack.org) and checking out the in-depth articles and documentation:
 
