// Copyright (C) 2013-2020 Blockstack PBC, a public benefit corporation
// Copyright (C) 2020 Stacks Open Internet Foundation
//
// This program is free software: you can redistribute it and/or modify
// it under the terms of the GNU General Public License as published by
// the Free Software Foundation, either version 3 of the License, or
// (at your option) any later version.
//
// This program is distributed in the hope that it will be useful,
// but WITHOUT ANY WARRANTY; without even the implied warranty of
// MERCHANTABILITY or FITNESS FOR A PARTICULAR PURPOSE.  See the
// GNU General Public License for more details.
//
// You should have received a copy of the GNU General Public License
// along with this program.  If not, see <http://www.gnu.org/licenses/>.

<<<<<<< HEAD
use std::{fmt, fs, path::PathBuf};

use rusqlite::{OpenFlags, OptionalExtension};

use crate::burnchains::BurnchainSigner;
use crate::util_lib::db::sqlite_open;
use crate::util_lib::db::Error as DatabaseError;
use crate::{
    burnchains::Txid,
    core::MemPoolDB,
    net::{httpcore::StacksHttpRequest, Error as net_error},
    util_lib::db::{tx_busy_handler, DBConn},
};
use clarity::vm::costs::ExecutionCost;
use stacks_common::util::get_epoch_time_secs;
use stacks_common::util::uint::{Uint256, Uint512};
=======
>>>>>>> 5ac03fca
use std::convert::TryInto;
use std::error::Error;
use std::path::PathBuf;
use std::sync::atomic::{AtomicUsize, Ordering};
use std::sync::Mutex;
use std::{fmt, fs};

use clarity::vm::costs::ExecutionCost;
use rusqlite::{OpenFlags, OptionalExtension};
use stacks_common::util::get_epoch_time_secs;
use stacks_common::util::uint::{Uint256, Uint512};

use crate::burnchains::{BurnchainSigner, Txid};
use crate::core::MemPoolDB;
use crate::net::{Error as net_error, HttpRequestType};
use crate::util_lib::db::{sqlite_open, tx_busy_handler, DBConn, Error as DatabaseError};

#[cfg(feature = "monitoring_prom")]
mod prometheus;

#[cfg(feature = "monitoring_prom")]
lazy_static! {
    static ref GLOBAL_BURNCHAIN_SIGNER: Mutex<Option<BurnchainSigner>> = Mutex::new(None);
}

pub fn increment_rpc_calls_counter() {
    #[cfg(feature = "monitoring_prom")]
    prometheus::RPC_CALL_COUNTER.inc();
}

pub fn instrument_http_request_handler<F, R>(
    req: StacksHttpRequest,
    handler: F,
) -> Result<R, net_error>
where
    F: FnOnce(StacksHttpRequest) -> Result<R, net_error>,
{
    #[cfg(feature = "monitoring_prom")]
    increment_rpc_calls_counter();

    #[cfg(feature = "monitoring_prom")]
    let timer = prometheus::new_rpc_call_timer(req.get_path());

    let res = handler(req);

    #[cfg(feature = "monitoring_prom")]
    timer.stop_and_record();

    res
}

pub fn increment_stx_blocks_received_counter() {
    #[cfg(feature = "monitoring_prom")]
    prometheus::STX_BLOCKS_RECEIVED_COUNTER.inc();
}

pub fn increment_stx_micro_blocks_received_counter() {
    #[cfg(feature = "monitoring_prom")]
    prometheus::STX_MICRO_BLOCKS_RECEIVED_COUNTER.inc();
}

pub fn increment_stx_blocks_served_counter() {
    #[cfg(feature = "monitoring_prom")]
    prometheus::STX_BLOCKS_SERVED_COUNTER.inc();
}

pub fn increment_stx_micro_blocks_served_counter() {
    #[cfg(feature = "monitoring_prom")]
    prometheus::STX_MICRO_BLOCKS_SERVED_COUNTER.inc();
}

pub fn increment_stx_confirmed_micro_blocks_served_counter() {
    #[cfg(feature = "monitoring_prom")]
    prometheus::STX_CONFIRMED_MICRO_BLOCKS_SERVED_COUNTER.inc();
}

pub fn increment_txs_received_counter() {
    #[cfg(feature = "monitoring_prom")]
    prometheus::TXS_RECEIVED_COUNTER.inc();
}

pub fn increment_btc_blocks_received_counter() {
    #[cfg(feature = "monitoring_prom")]
    prometheus::BTC_BLOCKS_RECEIVED_COUNTER.inc();
}

/// Log `execution_cost` as a ratio of `block_limit`.
#[allow(unused_variables)]
pub fn set_last_execution_cost_observed(
    execution_cost: &ExecutionCost,
    block_limit: &ExecutionCost,
) {
    #[cfg(feature = "monitoring_prom")]
    {
        prometheus::LAST_BLOCK_READ_COUNT
            .set(execution_cost.read_count as f64 / block_limit.read_count as f64);
        prometheus::LAST_BLOCK_WRITE_COUNT
            .set(execution_cost.write_count as f64 / block_limit.read_count as f64);
        prometheus::LAST_BLOCK_READ_LENGTH
            .set(execution_cost.read_length as f64 / block_limit.read_length as f64);
        prometheus::LAST_BLOCK_WRITE_LENGTH
            .set(execution_cost.write_length as f64 / block_limit.write_length as f64);
        prometheus::LAST_BLOCK_RUNTIME
            .set(execution_cost.runtime as f64 / block_limit.runtime as f64);
    }
}

/// Log the number of transactions in the latest block.
#[allow(unused_variables)]
pub fn set_last_block_transaction_count(transactions_in_block: u64) {
    // Saturating cast from u64 to i64
    #[cfg(feature = "monitoring_prom")]
    prometheus::LAST_BLOCK_TRANSACTION_COUNT
        .set(i64::try_from(transactions_in_block).unwrap_or_else(|_| i64::MAX));
}

/// Log `execution_cost` as a ratio of `block_limit`.
#[allow(unused_variables)]
pub fn set_last_mined_execution_cost_observed(
    execution_cost: &ExecutionCost,
    block_limit: &ExecutionCost,
) {
    #[cfg(feature = "monitoring_prom")]
    {
        prometheus::LAST_MINED_BLOCK_READ_COUNT
            .set(execution_cost.read_count as f64 / block_limit.read_count as f64);
        prometheus::LAST_MINED_BLOCK_WRITE_COUNT
            .set(execution_cost.write_count as f64 / block_limit.read_count as f64);
        prometheus::LAST_MINED_BLOCK_READ_LENGTH
            .set(execution_cost.read_length as f64 / block_limit.read_length as f64);
        prometheus::LAST_MINED_BLOCK_WRITE_LENGTH
            .set(execution_cost.write_length as f64 / block_limit.write_length as f64);
        prometheus::LAST_MINED_BLOCK_RUNTIME
            .set(execution_cost.runtime as f64 / block_limit.runtime as f64);
    }
}

/// Log the number of transactions in the latest block.
#[allow(unused_variables)]
pub fn set_last_mined_block_transaction_count(transactions_in_block: u64) {
    // Saturating cast from u64 to i64
    #[cfg(feature = "monitoring_prom")]
    prometheus::LAST_MINED_BLOCK_TRANSACTION_COUNT
        .set(i64::try_from(transactions_in_block).unwrap_or_else(|_| i64::MAX));
}

pub fn increment_btc_ops_sent_counter() {
    #[cfg(feature = "monitoring_prom")]
    prometheus::BTC_OPS_SENT_COUNTER.inc();
}

pub fn increment_stx_blocks_processed_counter() {
    #[cfg(feature = "monitoring_prom")]
    prometheus::STX_BLOCKS_PROCESSED_COUNTER.inc();
}

pub fn increment_stx_blocks_mined_counter() {
    #[cfg(feature = "monitoring_prom")]
    prometheus::STX_BLOCKS_MINED_COUNTER.inc();
}

pub fn increment_warning_emitted_counter() {
    #[cfg(feature = "monitoring_prom")]
    prometheus::WARNING_EMITTED_COUNTER.inc();
}

pub fn increment_errors_emitted_counter() {
    #[cfg(feature = "monitoring_prom")]
    prometheus::ERRORS_EMITTED_COUNTER.inc();
}

fn txid_tracking_db(chainstate_root_path: &str) -> Result<DBConn, DatabaseError> {
    let mut path = PathBuf::from(chainstate_root_path);

    path.push("tx_tracking.sqlite");
    let db_path = path.to_str().ok_or_else(|| DatabaseError::ParseError)?;

    let mut create_flag = false;
    let open_flags = if fs::metadata(&db_path).is_err() {
        // need to create
        create_flag = true;
        OpenFlags::SQLITE_OPEN_READ_WRITE | OpenFlags::SQLITE_OPEN_CREATE
    } else {
        // can just open
        OpenFlags::SQLITE_OPEN_READ_WRITE
    };

    let conn = sqlite_open(&db_path, open_flags, false)?;

    if create_flag {
        conn.execute(
            "CREATE TABLE processed_txids (txid TEXT NOT NULL PRIMARY KEY)",
            rusqlite::NO_PARAMS,
        )?;
    }

    Ok(conn)
}

fn txid_tracking_db_contains(conn: &DBConn, txid: &Txid) -> Result<bool, DatabaseError> {
    let contains = conn
        .query_row(
            "SELECT 1 FROM processed_txids WHERE txid = ?",
            &[txid],
            |_row| Ok(true),
        )
        .optional()?
        .is_some();
    Ok(contains)
}

#[allow(unused_variables)]
pub fn mempool_accepted(txid: &Txid, chainstate_root_path: &str) -> Result<(), DatabaseError> {
    #[cfg(feature = "monitoring_prom")]
    {
        let tracking_db = txid_tracking_db(chainstate_root_path)?;

        if txid_tracking_db_contains(&tracking_db, txid)? {
            // processed by a previous block, do not track again
            return Ok(());
        }

        prometheus::MEMPOOL_OUTSTANDING_TXS.inc();
    }

    Ok(())
}

#[allow(unused_variables)]
pub fn log_transaction_processed(
    txid: &Txid,
    chainstate_root_path: &str,
) -> Result<(), DatabaseError> {
    #[cfg(feature = "monitoring_prom")]
    {
        let mempool_db_path = MemPoolDB::db_path(chainstate_root_path)?;
        let mempool_conn = sqlite_open(&mempool_db_path, OpenFlags::SQLITE_OPEN_READ_ONLY, false)?;
        let tracking_db = txid_tracking_db(chainstate_root_path)?;

        let tx = match MemPoolDB::get_tx(&mempool_conn, txid)? {
            Some(tx) => tx,
            None => {
                debug!("Could not log transaction receive to process time, txid not found in mempool"; "txid" => %txid);
                return Ok(());
            }
        };

        if txid_tracking_db_contains(&tracking_db, txid)? {
            // processed by a previous block, do not track again
            return Ok(());
        }

        let mempool_accept_time = tx.metadata.accept_time;
        let time_now = get_epoch_time_secs();

        let time_to_process = time_now - mempool_accept_time;

        prometheus::MEMPOOL_OUTSTANDING_TXS.dec();
        prometheus::MEMPOOL_TX_CONFIRM_TIME.observe(time_to_process as f64);
    }
    Ok(())
}

#[allow(unused_variables)]
pub fn update_active_miners_count_gauge(value: i64) {
    #[cfg(feature = "monitoring_prom")]
    prometheus::ACTIVE_MINERS_COUNT_GAUGE.set(value);
}

#[allow(unused_variables)]
pub fn update_stacks_tip_height(value: i64) {
    #[cfg(feature = "monitoring_prom")]
    prometheus::STACKS_TIP_HEIGHT_GAUGE.set(value);
}

#[allow(unused_variables)]
pub fn update_burnchain_height(value: i64) {
    #[cfg(feature = "monitoring_prom")]
    prometheus::BURNCHAIN_HEIGHT_GAUGE.set(value);
}

#[allow(unused_variables)]
pub fn update_inbound_neighbors(value: i64) {
    #[cfg(feature = "monitoring_prom")]
    prometheus::INBOUND_NEIGHBORS_GAUGE.set(value);
}

#[allow(unused_variables)]
pub fn update_outbound_neighbors(value: i64) {
    #[cfg(feature = "monitoring_prom")]
    prometheus::OUTBOUND_NEIGHBORS_GAUGE.set(value);
}

#[allow(unused_variables)]
pub fn update_inbound_bandwidth(value: i64) {
    #[cfg(feature = "monitoring_prom")]
    prometheus::INBOUND_BANDWIDTH_GAUGE.add(value);
}

#[allow(unused_variables)]
pub fn update_outbound_bandwidth(value: i64) {
    #[cfg(feature = "monitoring_prom")]
    prometheus::OUTBOUND_BANDWIDTH_GAUGE.add(value);
}

#[allow(unused_variables)]
pub fn update_inbound_rpc_bandwidth(value: i64) {
    #[cfg(feature = "monitoring_prom")]
    prometheus::INBOUND_RPC_BANDWIDTH_GAUGE.add(value);
}

#[allow(unused_variables)]
pub fn update_outbound_rpc_bandwidth(value: i64) {
    #[cfg(feature = "monitoring_prom")]
    prometheus::OUTBOUND_RPC_BANDWIDTH_GAUGE.add(value);
}

#[allow(unused_variables)]
pub fn increment_msg_counter(name: String) {
    #[cfg(feature = "monitoring_prom")]
    prometheus::MSG_COUNTER_VEC
        .with_label_values(&[&name])
        .inc();
}

pub fn increment_stx_mempool_gc() {
    #[cfg(feature = "monitoring_prom")]
    prometheus::STX_MEMPOOL_GC.inc();
}

pub fn increment_contract_calls_processed() {
    #[cfg(feature = "monitoring_prom")]
    prometheus::CONTRACT_CALLS_PROCESSED_COUNT.inc();
}

/// Given a value (type uint256), return value/uint256::max() as an f64 value.
/// The precision of the percentage is determined by the input `precision_points`, which is capped
/// at a max of 15.
fn convert_uint256_to_f64_percentage(value: Uint256, precision_points: u32) -> f64 {
    let precision_points = precision_points.min(15);
    let base = 10;
    let multiplier = Uint512::from_u128(100 * u128::pow(base, precision_points));
    let intermediate_result = ((Uint512::from_uint256(&value) * multiplier)
        / Uint512::from_uint256(&Uint256::max()))
    .low_u64() as i64;
    let divisor = i64::pow(base as i64, precision_points);

    let result = intermediate_result as f64 / divisor as f64;
    result
}

#[cfg(test)]
macro_rules! assert_approx_eq {
    ($a: expr, $b: expr) => {{
        let (a, b) = (&$a, &$b);
        assert!(
            (*a - *b).abs() < 1.0e-6,
            "{} is not approximately equal to {}",
            *a,
            *b
        );
    }};
}

#[test]
pub fn test_convert_uint256_to_f64() {
    let original = ((Uint512::from_uint256(&Uint256::max()) * Uint512::from_u64(10))
        / Uint512::from_u64(100))
    .to_uint256();
    assert_approx_eq!(convert_uint256_to_f64_percentage(original, 7), 10 as f64);

    let original = ((Uint512::from_uint256(&Uint256::max()) * Uint512::from_u64(122))
        / Uint512::from_u64(1000))
    .to_uint256();
    assert_approx_eq!(convert_uint256_to_f64_percentage(original, 7), 12.2);

    let original = ((Uint512::from_uint256(&Uint256::max()) * Uint512::from_u64(122345))
        / Uint512::from_u64(1000000))
    .to_uint256();
    assert_approx_eq!(convert_uint256_to_f64_percentage(original, 7), 12.2345);

    let original = ((Uint512::from_uint256(&Uint256::max()) * Uint512::from_u64(12234567))
        / Uint512::from_u64(100000000))
    .to_uint256();
    assert_approx_eq!(convert_uint256_to_f64_percentage(original, 7), 12.234567);

    let original = ((Uint512::from_uint256(&Uint256::max()) * Uint512::from_u64(12234567))
        / Uint512::from_u64(100000000))
    .to_uint256();
    assert_approx_eq!(convert_uint256_to_f64_percentage(original, 1000), 12.234567);
}

#[allow(unused_variables)]
pub fn update_computed_relative_miner_score(value: Uint256) {
    #[cfg(feature = "monitoring_prom")]
    {
        let percentage = convert_uint256_to_f64_percentage(value, 7);
        prometheus::COMPUTED_RELATIVE_MINER_SCORE.set(percentage);
    }
}

#[allow(unused_variables)]
pub fn update_computed_miner_commitment(value: u128) {
    #[cfg(feature = "monitoring_prom")]
    {
        let high_bits = (value >> 64) as u64;
        let low_bits = value as u64;
        prometheus::COMPUTED_MINER_COMMITMENT_HIGH.set(high_bits as i64);
        prometheus::COMPUTED_MINER_COMMITMENT_LOW.set(low_bits as i64);
    }
}

#[allow(unused_variables)]
pub fn update_miner_current_median_commitment(value: u128) {
    #[cfg(feature = "monitoring_prom")]
    {
        let high_bits = (value >> 64) as u64;
        let low_bits = value as u64;
        prometheus::MINER_CURRENT_MEDIAN_COMMITMENT_HIGH.set(high_bits as i64);
        prometheus::MINER_CURRENT_MEDIAN_COMMITMENT_LOW.set(low_bits as i64);
    }
}

/// Function sets the global variable `GLOBAL_BURNCHAIN_SIGNER`.
/// Fails if there are multiple attempts to set this variable.
#[allow(unused_variables)]
pub fn set_burnchain_signer(signer: BurnchainSigner) -> Result<(), SetGlobalBurnchainSignerError> {
    #[cfg(feature = "monitoring_prom")]
    {
        let mut signer_mutex = GLOBAL_BURNCHAIN_SIGNER.lock().unwrap();
        if signer_mutex.is_some() {
            return Err(SetGlobalBurnchainSignerError);
        }

        *signer_mutex = Some(signer);
    }
    Ok(())
}

#[allow(unreachable_code)]
pub fn get_burnchain_signer() -> Option<BurnchainSigner> {
    #[cfg(feature = "monitoring_prom")]
    {
        return GLOBAL_BURNCHAIN_SIGNER.lock().unwrap().clone();
    }
    None
}

#[derive(Debug)]
pub struct SetGlobalBurnchainSignerError;

impl fmt::Display for SetGlobalBurnchainSignerError {
    fn fmt(&self, f: &mut fmt::Formatter<'_>) -> fmt::Result {
        f.pad("A global default burnchain signer has already been set.")
    }
}

impl Error for SetGlobalBurnchainSignerError {}<|MERGE_RESOLUTION|>--- conflicted
+++ resolved
@@ -14,25 +14,6 @@
 // You should have received a copy of the GNU General Public License
 // along with this program.  If not, see <http://www.gnu.org/licenses/>.
 
-<<<<<<< HEAD
-use std::{fmt, fs, path::PathBuf};
-
-use rusqlite::{OpenFlags, OptionalExtension};
-
-use crate::burnchains::BurnchainSigner;
-use crate::util_lib::db::sqlite_open;
-use crate::util_lib::db::Error as DatabaseError;
-use crate::{
-    burnchains::Txid,
-    core::MemPoolDB,
-    net::{httpcore::StacksHttpRequest, Error as net_error},
-    util_lib::db::{tx_busy_handler, DBConn},
-};
-use clarity::vm::costs::ExecutionCost;
-use stacks_common::util::get_epoch_time_secs;
-use stacks_common::util::uint::{Uint256, Uint512};
-=======
->>>>>>> 5ac03fca
 use std::convert::TryInto;
 use std::error::Error;
 use std::path::PathBuf;
@@ -47,7 +28,8 @@
 
 use crate::burnchains::{BurnchainSigner, Txid};
 use crate::core::MemPoolDB;
-use crate::net::{Error as net_error, HttpRequestType};
+use crate::net::httpcore::{StacksHttpRequest, StacksHttpResponse};
+use crate::net::Error as net_error;
 use crate::util_lib::db::{sqlite_open, tx_busy_handler, DBConn, Error as DatabaseError};
 
 #[cfg(feature = "monitoring_prom")]
