use std::ops::{Deref, DerefMut};

use clarity::types::chainstate::TrieHash;
use clarity::util::hash::Sha512Trunc256Sum;
use clarity::vm::analysis::AnalysisDatabase;
use clarity::vm::database::sqlite::{
    sqlite_get_contract_hash, sqlite_get_metadata, sqlite_get_metadata_manual,
    sqlite_insert_metadata,
};
use clarity::vm::database::{
    BurnStateDB, ClarityBackingStore, ClarityDatabase, HeadersDB, SpecialCaseHandler,
    SqliteConnection, NULL_BURN_STATE_DB, NULL_HEADER_DB,
};
use clarity::vm::errors::{InterpreterResult, RuntimeErrorType};
use clarity::vm::types::{PrincipalData, QualifiedContractIdentifier, TupleData};
use rusqlite::types::ToSql;
use rusqlite::{params, Connection, OptionalExtension, Row};
use stacks_common::types::chainstate::{
    BlockHeaderHash, BurnchainHeaderHash, ConsensusHash, SortitionId, StacksAddress, StacksBlockId,
    TenureBlockId, VRFSeed,
};
use stacks_common::types::Address;
use stacks_common::util::vrf::VRFProof;

use crate::chainstate::burn::db::sortdb::{
    get_ancestor_sort_id, get_ancestor_sort_id_tx, SortitionDB, SortitionDBConn, SortitionHandle,
    SortitionHandleConn, SortitionHandleTx,
};
use crate::chainstate::nakamoto::{keys as nakamoto_keys, NakamotoChainState, StacksDBIndexed};
use crate::chainstate::stacks::boot::PoxStartCycleInfo;
use crate::chainstate::stacks::db::accounts::MinerReward;
use crate::chainstate::stacks::db::{
    ChainstateTx, MinerPaymentSchedule, StacksChainState, StacksDBConn, StacksDBTx,
    StacksHeaderInfo,
};
use crate::chainstate::stacks::index::marf::{MarfConnection, MARF};
use crate::chainstate::stacks::index::{ClarityMarfTrieId, MarfTrieId, TrieMerkleProof};
use crate::chainstate::stacks::Error as ChainstateError;
use crate::clarity_vm::special::handle_contract_call_special_cases;
use crate::core::{StacksEpoch, StacksEpochId};
use crate::util_lib::db::{DBConn, Error as DBError, FromColumn, FromRow};

pub mod marf;

pub trait GetTenureStartId {
    fn get_tenure_block_id(
        &self,
        tip: &StacksBlockId,
        tenure_id_consensus_hash: &ConsensusHash,
    ) -> Result<Option<TenureBlockId>, DBError>;
    /// Return the StacksBlockId of the tenure start block for the
    ///  tenure with coinbase height `coinbase_height` in the fork
    ///  referenced by `tip`.
    fn get_tenure_block_id_at_cb_height(
        &self,
        tip: &StacksBlockId,
        coinbase_height: u64,
    ) -> Result<Option<StacksBlockId>, DBError>;
    fn conn(&self) -> &Connection;
}

impl GetTenureStartId for StacksDBConn<'_> {
    fn get_tenure_block_id(
        &self,
        tip: &StacksBlockId,
        tenure_id_consensus_hash: &ConsensusHash,
    ) -> Result<Option<TenureBlockId>, DBError> {
        Ok(self
            .get_indexed(
                tip,
                &nakamoto_keys::tenure_start_block_id(tenure_id_consensus_hash),
            )?
<<<<<<< HEAD
            .map(|id_str| nakamoto_keys::parse_block_id(&id_str))
            .flatten()
            .map(TenureBlockId::from))
=======
            .and_then(|id_str| nakamoto_keys::parse_block_id(&id_str))
            .map(|block_id| TenureBlockId::from(block_id)))
>>>>>>> a70b3d51
    }

    fn get_tenure_block_id_at_cb_height(
        &self,
        tip: &StacksBlockId,
        coinbase_height: u64,
    ) -> Result<Option<StacksBlockId>, DBError> {
        let opt_out = self
            .get_indexed(
                tip,
                &nakamoto_keys::ongoing_tenure_coinbase_height(coinbase_height),
            )?
            .and_then(|hex_inp| nakamoto_keys::parse_block_id(&hex_inp));
        Ok(opt_out)
    }

    fn conn(&self) -> &Connection {
        self.sqlite()
    }
}

impl GetTenureStartId for StacksDBTx<'_> {
    fn get_tenure_block_id(
        &self,
        tip: &StacksBlockId,
        tenure_id_consensus_hash: &ConsensusHash,
    ) -> Result<Option<TenureBlockId>, DBError> {
        Ok(self
            .get_indexed_ref(
                tip,
                &nakamoto_keys::tenure_start_block_id(tenure_id_consensus_hash),
            )?
<<<<<<< HEAD
            .map(|id_str| nakamoto_keys::parse_block_id(&id_str))
            .flatten()
            .map(TenureBlockId::from))
=======
            .and_then(|id_str| nakamoto_keys::parse_block_id(&id_str))
            .map(|block_id| TenureBlockId::from(block_id)))
>>>>>>> a70b3d51
    }

    fn get_tenure_block_id_at_cb_height(
        &self,
        tip: &StacksBlockId,
        coinbase_height: u64,
    ) -> Result<Option<StacksBlockId>, DBError> {
        let opt_out = self
            .get_indexed_ref(
                tip,
                &nakamoto_keys::ongoing_tenure_coinbase_height(coinbase_height),
            )?
            .and_then(|hex_inp| nakamoto_keys::parse_block_id(&hex_inp));
        Ok(opt_out)
    }

    fn conn(&self) -> &Connection {
        self.sqlite()
    }
}

impl GetTenureStartId for MARF<StacksBlockId> {
    fn get_tenure_block_id(
        &self,
        tip: &StacksBlockId,
        tenure_id_consensus_hash: &ConsensusHash,
    ) -> Result<Option<TenureBlockId>, DBError> {
        let dbconn = StacksDBConn::new(self, ());
        dbconn.get_tenure_block_id(tip, tenure_id_consensus_hash)
    }

    fn conn(&self) -> &Connection {
        self.sqlite_conn()
    }

    fn get_tenure_block_id_at_cb_height(
        &self,
        tip: &StacksBlockId,
        coinbase_height: u64,
    ) -> Result<Option<StacksBlockId>, DBError> {
        let dbconn = StacksDBConn::new(self, ());
        dbconn.get_tenure_block_id_at_cb_height(tip, coinbase_height)
    }
}

pub struct HeadersDBConn<'a>(pub StacksDBConn<'a>);

impl HeadersDB for HeadersDBConn<'_> {
    fn get_stacks_block_header_hash_for_block(
        &self,
        id_bhh: &StacksBlockId,
        epoch: &StacksEpochId,
    ) -> Option<BlockHeaderHash> {
        get_stacks_header_column_from_table(
            self.0.conn(),
            id_bhh,
            "block_hash",
            &|r| {
                BlockHeaderHash::from_column(r, "block_hash").expect("FATAL: malformed block hash")
            },
            epoch.uses_nakamoto_blocks(),
        )
    }

    fn get_burn_header_hash_for_block(
        &self,
        id_bhh: &StacksBlockId,
    ) -> Option<BurnchainHeaderHash> {
        get_stacks_header_column(self.0.conn(), id_bhh, "burn_header_hash", |r| {
            BurnchainHeaderHash::from_row(r).expect("FATAL: malformed burn_header_hash")
        })
    }

    fn get_consensus_hash_for_block(
        &self,
        id_bhh: &StacksBlockId,
        epoch: &StacksEpochId,
    ) -> Option<ConsensusHash> {
        get_stacks_header_column_from_table(
            self.0.conn(),
            id_bhh,
            "consensus_hash",
            &|r| ConsensusHash::from_row(r).expect("FATAL: malformed consensus_hash"),
            epoch.uses_nakamoto_blocks(),
        )
    }

    fn get_burn_block_time_for_block(
        &self,
        id_bhh: &StacksBlockId,
        epoch_opt: Option<&StacksEpochId>,
    ) -> Option<u64> {
        if let Some(epoch) = epoch_opt {
            get_stacks_header_column_from_table(
                self.0.conn(),
                id_bhh,
                "burn_header_timestamp",
                &|r| u64::from_row(r).expect("FATAL: malformed burn_header_timestamp"),
                epoch.uses_nakamoto_blocks(),
            )
        } else {
            get_stacks_header_column(self.0.conn(), id_bhh, "burn_header_timestamp", |r| {
                u64::from_row(r).expect("FATAL: malformed burn_header_timestamp")
            })
        }
    }

    fn get_stacks_block_time_for_block(&self, id_bhh: &StacksBlockId) -> Option<u64> {
        get_stacks_header_column_from_table(
            self.0.conn(),
            id_bhh,
            "timestamp",
            &|r| u64::from_row(r).expect("FATAL: malformed timestamp"),
            true,
        )
    }

    fn get_burn_block_height_for_block(&self, id_bhh: &StacksBlockId) -> Option<u32> {
        get_stacks_header_column(self.0.conn(), id_bhh, "burn_header_height", |r| {
            u64::from_row(r)
                .expect("FATAL: malformed burn_header_height")
                .try_into()
                .expect("FATAL: blockchain too long")
        })
    }

    fn get_stacks_height_for_tenure_height(
        &self,
        tip: &StacksBlockId,
        tenure_height: u32,
    ) -> Option<u32> {
        let tenure_block_id =
            GetTenureStartId::get_tenure_block_id_at_cb_height(&self.0, tip, tenure_height.into())
                .expect("FATAL: bad DB data for tenure height lookups")?;
        get_stacks_header_column(self.0.conn(), &tenure_block_id, "block_height", |r| {
            u64::from_row(r)
                .expect("FATAL: malformed block_height")
                .try_into()
                .expect("FATAL: blockchain too long")
        })
    }

    fn get_vrf_seed_for_block(
        &self,
        id_bhh: &StacksBlockId,
        epoch: &StacksEpochId,
    ) -> Option<VRFSeed> {
        let tenure_id_bhh = get_first_block_in_tenure(&self.0, id_bhh, Some(epoch));
        let (column_name, nakamoto) = if epoch.uses_nakamoto_blocks() {
            ("vrf_proof", true)
        } else {
            ("proof", false)
        };
        get_stacks_header_column_from_table(
            self.0.conn(),
            &tenure_id_bhh.0,
            column_name,
            &|r| {
                let proof = VRFProof::from_column(r, column_name).expect("FATAL: malformed proof");
                VRFSeed::from_proof(&proof)
            },
            nakamoto,
        )
    }

    fn get_miner_address(
        &self,
        id_bhh: &StacksBlockId,
        epoch: &StacksEpochId,
    ) -> Option<StacksAddress> {
        let tenure_id_bhh = get_first_block_in_tenure(&self.0, id_bhh, Some(epoch));
        get_miner_column(self.0.conn(), &tenure_id_bhh, "address", |r| {
            let s: String = r.get_unwrap("address");
            let addr = StacksAddress::from_string(&s).expect("FATAL: malformed address");
            addr
        })
    }

    fn get_burnchain_tokens_spent_for_block(
        &self,
        id_bhh: &StacksBlockId,
        epoch: &StacksEpochId,
    ) -> Option<u128> {
        let tenure_id_bhh = get_first_block_in_tenure(&self.0, id_bhh, Some(epoch));
        get_miner_column(
            self.0.conn(),
            &tenure_id_bhh,
            "burnchain_sortition_burn",
            |r| u64::from_row(r).expect("FATAL: malformed sortition burn"),
        )
        .map(|x| x.into())
    }

    fn get_burnchain_tokens_spent_for_winning_block(
        &self,
        id_bhh: &StacksBlockId,
        epoch: &StacksEpochId,
    ) -> Option<u128> {
        let tenure_id_bhh = get_first_block_in_tenure(&self.0, id_bhh, Some(epoch));
        get_miner_column(
            self.0.conn(),
            &tenure_id_bhh,
            "burnchain_commit_burn",
            |r| u64::from_row(r).expect("FATAL: malformed commit burn"),
        )
        .map(|x| x.into())
    }

    fn get_tokens_earned_for_block(
        &self,
        id_bhh: &StacksBlockId,
        epoch: &StacksEpochId,
    ) -> Option<u128> {
        let tenure_id_bhh = get_first_block_in_tenure(&self.0, id_bhh, Some(epoch));
        get_matured_reward(&self.0, &tenure_id_bhh, epoch).map(|x| x.total().into())
    }
}

impl HeadersDB for ChainstateTx<'_> {
    fn get_stacks_block_header_hash_for_block(
        &self,
        id_bhh: &StacksBlockId,
        epoch: &StacksEpochId,
    ) -> Option<BlockHeaderHash> {
        get_stacks_header_column_from_table(
            self.deref().deref(),
            id_bhh,
            "block_hash",
            &|r| {
                BlockHeaderHash::from_column(r, "block_hash").expect("FATAL: malformed block hash")
            },
            epoch.uses_nakamoto_blocks(),
        )
    }

    fn get_burn_header_hash_for_block(
        &self,
        id_bhh: &StacksBlockId,
    ) -> Option<BurnchainHeaderHash> {
        get_stacks_header_column(self.deref().deref(), id_bhh, "burn_header_hash", |r| {
            BurnchainHeaderHash::from_row(r).expect("FATAL: malformed burn_header_hash")
        })
    }

    fn get_consensus_hash_for_block(
        &self,
        id_bhh: &StacksBlockId,
        epoch: &StacksEpochId,
    ) -> Option<ConsensusHash> {
        get_stacks_header_column_from_table(
            self.deref().deref(),
            id_bhh,
            "consensus_hash",
            &|r| ConsensusHash::from_row(r).expect("FATAL: malformed consensus_hash"),
            epoch.uses_nakamoto_blocks(),
        )
    }

    fn get_burn_block_time_for_block(
        &self,
        id_bhh: &StacksBlockId,
        epoch_opt: Option<&StacksEpochId>,
    ) -> Option<u64> {
        if let Some(epoch) = epoch_opt {
            get_stacks_header_column_from_table(
                self.deref().deref(),
                id_bhh,
                "burn_header_timestamp",
                &|r| u64::from_row(r).expect("FATAL: malformed burn_header_timestamp"),
                epoch.uses_nakamoto_blocks(),
            )
        } else {
            get_stacks_header_column(self.deref().deref(), id_bhh, "burn_header_timestamp", |r| {
                u64::from_row(r).expect("FATAL: malformed burn_header_timestamp")
            })
        }
    }

    fn get_stacks_block_time_for_block(&self, id_bhh: &StacksBlockId) -> Option<u64> {
        get_stacks_header_column_from_table(
            self.deref().deref(),
            id_bhh,
            "timestamp",
            &|r| u64::from_row(r).expect("FATAL: malformed timestamp"),
            true,
        )
    }

    fn get_burn_block_height_for_block(&self, id_bhh: &StacksBlockId) -> Option<u32> {
        get_stacks_header_column(self.deref().deref(), id_bhh, "burn_header_height", |r| {
            u64::from_row(r)
                .expect("FATAL: malformed burn_header_height")
                .try_into()
                .expect("FATAL: blockchain too long")
        })
    }

    fn get_vrf_seed_for_block(
        &self,
        id_bhh: &StacksBlockId,
        epoch: &StacksEpochId,
    ) -> Option<VRFSeed> {
        let tenure_id_bhh = get_first_block_in_tenure(self.deref(), id_bhh, Some(epoch));
        let (column_name, nakamoto) = if epoch.uses_nakamoto_blocks() {
            ("vrf_proof", true)
        } else {
            ("proof", false)
        };
        get_stacks_header_column_from_table(
            self.deref().deref(),
            &tenure_id_bhh.0,
            column_name,
            &|r| {
                let proof = VRFProof::from_column(r, column_name).expect("FATAL: malformed proof");
                VRFSeed::from_proof(&proof)
            },
            nakamoto,
        )
    }

    fn get_miner_address(
        &self,
        id_bhh: &StacksBlockId,
        epoch: &StacksEpochId,
    ) -> Option<StacksAddress> {
        let tenure_id_bhh = get_first_block_in_tenure(self.deref(), id_bhh, Some(epoch));
        get_miner_column(self.deref().deref(), &tenure_id_bhh, "address", |r| {
            let s: String = r.get_unwrap("address");
            let addr = StacksAddress::from_string(&s).expect("FATAL: malformed address");
            addr
        })
    }

    fn get_burnchain_tokens_spent_for_block(
        &self,
        id_bhh: &StacksBlockId,
        epoch: &StacksEpochId,
    ) -> Option<u128> {
        let tenure_id_bhh = get_first_block_in_tenure(self.deref(), id_bhh, Some(epoch));
        get_miner_column(
            self.deref().deref(),
            &tenure_id_bhh,
            "burnchain_sortition_burn",
            |r| u64::from_row(r).expect("FATAL: malformed sortition burn"),
        )
        .map(|x| x.into())
    }

    fn get_burnchain_tokens_spent_for_winning_block(
        &self,
        id_bhh: &StacksBlockId,
        epoch: &StacksEpochId,
    ) -> Option<u128> {
        let tenure_id_bhh = get_first_block_in_tenure(self.deref(), id_bhh, Some(epoch));
        get_miner_column(
            self.deref().deref(),
            &tenure_id_bhh,
            "burnchain_commit_burn",
            |r| u64::from_row(r).expect("FATAL: malformed commit burn"),
        )
        .map(|x| x.into())
    }

    fn get_tokens_earned_for_block(
        &self,
        id_bhh: &StacksBlockId,
        epoch: &StacksEpochId,
    ) -> Option<u128> {
        let tenure_id_bhh = get_first_block_in_tenure(self.deref(), id_bhh, Some(epoch));
        get_matured_reward(self.deref(), &tenure_id_bhh, epoch).map(|x| x.total().into())
    }

    fn get_stacks_height_for_tenure_height(
        &self,
        tip: &StacksBlockId,
        tenure_height: u32,
    ) -> Option<u32> {
        let tenure_block_id = GetTenureStartId::get_tenure_block_id_at_cb_height(
            self.deref(),
            tip,
            tenure_height.into(),
        )
        .expect("FATAL: bad DB data for tenure height lookups")?;
        get_stacks_header_column(self.deref(), &tenure_block_id, "block_height", |r| {
            u64::from_row(r)
                .expect("FATAL: malformed block_height")
                .try_into()
                .expect("FATAL: blockchain too long")
        })
    }
}

impl HeadersDB for MARF<StacksBlockId> {
    fn get_stacks_block_header_hash_for_block(
        &self,
        id_bhh: &StacksBlockId,
        epoch: &StacksEpochId,
    ) -> Option<BlockHeaderHash> {
        get_stacks_header_column_from_table(
            self.sqlite_conn(),
            id_bhh,
            "block_hash",
            &|r| {
                BlockHeaderHash::from_column(r, "block_hash").expect("FATAL: malformed block hash")
            },
            epoch.uses_nakamoto_blocks(),
        )
    }

    fn get_burn_header_hash_for_block(
        &self,
        id_bhh: &StacksBlockId,
    ) -> Option<BurnchainHeaderHash> {
        get_stacks_header_column(self.sqlite_conn(), id_bhh, "burn_header_hash", |r| {
            BurnchainHeaderHash::from_row(r).expect("FATAL: malformed burn_header_hash")
        })
    }

    fn get_consensus_hash_for_block(
        &self,
        id_bhh: &StacksBlockId,
        epoch: &StacksEpochId,
    ) -> Option<ConsensusHash> {
        get_stacks_header_column_from_table(
            self.sqlite_conn(),
            id_bhh,
            "consensus_hash",
            &|r| ConsensusHash::from_row(r).expect("FATAL: malformed consensus_hash"),
            epoch.uses_nakamoto_blocks(),
        )
    }

    fn get_burn_block_time_for_block(
        &self,
        id_bhh: &StacksBlockId,
        epoch_opt: Option<&StacksEpochId>,
    ) -> Option<u64> {
        if let Some(epoch) = epoch_opt {
            get_stacks_header_column_from_table(
                self.sqlite_conn(),
                id_bhh,
                "burn_header_timestamp",
                &|r| u64::from_row(r).expect("FATAL: malformed burn_header_timestamp"),
                epoch.uses_nakamoto_blocks(),
            )
        } else {
            get_stacks_header_column(self.sqlite_conn(), id_bhh, "burn_header_timestamp", |r| {
                u64::from_row(r).expect("FATAL: malformed burn_header_timestamp")
            })
        }
    }

    fn get_stacks_block_time_for_block(&self, id_bhh: &StacksBlockId) -> Option<u64> {
        get_stacks_header_column_from_table(
            self.sqlite_conn(),
            id_bhh,
            "timestamp",
            &|r| u64::from_row(r).expect("FATAL: malformed timestamp"),
            true,
        )
    }

    fn get_burn_block_height_for_block(&self, id_bhh: &StacksBlockId) -> Option<u32> {
        get_stacks_header_column(self.sqlite_conn(), id_bhh, "burn_header_height", |r| {
            u64::from_row(r)
                .expect("FATAL: malformed burn_header_height")
                .try_into()
                .expect("FATAL: blockchain too long")
        })
    }

    fn get_vrf_seed_for_block(
        &self,
        id_bhh: &StacksBlockId,
        epoch: &StacksEpochId,
    ) -> Option<VRFSeed> {
        let tenure_id_bhh = get_first_block_in_tenure(self, id_bhh, Some(epoch));
        let (column_name, nakamoto) = if epoch.uses_nakamoto_blocks() {
            ("vrf_proof", true)
        } else {
            ("proof", false)
        };
        get_stacks_header_column_from_table(
            self.sqlite_conn(),
            &tenure_id_bhh.0,
            column_name,
            &|r| {
                let proof = VRFProof::from_column(r, column_name).expect("FATAL: malformed proof");
                VRFSeed::from_proof(&proof)
            },
            nakamoto,
        )
    }

    fn get_miner_address(
        &self,
        id_bhh: &StacksBlockId,
        epoch: &StacksEpochId,
    ) -> Option<StacksAddress> {
        let tenure_id_bhh = get_first_block_in_tenure(self, id_bhh, Some(epoch));
        get_miner_column(self.sqlite_conn(), &tenure_id_bhh, "address", |r| {
            let s: String = r.get_unwrap("address");
            let addr = StacksAddress::from_string(&s).expect("FATAL: malformed address");
            addr
        })
    }

    fn get_burnchain_tokens_spent_for_block(
        &self,
        id_bhh: &StacksBlockId,
        epoch: &StacksEpochId,
    ) -> Option<u128> {
        let tenure_id_bhh = get_first_block_in_tenure(self, id_bhh, Some(epoch));
        get_miner_column(
            self.sqlite_conn(),
            &tenure_id_bhh,
            "burnchain_sortition_burn",
            |r| u64::from_row(r).expect("FATAL: malformed sortition burn"),
        )
        .map(|x| x.into())
    }

    fn get_burnchain_tokens_spent_for_winning_block(
        &self,
        id_bhh: &StacksBlockId,
        epoch: &StacksEpochId,
    ) -> Option<u128> {
        let tenure_id_bhh = get_first_block_in_tenure(self, id_bhh, Some(epoch));
        get_miner_column(
            self.sqlite_conn(),
            &tenure_id_bhh,
            "burnchain_commit_burn",
            |r| u64::from_row(r).expect("FATAL: malformed commit burn"),
        )
        .map(|x| x.into())
    }

    fn get_tokens_earned_for_block(
        &self,
        id_bhh: &StacksBlockId,
        epoch: &StacksEpochId,
    ) -> Option<u128> {
        let tenure_id_bhh = get_first_block_in_tenure(self, id_bhh, Some(epoch));
        get_matured_reward(self, &tenure_id_bhh, epoch).map(|x| x.total().into())
    }

    fn get_stacks_height_for_tenure_height(
        &self,
        tip: &StacksBlockId,
        tenure_height: u32,
    ) -> Option<u32> {
        let tenure_block_id =
            GetTenureStartId::get_tenure_block_id_at_cb_height(self, tip, tenure_height.into())
                .expect("FATAL: bad DB data for tenure height lookups")?;
        get_stacks_header_column(self.sqlite_conn(), &tenure_block_id, "block_height", |r| {
            u64::from_row(r)
                .expect("FATAL: malformed block_height")
                .try_into()
                .expect("FATAL: blockchain too long")
        })
    }
}

/// Select a specific column from the headers table, specifying whether to use
/// the original block headers table or the Nakamoto block headers table.
pub fn get_stacks_header_column_from_table<F, R>(
    conn: &DBConn,
    id_bhh: &StacksBlockId,
    column_name: &str,
    loader: &F,
    nakamoto: bool,
) -> Option<R>
where
    F: Fn(&Row) -> R,
{
    let args = params![id_bhh];
    let table_name = if nakamoto {
        "nakamoto_block_headers"
    } else {
        "block_headers"
    };

    conn.query_row(
        &format!("SELECT {column_name} FROM {table_name} WHERE index_block_hash = ?",),
        args,
        |x| Ok(loader(x)),
    )
    .optional()
    .unwrap_or_else(|_| {
        panic!(
            "Unexpected SQL failure querying block header table for '{}'",
            column_name
        )
    })
}

fn get_stacks_header_column<F, R>(
    conn: &DBConn,
    id_bhh: &StacksBlockId,
    column_name: &str,
    loader: F,
) -> Option<R>
where
    F: Fn(&Row) -> R,
{
    match get_stacks_header_column_from_table(conn, id_bhh, column_name, &loader, false) {
        Some(x) => Some(x),
        None => get_stacks_header_column_from_table(conn, id_bhh, column_name, &loader, true),
    }
}

fn get_first_block_in_tenure<GTS: GetTenureStartId>(
    conn: &GTS,
    id_bhh: &StacksBlockId,
    epoch_opt: Option<&StacksEpochId>,
) -> TenureBlockId {
    let consensus_hash = match epoch_opt {
        Some(epoch) => {
            if !epoch.uses_nakamoto_blocks() {
                return id_bhh.clone().into();
            } else {
                get_stacks_header_column_from_table(
                    conn.conn(),
                    id_bhh,
                    "consensus_hash",
                    &|r| ConsensusHash::from_row(r).expect("FATAL: malformed consensus_hash"),
                    true,
                )
            }
        }
        None => {
            if let Some(_) = get_stacks_header_column_from_table(
                conn.conn(),
                id_bhh,
                "consensus_hash",
                &|r| ConsensusHash::from_row(r).expect("FATAL: malformed consensus_hash"),
                false,
            ) {
                return id_bhh.clone().into();
            } else {
                get_stacks_header_column_from_table(
                    conn.conn(),
                    id_bhh,
                    "consensus_hash",
                    &|r| ConsensusHash::from_row(r).expect("FATAL: malformed consensus_hash"),
                    true,
                )
            }
        }
    };

    // SAFETY: if we reach this point, then `id_bhh` is a Nakamoto block and has a well-defined
    // tenure-start block ID.
    let ch = consensus_hash
        .expect("Unexpected SQL failure querying block header table for 'consensus_hash'");

    let tenure_start_id: TenureBlockId = conn
        .get_tenure_block_id(id_bhh, &ch)
        .expect("FATAL: failed to query DB for tenure-start block")
        .expect("FATAL: no tenure start block for Nakamoto block");

    tenure_start_id
}

fn get_miner_column<F, R>(
    conn: &DBConn,
    id_bhh: &TenureBlockId,
    column_name: &str,
    loader: F,
) -> Option<R>
where
    F: FnOnce(&Row) -> R,
{
    let args = params![id_bhh.0];
    conn.query_row(
        &format!(
            "SELECT {} FROM payments WHERE index_block_hash = ? AND miner = 1",
            column_name
        ),
        args,
        |x| Ok(loader(x)),
    )
    .optional()
    .unwrap_or_else(|_| {
        panic!(
            "Unexpected SQL failure querying miner payment table for '{}'",
            column_name
        )
    })
}

fn get_matured_reward<GTS: GetTenureStartId>(
    conn: &GTS,
    child_id_bhh: &TenureBlockId,
    epoch: &StacksEpochId,
) -> Option<MinerReward> {
    let table_name = if epoch.uses_nakamoto_blocks() {
        "nakamoto_block_headers"
    } else {
        "block_headers"
    };
    let parent_id_bhh = conn
        .conn()
        .query_row(
            &format!("SELECT parent_block_id FROM {table_name} WHERE index_block_hash = ?"),
            params![child_id_bhh.0],
            |x| {
                Ok(StacksBlockId::from_column(x, "parent_block_id")
                    .expect("Bad parent_block_id in database"))
            },
        )
        .optional()
        .expect("Unexpected SQL failure querying parent block ID");

    if let Some(parent_id_bhh) = parent_id_bhh {
        let parent_tenure_id = get_first_block_in_tenure(conn, &parent_id_bhh, None);
        StacksChainState::get_matured_miner_payment(conn.conn(), &parent_tenure_id, child_id_bhh)
            .expect("Unexpected SQL failure querying miner reward table")
    } else {
        None
    }
}

/// This trait describes SortitionDB connections. This is used
/// for methods that the chainstate needs to be in common between
/// different sortition db connections or handles, but that aren't
/// used by the `clarity_db` (and therefore shouldn't appear in BurnStateDB)
pub trait SortitionDBRef: BurnStateDB {
    fn get_pox_start_cycle_info(
        &self,
        sortition_id: &SortitionId,
        parent_stacks_block_burn_ht: u64,
        cycle_index: u64,
    ) -> Result<Option<PoxStartCycleInfo>, ChainstateError>;

    /// Return an upcasted dynamic reference for the sortition DB
    fn as_burn_state_db(&self) -> &dyn BurnStateDB;

    /// Return a pointer to the underlying sqlite connection or transaction for
    /// this DB reference
    fn sqlite_conn(&self) -> &Connection;
}

fn get_pox_start_cycle_info(
    handle: &mut SortitionHandleConn,
    parent_stacks_block_burn_ht: u64,
    cycle_index: u64,
) -> Result<Option<PoxStartCycleInfo>, ChainstateError> {
    let descended_from_last_pox_anchor = match handle.get_last_anchor_block_hash()? {
        Some(pox_anchor) => handle.descended_from(parent_stacks_block_burn_ht, &pox_anchor)?,
        None => return Ok(None),
    };

    if !descended_from_last_pox_anchor {
        return Ok(None);
    }

    let start_info = handle.get_reward_cycle_unlocks(cycle_index)?;
    debug!(
        "get_pox_start_cycle_info";
        "start_info" => ?start_info,
    );
    Ok(start_info)
}

impl SortitionDBRef for SortitionHandleTx<'_> {
    fn get_pox_start_cycle_info(
        &self,
        sortition_id: &SortitionId,
        parent_stacks_block_burn_ht: u64,
        cycle_index: u64,
    ) -> Result<Option<PoxStartCycleInfo>, ChainstateError> {
        let readonly_marf = self
            .index()
            .reopen_readonly()
            .expect("BUG: failure trying to get a read-only interface into the sortition db.");
        let mut context = self.context.clone();
        context.chain_tip = sortition_id.clone();
        let mut handle = SortitionHandleConn::new(&readonly_marf, context);

        get_pox_start_cycle_info(&mut handle, parent_stacks_block_burn_ht, cycle_index)
    }

    fn as_burn_state_db(&self) -> &dyn BurnStateDB {
        self
    }

    fn sqlite_conn(&self) -> &Connection {
        self.tx()
    }
}

impl SortitionDBRef for SortitionHandleConn<'_> {
    fn get_pox_start_cycle_info(
        &self,
        sortition_id: &SortitionId,
        parent_stacks_block_burn_ht: u64,
        cycle_index: u64,
    ) -> Result<Option<PoxStartCycleInfo>, ChainstateError> {
        let readonly_marf = self.index.reopen_readonly()?;
        let mut context = self.context.clone();
        context.chain_tip = sortition_id.clone();
        let mut handle = SortitionHandleConn::new(&readonly_marf, context);

        get_pox_start_cycle_info(&mut handle, parent_stacks_block_burn_ht, cycle_index)
    }

    fn as_burn_state_db(&self) -> &dyn BurnStateDB {
        self
    }

    fn sqlite_conn(&self) -> &Connection {
        self.conn()
    }
}

impl BurnStateDB for SortitionHandleTx<'_> {
    fn get_tip_burn_block_height(&self) -> Option<u32> {
        self.get_burn_block_height(&self.context.chain_tip)
    }

    fn get_tip_sortition_id(&self) -> Option<SortitionId> {
        Some(self.context.chain_tip.clone())
    }

    fn get_burn_block_height(&self, sortition_id: &SortitionId) -> Option<u32> {
        match SortitionDB::get_block_snapshot(self.tx(), sortition_id) {
            Ok(Some(x)) => Some(x.block_height as u32),
            _ => return None,
        }
    }

    /// Returns Some if `0 <= height < get_burn_block_height(sorition_id)`, and None otherwise.
    fn get_burn_header_hash(
        &self,
        height: u32,
        sortition_id: &SortitionId,
    ) -> Option<BurnchainHeaderHash> {
        let readonly_marf = self
            .index()
            .reopen_readonly()
            .expect("BUG: failure trying to get a read-only interface into the sortition db.");
        let mut context = self.context.clone();
        context.chain_tip = sortition_id.clone();
        let db_handle = SortitionHandleConn::new(&readonly_marf, context);
        match db_handle.get_block_snapshot_by_height(height as u64) {
            Ok(Some(x)) => Some(x.burn_header_hash),
            _ => return None,
        }
    }

    fn get_sortition_id_from_consensus_hash(
        &self,
        consensus_hash: &ConsensusHash,
    ) -> Option<SortitionId> {
        match SortitionDB::get_block_snapshot_consensus(self.tx(), consensus_hash) {
            Ok(Some(x)) => Some(x.sortition_id),
            _ => return None,
        }
    }

    fn get_stacks_epoch(&self, height: u32) -> Option<StacksEpoch> {
        SortitionDB::get_stacks_epoch(self.tx(), height as u64)
            .expect("BUG: failed to get epoch for burn block height")
    }

    fn get_burn_start_height(&self) -> u32 {
        self.context.first_block_height as u32
    }

    fn get_v1_unlock_height(&self) -> u32 {
        self.context.pox_constants.v1_unlock_height
    }

    fn get_v2_unlock_height(&self) -> u32 {
        self.context.pox_constants.v2_unlock_height
    }

    fn get_v3_unlock_height(&self) -> u32 {
        self.context.pox_constants.v3_unlock_height
    }

    fn get_pox_3_activation_height(&self) -> u32 {
        self.context.pox_constants.pox_3_activation_height
    }

    fn get_pox_4_activation_height(&self) -> u32 {
        self.context.pox_constants.pox_4_activation_height
    }

    fn get_pox_prepare_length(&self) -> u32 {
        self.context.pox_constants.prepare_length
    }

    fn get_pox_reward_cycle_length(&self) -> u32 {
        self.context.pox_constants.reward_cycle_length
    }

    fn get_pox_rejection_fraction(&self) -> u64 {
        self.context.pox_constants.pox_rejection_fraction
    }
    fn get_stacks_epoch_by_epoch_id(&self, epoch_id: &StacksEpochId) -> Option<StacksEpoch> {
        SortitionDB::get_stacks_epoch_by_epoch_id(self.tx(), epoch_id)
            .expect("BUG: failed to get epoch for epoch id")
    }
    fn get_pox_payout_addrs(
        &self,
        height: u32,
        sortition_id: &SortitionId,
    ) -> Option<(Vec<TupleData>, u128)> {
        let readonly_marf = self
            .index()
            .reopen_readonly()
            .expect("BUG: failure trying to get a read-only interface into the sortition db.");
        let mut context = self.context.clone();
        context.chain_tip = sortition_id.clone();
        let db_handle = SortitionHandleConn::new(&readonly_marf, context);

        let get_from = match get_ancestor_sort_id(&db_handle, height.into(), sortition_id)
            .expect("FATAL: failed to query sortition DB")
        {
            Some(sort_id) => sort_id,
            None => {
                return None;
            }
        };

        let (pox_addrs, payout) = self
            .get_reward_set_payouts_at(&get_from)
            .expect("FATAL: failed to query payouts");

        let addrs = pox_addrs
            .into_iter()
            .map(|addr| {
                addr.as_clarity_tuple()
                    .expect("FATAL: sortition DB did not store hash mode for PoX address")
            })
            .collect();

        Some((addrs, payout))
    }
    fn get_ast_rules(&self, height: u32) -> clarity::vm::ast::ASTRules {
        SortitionDB::get_ast_rules(self.tx(), height.into()).expect("BUG: failed to get AST rules")
    }
}

impl BurnStateDB for SortitionHandleConn<'_> {
    fn get_tip_burn_block_height(&self) -> Option<u32> {
        let tip = match SortitionDB::get_block_snapshot(self.conn(), &self.context.chain_tip) {
            Ok(Some(x)) => x,
            _ => return None,
        };
        tip.block_height.try_into().ok()
    }

    fn get_tip_sortition_id(&self) -> Option<SortitionId> {
        let tip = match SortitionDB::get_block_snapshot(self.conn(), &self.context.chain_tip) {
            Ok(Some(x)) => x,
            _ => return None,
        };
        Some(tip.sortition_id)
    }

    fn get_burn_block_height(&self, sortition_id: &SortitionId) -> Option<u32> {
        match SortitionDB::get_block_snapshot(self.conn(), sortition_id) {
            Ok(Some(x)) => Some(x.block_height as u32),
            _ => return None,
        }
    }

    fn get_burn_header_hash(
        &self,
        height: u32,
        sortition_id: &SortitionId,
    ) -> Option<BurnchainHeaderHash> {
        let current_height = match self.get_burn_block_height(sortition_id) {
            None => {
                return None;
            }
            Some(height) => height,
        };

        if height > current_height {
            return None;
        }

        match self.get_block_snapshot_by_height(height as u64) {
            Ok(Some(x)) => Some(x.burn_header_hash),
            _ => return None,
        }
    }

    fn get_sortition_id_from_consensus_hash(
        &self,
        consensus_hash: &ConsensusHash,
    ) -> Option<SortitionId> {
        match SortitionDB::get_block_snapshot_consensus(self.conn(), consensus_hash) {
            Ok(Some(x)) => Some(x.sortition_id),
            _ => return None,
        }
    }

    fn get_stacks_epoch(&self, height: u32) -> Option<StacksEpoch> {
        SortitionDB::get_stacks_epoch(self.conn(), height as u64)
            .expect("BUG: failed to get epoch for burn block height")
    }

    fn get_burn_start_height(&self) -> u32 {
        self.context.first_block_height as u32
    }

    fn get_v1_unlock_height(&self) -> u32 {
        self.context.pox_constants.v1_unlock_height
    }

    fn get_v2_unlock_height(&self) -> u32 {
        self.context.pox_constants.v2_unlock_height
    }

    fn get_v3_unlock_height(&self) -> u32 {
        self.context.pox_constants.v3_unlock_height
    }

    fn get_pox_3_activation_height(&self) -> u32 {
        self.context.pox_constants.pox_3_activation_height
    }

    fn get_pox_4_activation_height(&self) -> u32 {
        self.context.pox_constants.pox_4_activation_height
    }

    fn get_pox_prepare_length(&self) -> u32 {
        self.context.pox_constants.prepare_length
    }

    fn get_pox_reward_cycle_length(&self) -> u32 {
        self.context.pox_constants.reward_cycle_length
    }

    fn get_pox_rejection_fraction(&self) -> u64 {
        self.context.pox_constants.pox_rejection_fraction
    }
    fn get_stacks_epoch_by_epoch_id(&self, epoch_id: &StacksEpochId) -> Option<StacksEpoch> {
        SortitionDB::get_stacks_epoch_by_epoch_id(self.conn(), epoch_id)
            .expect("BUG: failed to get epoch for epoch id")
    }
    fn get_pox_payout_addrs(
        &self,
        height: u32,
        sortition_id: &SortitionId,
    ) -> Option<(Vec<TupleData>, u128)> {
        let get_from = match get_ancestor_sort_id(self, height.into(), sortition_id)
            .expect("FATAL: failed to query sortition DB")
        {
            Some(sort_id) => sort_id,
            None => {
                return None;
            }
        };

        let (pox_addrs, payout) = self
            .get_reward_set_payouts_at(&get_from)
            .expect("FATAL: failed to query payouts");

        let addrs = pox_addrs
            .into_iter()
            .map(|addr| {
                addr.as_clarity_tuple()
                    .expect("FATAL: sortition DB did not store hash mode for PoX address")
            })
            .collect();

        Some((addrs, payout))
    }
    fn get_ast_rules(&self, height: u32) -> clarity::vm::ast::ASTRules {
        SortitionDB::get_ast_rules(self.conn(), height.into())
            .expect("BUG: failed to get AST rules")
    }
}

pub struct MemoryBackingStore {
    side_store: Connection,
}

impl MemoryBackingStore {
    pub fn new() -> MemoryBackingStore {
        let side_store = SqliteConnection::memory().unwrap();

        let mut memory_marf = MemoryBackingStore { side_store };

        memory_marf.as_clarity_db().initialize();

        memory_marf
    }

    pub fn as_clarity_db(&mut self) -> ClarityDatabase<'_> {
        ClarityDatabase::new(self, &NULL_HEADER_DB, &NULL_BURN_STATE_DB)
    }

    /// Returns a new ClarityDatabase with underlying databases `headers_db` and
    /// `burn_state_db`.
    pub fn as_clarity_db_with_databases<'a>(
        &'a mut self,
        headers_db: &'a dyn HeadersDB,
        burn_state_db: &'a dyn BurnStateDB,
    ) -> ClarityDatabase<'a> {
        ClarityDatabase::new(self, headers_db, burn_state_db)
    }

    pub fn as_analysis_db(&mut self) -> AnalysisDatabase<'_> {
        AnalysisDatabase::new(self)
    }
}

impl ClarityBackingStore for MemoryBackingStore {
    fn set_block_hash(&mut self, bhh: StacksBlockId) -> InterpreterResult<StacksBlockId> {
        Err(RuntimeErrorType::UnknownBlockHeaderHash(BlockHeaderHash(bhh.0)).into())
    }

    fn get_data(&mut self, key: &str) -> InterpreterResult<Option<String>> {
        SqliteConnection::get(self.get_side_store(), key)
    }

    fn get_data_from_path(&mut self, hash: &TrieHash) -> InterpreterResult<Option<String>> {
        SqliteConnection::get(self.get_side_store(), hash.to_string().as_str())
    }

    fn get_data_with_proof(&mut self, key: &str) -> InterpreterResult<Option<(String, Vec<u8>)>> {
        Ok(SqliteConnection::get(self.get_side_store(), key)?.map(|x| (x, vec![])))
    }

    fn get_data_with_proof_from_path(
        &mut self,
        key: &TrieHash,
    ) -> InterpreterResult<Option<(String, Vec<u8>)>> {
        Ok(
            SqliteConnection::get(self.get_side_store(), key.to_string().as_str())?
                .map(|x| (x, vec![])),
        )
    }

    fn get_side_store(&mut self) -> &Connection {
        &self.side_store
    }

    fn get_block_at_height(&mut self, height: u32) -> Option<StacksBlockId> {
        if height == 0 {
            Some(StacksBlockId::sentinel())
        } else {
            None
        }
    }

    fn get_open_chain_tip(&mut self) -> StacksBlockId {
        StacksBlockId::sentinel()
    }

    fn get_open_chain_tip_height(&mut self) -> u32 {
        0
    }

    fn get_current_block_height(&mut self) -> u32 {
        0
    }

    fn get_cc_special_cases_handler(&self) -> Option<SpecialCaseHandler> {
        Some(&handle_contract_call_special_cases)
    }

    fn put_all_data(&mut self, items: Vec<(String, String)>) -> InterpreterResult<()> {
        for (key, value) in items.into_iter() {
            SqliteConnection::put(self.get_side_store(), &key, &value)?;
        }
        Ok(())
    }

    fn get_contract_hash(
        &mut self,
        contract: &QualifiedContractIdentifier,
    ) -> InterpreterResult<(StacksBlockId, Sha512Trunc256Sum)> {
        sqlite_get_contract_hash(self, contract)
    }

    fn insert_metadata(
        &mut self,
        contract: &QualifiedContractIdentifier,
        key: &str,
        value: &str,
    ) -> InterpreterResult<()> {
        sqlite_insert_metadata(self, contract, key, value)
    }

    fn get_metadata(
        &mut self,
        contract: &QualifiedContractIdentifier,
        key: &str,
    ) -> InterpreterResult<Option<String>> {
        sqlite_get_metadata(self, contract, key)
    }

    fn get_metadata_manual(
        &mut self,
        at_height: u32,
        contract: &QualifiedContractIdentifier,
        key: &str,
    ) -> InterpreterResult<Option<String>> {
        sqlite_get_metadata_manual(self, at_height, contract, key)
    }
}<|MERGE_RESOLUTION|>--- conflicted
+++ resolved
@@ -70,14 +70,8 @@
                 tip,
                 &nakamoto_keys::tenure_start_block_id(tenure_id_consensus_hash),
             )?
-<<<<<<< HEAD
-            .map(|id_str| nakamoto_keys::parse_block_id(&id_str))
-            .flatten()
+            .and_then(|id_str| nakamoto_keys::parse_block_id(&id_str))
             .map(TenureBlockId::from))
-=======
-            .and_then(|id_str| nakamoto_keys::parse_block_id(&id_str))
-            .map(|block_id| TenureBlockId::from(block_id)))
->>>>>>> a70b3d51
     }
 
     fn get_tenure_block_id_at_cb_height(
@@ -110,14 +104,8 @@
                 tip,
                 &nakamoto_keys::tenure_start_block_id(tenure_id_consensus_hash),
             )?
-<<<<<<< HEAD
-            .map(|id_str| nakamoto_keys::parse_block_id(&id_str))
-            .flatten()
+            .and_then(|id_str| nakamoto_keys::parse_block_id(&id_str))
             .map(TenureBlockId::from))
-=======
-            .and_then(|id_str| nakamoto_keys::parse_block_id(&id_str))
-            .map(|block_id| TenureBlockId::from(block_id)))
->>>>>>> a70b3d51
     }
 
     fn get_tenure_block_id_at_cb_height(
