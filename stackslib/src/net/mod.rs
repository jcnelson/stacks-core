--- conflicted
+++ resolved
@@ -2422,7 +2422,6 @@
             let mut stacker_dbs_conn = StackerDBs::connect(&stackerdb_path, true).unwrap();
             let relayer_stacker_dbs = StackerDBs::connect(&stackerdb_path, true).unwrap();
             let p2p_stacker_dbs = StackerDBs::connect(&stackerdb_path, true).unwrap();
-<<<<<<< HEAD
 
             let mut old_stackerdb_configs = HashMap::new();
             for (i, contract) in config.stacker_dbs.iter().enumerate() {
@@ -2445,7 +2444,7 @@
 
             let stacker_db_syncs =
                 Self::init_stackerdb_syncs(&test_path, &peerdb, &mut stackerdb_configs);
-=======
+
             let stacker_dbs = Self::init_stacker_dbs(
                 &test_path,
                 &peerdb,
@@ -2453,7 +2452,6 @@
                 &config.stacker_db_configs,
             );
             let stackerdb_contracts: Vec<_> = stacker_dbs.keys().map(|cid| cid.clone()).collect();
->>>>>>> c98b404e
 
             let mut peer_network = PeerNetwork::new(
                 peerdb,
