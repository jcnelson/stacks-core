// Copyright (C) 2013-2020 Blockstack PBC, a public benefit corporation
// Copyright (C) 2020 Stacks Open Internet Foundation
//
// This program is free software: you can redistribute it and/or modify
// it under the terms of the GNU General Public License as published by
// the Free Software Foundation, either version 3 of the License, or
// (at your option) any later version.
//
// This program is distributed in the hope that it will be useful,
// but WITHOUT ANY WARRANTY; without even the implied warranty of
// MERCHANTABILITY or FITNESS FOR A PARTICULAR PURPOSE.  See the
// GNU General Public License for more details.
//
// You should have received a copy of the GNU General Public License
// along with this program.  If not, see <http://www.gnu.org/licenses/>.

use std::collections::{HashMap, HashSet};
use std::io::prelude::*;
use std::io::{Read, Seek, SeekFrom, Write};
use std::path::{Path, PathBuf};
use std::{cmp, fmt, fs, io};

pub use clarity::vm::analysis::errors::{CheckError, CheckErrors};
use clarity::vm::analysis::run_analysis;
use clarity::vm::ast::ASTRules;
use clarity::vm::clarity::TransactionConnection;
use clarity::vm::contexts::AssetMap;
use clarity::vm::contracts::Contract;
use clarity::vm::costs::LimitedCostTracker;
use clarity::vm::database::{BurnStateDB, ClarityDatabase, NULL_BURN_STATE_DB};
use clarity::vm::types::{
    AssetIdentifier, BuffData, PrincipalData, QualifiedContractIdentifier, SequenceData,
    StacksAddressExtensions as ClarityStacksAddressExtensions, StandardPrincipalData, TupleData,
    TypeSignature, Value,
};
use rand::{thread_rng, Rng, RngCore};
use rusqlite::types::ToSql;
use rusqlite::{
    params, Connection, DatabaseName, Error as sqlite_error, OptionalExtension, Params,
};
use serde::Serialize;
use serde_json::json;
use stacks_common::bitvec::BitVec;
use stacks_common::codec::{read_next, write_next, MAX_MESSAGE_LEN};
use stacks_common::types::chainstate::{
    BurnchainHeaderHash, SortitionId, StacksAddress, StacksBlockId,
};
use stacks_common::types::sqlite::NO_PARAMS;
use stacks_common::util::hash::to_hex;
use stacks_common::util::retry::BoundReader;
use stacks_common::util::{get_epoch_time_ms, get_epoch_time_secs};

use crate::burnchains::affirmation::AffirmationMap;
use crate::burnchains::db::{BurnchainDB, BurnchainHeaderReader};
use crate::chainstate::burn::db::sortdb::*;
use crate::chainstate::burn::operations::*;
use crate::chainstate::burn::BlockSnapshot;
use crate::chainstate::coordinator::BlockEventDispatcher;
use crate::chainstate::nakamoto::signer_set::{NakamotoSigners, SignerCalculation};
use crate::chainstate::nakamoto::NakamotoChainState;
use crate::chainstate::stacks::address::{PoxAddress, StacksAddressExtensions};
use crate::chainstate::stacks::db::accounts::MinerReward;
use crate::chainstate::stacks::db::transactions::TransactionNonceMismatch;
use crate::chainstate::stacks::db::*;
use crate::chainstate::stacks::events::StacksBlockEventData;
use crate::chainstate::stacks::index::MarfTrieId;
use crate::chainstate::stacks::{
    Error, StacksBlockHeader, StacksMicroblockHeader, C32_ADDRESS_VERSION_MAINNET_MULTISIG,
    C32_ADDRESS_VERSION_MAINNET_SINGLESIG, C32_ADDRESS_VERSION_TESTNET_MULTISIG,
    C32_ADDRESS_VERSION_TESTNET_SINGLESIG, *,
};
use crate::clarity_vm::clarity::{ClarityBlockConnection, ClarityConnection, ClarityInstance};
use crate::clarity_vm::database::SortitionDBRef;
use crate::core::mempool::{MemPoolDB, MAXIMUM_MEMPOOL_TX_CHAINING};
use crate::core::*;
use crate::cost_estimates::EstimatorError;
use crate::monitoring::{set_last_block_transaction_count, set_last_execution_cost_observed};
use crate::net::relay::Relayer;
use crate::net::{BlocksInvData, Error as net_error};
use crate::util_lib::boot::boot_code_id;
use crate::util_lib::db::{
    query_count, query_int, query_row, query_row_columns, query_row_panic, query_rows,
    tx_busy_handler, u64_to_sql, DBConn, Error as db_error, FromColumn, FromRow,
};
use crate::util_lib::signed_structured_data::pox4::Pox4SignatureTopic;
use crate::util_lib::strings::StacksString;

#[derive(Debug, Clone, PartialEq)]
pub struct StagingMicroblock {
    pub consensus_hash: ConsensusHash,
    pub anchored_block_hash: BlockHeaderHash,
    pub microblock_hash: BlockHeaderHash,
    pub parent_hash: BlockHeaderHash,
    pub sequence: u16,
    pub processed: bool,
    pub orphaned: bool,
    pub block_data: Vec<u8>,
}

#[derive(Debug, Clone, PartialEq)]
pub struct StagingBlock {
    pub consensus_hash: ConsensusHash,
    pub anchored_block_hash: BlockHeaderHash,
    pub parent_consensus_hash: ConsensusHash,
    pub parent_anchored_block_hash: BlockHeaderHash,
    pub parent_microblock_hash: BlockHeaderHash,
    pub parent_microblock_seq: u16,
    pub microblock_pubkey_hash: Hash160,
    pub height: u64,
    pub processed: bool,
    pub attachable: bool,
    pub orphaned: bool,
    pub commit_burn: u64,
    pub sortition_burn: u64,
    pub block_data: Vec<u8>,
}

#[derive(Debug)]
pub enum MemPoolRejection {
    SerializationFailure(codec_error),
    DeserializationFailure(codec_error),
    FailedToValidate(Error),
    FeeTooLow(u64, u64),
    BadNonces(TransactionNonceMismatch),
    NotEnoughFunds(u128, u128),
    NoSuchContract,
    NoSuchPublicFunction,
    BadFunctionArgument(CheckError),
    ContractAlreadyExists(QualifiedContractIdentifier),
    PoisonMicroblocksDoNotConflict,
    NoAnchorBlockWithPubkeyHash(Hash160),
    InvalidMicroblocks,
    BadAddressVersionByte,
    NoCoinbaseViaMempool,
    NoTenureChangeViaMempool,
    NoSuchChainTip(ConsensusHash, BlockHeaderHash),
    ConflictingNonceInMempool,
    TooMuchChaining {
        max_nonce: u64,
        actual_nonce: u64,
        principal: PrincipalData,
        is_origin: bool,
    },
    BadTransactionVersion,
    TransferRecipientIsSender(PrincipalData),
    TransferAmountMustBePositive,
    DBError(db_error),
    EstimatorError(EstimatorError),
    TemporarilyBlacklisted,
    Other(String),
}

pub struct SetupBlockResult<'a, 'b> {
    pub clarity_tx: ClarityTx<'a, 'b>,
    pub tx_receipts: Vec<StacksTransactionReceipt>,
    pub microblock_execution_cost: ExecutionCost,
    pub microblock_fees: u128,
    pub microblock_burns: u128,
    pub microblock_txs_receipts: Vec<StacksTransactionReceipt>,
    pub matured_miner_rewards_opt:
        Option<(MinerReward, Vec<MinerReward>, MinerReward, MinerRewardInfo)>,
    pub evaluated_epoch: StacksEpochId,
    pub applied_epoch_transition: bool,
    pub burn_stack_stx_ops: Vec<StackStxOp>,
    pub burn_transfer_stx_ops: Vec<TransferStxOp>,
    pub auto_unlock_events: Vec<StacksTransactionEvent>,
    pub burn_delegate_stx_ops: Vec<DelegateStxOp>,
    pub burn_vote_for_aggregate_key_ops: Vec<VoteForAggregateKeyOp>,
    /// Result of a signer set calculation if one occurred
    pub signer_set_calc: Option<SignerCalculation>,
}

pub struct DummyEventDispatcher;

impl BlockEventDispatcher for DummyEventDispatcher {
    fn announce_block(
        &self,
        _block: &StacksBlockEventData,
        _metadata: &StacksHeaderInfo,
        _receipts: &[StacksTransactionReceipt],
        _parent: &StacksBlockId,
        _winner_txid: Txid,
        _rewards: &[MinerReward],
        _rewards_info: Option<&MinerRewardInfo>,
        _parent_burn_block_hash: BurnchainHeaderHash,
        _parent_burn_block_height: u32,
        _parent_burn_block_timestamp: u64,
        _anchor_block_cost: &ExecutionCost,
        _confirmed_mblock_cost: &ExecutionCost,
        _pox_constants: &PoxConstants,
        _reward_set_data: &Option<RewardSetData>,
        _signer_bitvec: &Option<BitVec<4000>>,
        _block_timestamp: Option<u64>,
        _coinbase_height: u64,
    ) {
        assert!(
            false,
            "We should never try to announce to the dummy dispatcher"
        );
    }

    fn announce_burn_block(
        &self,
        _burn_block: &BurnchainHeaderHash,
        _burn_block_height: u64,
        _rewards: Vec<(PoxAddress, u64)>,
        _burns: u64,
        _slot_holders: Vec<PoxAddress>,
    ) {
        assert!(
            false,
            "We should never try to announce to the dummy dispatcher"
        );
    }
}

impl MemPoolRejection {
    pub fn into_json(self, txid: &Txid) -> serde_json::Value {
        use self::MemPoolRejection::*;
        let (reason_code, reason_data) = match self {
            SerializationFailure(e) => ("Serialization", Some(json!({"message": e.to_string()}))),
            DeserializationFailure(e) => {
                ("Deserialization", Some(json!({"message": e.to_string()})))
            }
            TooMuchChaining {
                max_nonce,
                actual_nonce,
                principal,
                is_origin,
                ..
            } => (
                "TooMuchChaining",
                Some(
                    json!({"message": "Nonce would exceed chaining limit in mempool",
                                "expected": max_nonce,
                                "actual": actual_nonce,
                                "principal": principal.to_string(),
                                "is_origin": is_origin
                    }),
                ),
            ),
            BadTransactionVersion => ("BadTransactionVersion", None),
            FailedToValidate(e) => (
                "SignatureValidation",
                Some(json!({"message": e.to_string()})),
            ),
            FeeTooLow(actual, expected) => (
                "FeeTooLow",
                Some(json!({
                                                "expected": expected,
                                                "actual": actual})),
            ),
            TransferRecipientIsSender(recipient) => (
                "TransferRecipientCannotEqualSender",
                Some(json!({"recipient": recipient.to_string()})),
            ),
            TransferAmountMustBePositive => ("TransferAmountMustBePositive", None),
            BadNonces(TransactionNonceMismatch {
                expected,
                actual,
                principal,
                is_origin,
                ..
            }) => (
                "BadNonce",
                Some(json!({
                     "expected": expected,
                     "actual": actual,
                     "principal": principal.to_string(),
                     "is_origin": is_origin})),
            ),
            NotEnoughFunds(expected, actual) => (
                "NotEnoughFunds",
                Some(json!({
                    "expected": format!("0x{}", to_hex(&expected.to_be_bytes())),
                    "actual": format!("0x{}", to_hex(&actual.to_be_bytes()))
                })),
            ),
            EstimatorError(e) => ("EstimatorError", Some(json!({"message": e.to_string()}))),
            NoSuchContract => ("NoSuchContract", None),
            NoSuchPublicFunction => ("NoSuchPublicFunction", None),
            BadFunctionArgument(e) => (
                "BadFunctionArgument",
                Some(json!({"message": e.to_string()})),
            ),
            ConflictingNonceInMempool => ("ConflictingNonceInMempool", None),
            ContractAlreadyExists(id) => (
                "ContractAlreadyExists",
                Some(json!({ "contract_identifier": id.to_string() })),
            ),
            PoisonMicroblocksDoNotConflict => ("PoisonMicroblocksDoNotConflict", None),
            NoAnchorBlockWithPubkeyHash(_h) => ("PoisonMicroblockHasUnknownPubKeyHash", None),
            InvalidMicroblocks => ("PoisonMicroblockIsInvalid", None),
            BadAddressVersionByte => ("BadAddressVersionByte", None),
            NoCoinbaseViaMempool => ("NoCoinbaseViaMempool", None),
            NoTenureChangeViaMempool => ("NoTenureChangeViaMempool", None),
            // this should never happen via the RPC interface
            NoSuchChainTip(..) => ("ServerFailureNoSuchChainTip", None),
            DBError(e) => (
                "ServerFailureDatabase",
                Some(json!({"message": e.to_string()})),
            ),
            TemporarilyBlacklisted => ("TemporarilyBlacklisted", None),
            Other(s) => ("ServerFailureOther", Some(json!({ "message": s }))),
        };
        let mut result = json!({
            "txid": format!("{}", txid.to_hex()),
            "error": "transaction rejected",
            "reason": reason_code,
        });
        if let Some(reason_data) = reason_data {
            result
                .as_object_mut()
                .unwrap()
                .insert("reason_data".to_string(), reason_data);
        }
        result
    }
}

impl From<db_error> for MemPoolRejection {
    fn from(e: db_error) -> MemPoolRejection {
        MemPoolRejection::DBError(e)
    }
}

impl From<clarity::vm::errors::Error> for MemPoolRejection {
    fn from(e: clarity::vm::errors::Error) -> MemPoolRejection {
        MemPoolRejection::Other(e.to_string())
    }
}

// These constants are mempool acceptance heuristics, but
//  not part of the protocol consensus (i.e., a block
//  that includes a transaction that violates these won't
//  be invalid)
pub const MINIMUM_TX_FEE: u64 = 1;
pub const MINIMUM_TX_FEE_RATE_PER_BYTE: u64 = 1;

impl StagingBlock {
    pub fn is_first_mined(&self) -> bool {
        self.parent_anchored_block_hash == FIRST_STACKS_BLOCK_HASH
    }
}

impl FromRow<StagingMicroblock> for StagingMicroblock {
    fn from_row(row: &Row) -> Result<StagingMicroblock, db_error> {
        let anchored_block_hash: BlockHeaderHash =
            BlockHeaderHash::from_column(row, "anchored_block_hash")?;
        let consensus_hash: ConsensusHash = ConsensusHash::from_column(row, "consensus_hash")?;
        let microblock_hash: BlockHeaderHash =
            BlockHeaderHash::from_column(row, "microblock_hash")?;
        let parent_hash: BlockHeaderHash = BlockHeaderHash::from_column(row, "parent_hash")?;
        let sequence: u16 = row.get_unwrap("sequence");
        let processed_i64: i64 = row.get_unwrap("processed");
        let orphaned_i64: i64 = row.get_unwrap("orphaned");
        let block_data: Vec<u8> = vec![];

        let processed = processed_i64 != 0;
        let orphaned = orphaned_i64 != 0;

        Ok(StagingMicroblock {
            consensus_hash,
            anchored_block_hash,
            microblock_hash,
            parent_hash,
            sequence,
            processed,
            orphaned,
            block_data,
        })
    }
}

impl FromRow<StagingBlock> for StagingBlock {
    fn from_row(row: &Row) -> Result<StagingBlock, db_error> {
        let anchored_block_hash: BlockHeaderHash =
            BlockHeaderHash::from_column(row, "anchored_block_hash")?;
        let parent_anchored_block_hash: BlockHeaderHash =
            BlockHeaderHash::from_column(row, "parent_anchored_block_hash")?;
        let consensus_hash: ConsensusHash = ConsensusHash::from_column(row, "consensus_hash")?;
        let parent_consensus_hash: ConsensusHash =
            ConsensusHash::from_column(row, "parent_consensus_hash")?;
        let parent_microblock_hash: BlockHeaderHash =
            BlockHeaderHash::from_column(row, "parent_microblock_hash")?;
        let parent_microblock_seq: u16 = row.get_unwrap("parent_microblock_seq");
        let microblock_pubkey_hash: Hash160 = Hash160::from_column(row, "microblock_pubkey_hash")?;
        let height = u64::from_column(row, "height")?;
        let attachable_i64: i64 = row.get_unwrap("attachable");
        let processed_i64: i64 = row.get_unwrap("processed");
        let orphaned_i64: i64 = row.get_unwrap("orphaned");
        let commit_burn = u64::from_column(row, "commit_burn")?;
        let sortition_burn = u64::from_column(row, "sortition_burn")?;
        let block_data: Vec<u8> = vec![];

        let processed = processed_i64 != 0;
        let attachable = attachable_i64 != 0;
        let orphaned = orphaned_i64 != 0;

        Ok(StagingBlock {
            anchored_block_hash,
            parent_anchored_block_hash,
            consensus_hash,
            parent_consensus_hash,
            parent_microblock_hash,
            parent_microblock_seq,
            microblock_pubkey_hash,
            height,
            processed,
            attachable,
            orphaned,
            commit_burn,
            sortition_burn,
            block_data,
        })
    }
}

impl StagingMicroblock {
    #[cfg(test)]
    pub fn try_into_microblock(self) -> Result<StacksMicroblock, StagingMicroblock> {
        StacksMicroblock::consensus_deserialize(&mut &self.block_data[..]).map_err(|_e| self)
    }
}

impl StacksChainState {
    fn get_index_block_pathbuf(blocks_dir: &str, index_block_hash: &StacksBlockId) -> PathBuf {
        let block_hash_bytes = index_block_hash.as_bytes();
        let mut block_path = PathBuf::from(blocks_dir);

        block_path.push(to_hex(&block_hash_bytes[0..2]));
        block_path.push(to_hex(&block_hash_bytes[2..4]));
        block_path.push(format!("{}", index_block_hash));

        block_path
    }

    /// Get the path to a block in the chunk store
    pub fn get_index_block_path(
        blocks_dir: &str,
        index_block_hash: &StacksBlockId,
    ) -> Result<String, Error> {
        let block_path = StacksChainState::get_index_block_pathbuf(blocks_dir, index_block_hash);

        let blocks_path_str = block_path
            .to_str()
            .ok_or_else(|| Error::DBError(db_error::ParseError))?
            .to_string();
        Ok(blocks_path_str)
    }

    /// Get the path to a block in the chunk store, given the burn header hash and block hash.
    pub fn get_block_path(
        blocks_dir: &str,
        consensus_hash: &ConsensusHash,
        block_hash: &BlockHeaderHash,
    ) -> Result<String, Error> {
        let index_block_hash = StacksBlockHeader::make_index_block_hash(consensus_hash, block_hash);
        StacksChainState::get_index_block_path(blocks_dir, &index_block_hash)
    }

    /// Make a directory tree for storing this block to the chunk store, and return the block's path
    fn make_block_dir(
        blocks_dir: &str,
        consensus_hash: &ConsensusHash,
        block_hash: &BlockHeaderHash,
    ) -> Result<String, Error> {
        let index_block_hash = StacksBlockHeader::make_index_block_hash(consensus_hash, block_hash);
        let block_hash_bytes = index_block_hash.as_bytes();
        let mut block_path = PathBuf::from(blocks_dir);

        block_path.push(to_hex(&block_hash_bytes[0..2]));
        block_path.push(to_hex(&block_hash_bytes[2..4]));

        let _ = StacksChainState::mkdirs(&block_path)?;

        block_path.push(format!("{}", to_hex(block_hash_bytes)));
        let blocks_path_str = block_path
            .to_str()
            .ok_or_else(|| Error::DBError(db_error::ParseError))?
            .to_string();
        Ok(blocks_path_str)
    }

    pub fn atomic_file_store<F>(
        path: &str,
        delete_on_error: bool,
        mut writer: F,
    ) -> Result<(), Error>
    where
        F: FnMut(&mut fs::File) -> Result<(), Error>,
    {
        let path_tmp = format!("{}.tmp", path);
        let mut fd = fs::OpenOptions::new()
            .read(false)
            .write(true)
            .create(true)
            .truncate(true)
            .open(&path_tmp)
            .map_err(|e| {
                if e.kind() == io::ErrorKind::NotFound {
                    error!("File not found: {:?}", &path_tmp);
                    Error::DBError(db_error::NotFoundError)
                } else {
                    error!("Failed to open {:?}: {:?}", &path_tmp, &e);
                    Error::DBError(db_error::IOError(e))
                }
            })?;

        writer(&mut fd).map_err(|e| {
            if delete_on_error {
                // abort
                let _ = fs::remove_file(&path_tmp);
            }
            e
        })?;

        fd.sync_all()
            .map_err(|e| Error::DBError(db_error::IOError(e)))?;

        // atomically put this file in place
        // TODO: this is atomic but not crash-consistent!  need to fsync the dir as well
        trace!("Rename {:?} to {:?}", &path_tmp, &path);
        fs::rename(&path_tmp, &path).map_err(|e| Error::DBError(db_error::IOError(e)))?;

        Ok(())
    }

    pub fn atomic_file_write(path: &str, bytes: &[u8]) -> Result<(), Error> {
        StacksChainState::atomic_file_store(path, false, |ref mut fd| {
            fd.write_all(bytes)
                .map_err(|e| Error::DBError(db_error::IOError(e)))
        })
    }

    pub fn get_file_size(path: &str) -> Result<u64, Error> {
        let sz = match fs::metadata(path) {
            Ok(md) => md.len(),
            Err(e) => {
                if e.kind() == io::ErrorKind::NotFound {
                    return Err(Error::DBError(db_error::NotFoundError));
                } else {
                    error!("Failed to stat {:?}: {:?}", &path, &e);
                    return Err(Error::DBError(db_error::IOError(e)));
                }
            }
        };
        Ok(sz)
    }

    pub fn consensus_load<T: StacksMessageCodec>(path: &str) -> Result<T, Error> {
        let mut fd = fs::OpenOptions::new()
            .read(true)
            .write(false)
            .open(path)
            .map_err(|e| {
                if e.kind() == io::ErrorKind::NotFound {
                    Error::DBError(db_error::NotFoundError)
                } else {
                    Error::DBError(db_error::IOError(e))
                }
            })?;

        let mut bound_reader = BoundReader::from_reader(&mut fd, u64::from(MAX_MESSAGE_LEN));
        let inst = T::consensus_deserialize(&mut bound_reader).map_err(Error::CodecError)?;
        Ok(inst)
    }

    /// Do we have a stored a block in the chunk store?
    /// Will be true even if it's invalid.
    pub fn has_block_indexed(
        blocks_dir: &str,
        index_block_hash: &StacksBlockId,
    ) -> Result<bool, Error> {
        let block_path = StacksChainState::get_index_block_path(blocks_dir, index_block_hash)?;
        match fs::metadata(block_path) {
            Ok(_) => Ok(true),
            Err(e) => {
                if e.kind() == io::ErrorKind::NotFound {
                    Ok(false)
                } else {
                    Err(Error::DBError(db_error::IOError(e)))
                }
            }
        }
    }

    /// Do we have a stored a block in the chunk store?
    /// Will be true only if it's also valid (i.e. non-zero sized)
    pub fn has_valid_block_indexed(
        blocks_dir: &str,
        index_block_hash: &StacksBlockId,
    ) -> Result<bool, Error> {
        let block_path = StacksChainState::get_index_block_path(blocks_dir, index_block_hash)?;
        match fs::metadata(block_path) {
            Ok(md) => Ok(md.len() > 0),
            Err(e) => {
                if e.kind() == io::ErrorKind::NotFound {
                    Ok(false)
                } else {
                    Err(Error::DBError(db_error::IOError(e)))
                }
            }
        }
    }

    /// Have we processed and stored a particular block?
    pub fn has_stored_block(
        blocks_db: &DBConn,
        blocks_dir: &str,
        consensus_hash: &ConsensusHash,
        block_hash: &BlockHeaderHash,
    ) -> Result<bool, Error> {
        let staging_status_opt =
            StacksChainState::get_staging_block_status(blocks_db, consensus_hash, block_hash)?
                .map(|processed| !processed);

        match staging_status_opt {
            Some(staging_status) => {
                let index_block_hash =
                    StacksBlockHeader::make_index_block_hash(consensus_hash, block_hash);
                if staging_status {
                    // not processed yet
                    test_debug!(
                        "Block {}/{} ({}) is staging",
                        consensus_hash,
                        block_hash,
                        &index_block_hash
                    );
                    Ok(false)
                } else {
                    // have a row in the DB at least.
                    // only accepted if we stored it
                    StacksChainState::has_block_indexed(blocks_dir, &index_block_hash)
                }
            }
            None => {
                // no row in the DB, so not processed at all.
                Ok(false)
            }
        }
    }

    /// Store a block to the chunk store, named by its hash
    pub fn store_block(
        blocks_dir: &str,
        consensus_hash: &ConsensusHash,
        block: &StacksBlock,
    ) -> Result<(), Error> {
        let block_hash = block.block_hash();
        let block_path = StacksChainState::make_block_dir(blocks_dir, consensus_hash, &block_hash)?;

        test_debug!(
            "Store {}/{} to {}",
            consensus_hash,
            &block_hash,
            &block_path
        );
        StacksChainState::atomic_file_store(&block_path, true, |ref mut fd| {
            block.consensus_serialize(fd).map_err(Error::CodecError)
        })
    }

    /// Store an empty block to the chunk store, named by its hash.
    #[cfg(test)]
    fn store_empty_block(
        blocks_path: &str,
        consensus_hash: &ConsensusHash,
        block_hash: &BlockHeaderHash,
    ) -> Result<(), Error> {
        let block_path = StacksChainState::make_block_dir(blocks_path, consensus_hash, block_hash)?;
        StacksChainState::atomic_file_write(&block_path, &vec![])
    }

    /// Mark a block in the filesystem as invalid
    fn free_block(
        blocks_dir: &str,
        consensus_hash: &ConsensusHash,
        block_header_hash: &BlockHeaderHash,
    ) {
        let block_path =
            StacksChainState::make_block_dir(blocks_dir, consensus_hash, block_header_hash)
                .expect("FATAL: failed to create block directory");

        let sz = fs::metadata(&block_path)
            .unwrap_or_else(|_| panic!("FATAL: failed to stat '{}'", &block_path))
            .len();

        if sz > 0 {
            // try make this thread-safe. It's okay if this block gets copied more than once; we
            // only care that at least one copy survives for further analysis.
            let random_bytes = thread_rng().gen::<[u8; 8]>();
            let random_bytes_str = to_hex(&random_bytes);
            let index_block_hash = StacksBlockId::new(consensus_hash, block_header_hash);
            let mut invalid_path =
                StacksChainState::get_index_block_pathbuf(blocks_dir, &index_block_hash);
            invalid_path
                .file_name()
                .expect("FATAL: index block path did not have file name");
            invalid_path.set_extension(&format!("invalid-{}", &random_bytes_str));

            fs::copy(&block_path, &invalid_path).unwrap_or_else(|_| {
                panic!(
                    "FATAL: failed to copy '{}' to '{}'",
                    &block_path,
                    &invalid_path.to_string_lossy()
                )
            });

            // already freed?
            let sz = fs::metadata(&invalid_path)
                .unwrap_or_else(|_| {
                    panic!(
                        "FATAL: failed to stat '{}'",
                        &invalid_path.to_string_lossy()
                    )
                })
                .len();

            if sz > 0 {
                // truncate the original
                fs::OpenOptions::new()
                    .read(false)
                    .write(true)
                    .truncate(true)
                    .open(&block_path)
                    .unwrap_or_else(|_| {
                        panic!("FATAL: Failed to mark block path '{}' as free", &block_path)
                    });
            }
        }
    }

    /// Free up all state for an invalid block
    fn free_block_state(
        blocks_path: &str,
        consensus_hash: &ConsensusHash,
        block_header: &StacksBlockHeader,
    ) {
        StacksChainState::free_block(blocks_path, consensus_hash, &block_header.block_hash())
    }

    /// Get a list of all anchored blocks' hashes, and their burnchain headers
    pub fn list_blocks(
        blocks_conn: &DBConn,
    ) -> Result<Vec<(ConsensusHash, BlockHeaderHash)>, Error> {
        let list_block_sql = "SELECT * FROM staging_blocks ORDER BY height".to_string();
        let blocks = query_rows::<StagingBlock, _>(blocks_conn, &list_block_sql, NO_PARAMS)
            .map_err(Error::DBError)?;

        Ok(blocks
            .into_iter()
            .map(|b| (b.consensus_hash, b.anchored_block_hash))
            .collect())
    }

    /// Get all stacks block headers.  Great for testing!
    pub fn get_all_staging_block_headers(blocks_conn: &DBConn) -> Result<Vec<StagingBlock>, Error> {
        let sql = "SELECT * FROM staging_blocks ORDER BY height".to_string();
        query_rows::<StagingBlock, _>(blocks_conn, &sql, NO_PARAMS).map_err(Error::DBError)
    }

    /// Get a list of all microblocks' hashes, and their anchored blocks' hashes
    #[cfg(test)]
    pub fn list_microblocks(
        blocks_conn: &DBConn,
        blocks_dir: &str,
    ) -> Result<Vec<(ConsensusHash, BlockHeaderHash, Vec<BlockHeaderHash>)>, Error> {
        let blocks = StacksChainState::list_blocks(blocks_conn)?;
        let mut ret = vec![];

        for (consensus_hash, block_hash) in blocks.into_iter() {
            let list_microblock_sql = "SELECT * FROM staging_microblocks WHERE anchored_block_hash = ?1 AND consensus_hash = ?2 ORDER BY sequence".to_string();
            let list_microblock_args = params![block_hash, consensus_hash];
            let microblocks = query_rows::<StagingMicroblock, _>(
                blocks_conn,
                &list_microblock_sql,
                list_microblock_args,
            )
            .map_err(Error::DBError)?;

            let microblock_hashes = microblocks
                .into_iter()
                .map(|mb| mb.microblock_hash)
                .collect();
            ret.push((consensus_hash, block_hash, microblock_hashes));
        }

        Ok(ret)
    }

    /// Load up a blocks' bytes from the chunk store.
    /// Returns Ok(Some(bytes)) on success, if found.
    /// Returns Ok(none) if this block was found, but is known to be invalid
    /// Returns Err(...) on not found or I/O error
    pub fn load_block_bytes(
        blocks_dir: &str,
        consensus_hash: &ConsensusHash,
        block_hash: &BlockHeaderHash,
    ) -> Result<Option<Vec<u8>>, Error> {
        let block_path = StacksChainState::get_block_path(blocks_dir, consensus_hash, block_hash)?;
        let sz = StacksChainState::get_file_size(&block_path)?;
        if sz == 0 {
            debug!("Zero-sized block {}", block_hash);
            return Ok(None);
        }
        if sz > u64::from(MAX_MESSAGE_LEN) {
            debug!("Invalid block {}: too big", block_hash);
            return Ok(None);
        }

        let mut fd = fs::OpenOptions::new()
            .read(true)
            .write(false)
            .open(&block_path)
            .map_err(|e| {
                if e.kind() == io::ErrorKind::NotFound {
                    Error::DBError(db_error::NotFoundError)
                } else {
                    Error::DBError(db_error::IOError(e))
                }
            })?;

        let mut ret = vec![];
        fd.read_to_end(&mut ret)
            .map_err(|e| Error::DBError(db_error::IOError(e)))?;
        Ok(Some(ret))
    }

    /// Load up a block from the chunk store (staging or confirmed)
    /// Returns Ok(Some(block)) if found.
    /// Returns Ok(None) if this block was found, but is known to be invalid
    /// Returns Err(...) on not found or I/O error
    pub fn load_block(
        blocks_dir: &str,
        consensus_hash: &ConsensusHash,
        block_hash: &BlockHeaderHash,
    ) -> Result<Option<StacksBlock>, Error> {
        let block_path = StacksChainState::get_block_path(blocks_dir, consensus_hash, block_hash)?;
        let sz = StacksChainState::get_file_size(&block_path)?;
        if sz == 0 {
            debug!("Zero-sized block {}", &block_hash);
            return Ok(None);
        }

        let block: StacksBlock = StacksChainState::consensus_load(&block_path)?;
        Ok(Some(block))
    }

    fn inner_load_block_header(block_path: &str) -> Result<Option<StacksBlockHeader>, Error> {
        let sz = StacksChainState::get_file_size(block_path)?;
        if sz == 0 {
            debug!("Zero-sized block {}", &block_path);
            return Ok(None);
        }

        let block_header: StacksBlockHeader = StacksChainState::consensus_load(block_path)?;
        Ok(Some(block_header))
    }

    /// Load up an anchored block header from the chunk store.
    /// Returns Ok(Some(blockheader)) if found.
    /// Returns Ok(None) if this block was found, but is known to be invalid
    /// Returns Err(...) on not found or I/O error
    pub fn load_block_header(
        blocks_dir: &str,
        consensus_hash: &ConsensusHash,
        block_hash: &BlockHeaderHash,
    ) -> Result<Option<StacksBlockHeader>, Error> {
        let block_path = StacksChainState::get_block_path(blocks_dir, consensus_hash, block_hash)?;
        StacksChainState::inner_load_block_header(&block_path)
    }

    /// Load up an anchored block header from the chunk store, given the index block hash
    /// Returns Ok(Some(blockheader)) if found.
    /// Returns Ok(None) if this block was found, but is known to be invalid
    /// Returns Err(...) on not found or I/O error
    pub fn load_block_header_indexed(
        blocks_dir: &str,
        index_block_hash: &StacksBlockId,
    ) -> Result<Option<StacksBlockHeader>, Error> {
        let block_path = StacksChainState::get_index_block_path(blocks_dir, index_block_hash)?;
        StacksChainState::inner_load_block_header(&block_path)
    }

    /// Closure for defaulting to an empty microblock stream if a microblock stream file is not found
    fn empty_stream(e: Error) -> Result<Option<Vec<StacksMicroblock>>, Error> {
        match e {
            Error::DBError(ref dbe) => match dbe {
                db_error::NotFoundError => Ok(Some(vec![])),
                _ => Err(e),
            },
            _ => Err(e),
        }
    }

    /// Load up a blob of data.
    /// Query should be structured to return rows of BLOBs
    fn load_block_data_blobs<P>(
        conn: &DBConn,
        sql_query: &str,
        sql_args: P,
    ) -> Result<Vec<Vec<u8>>, Error>
    where
        P: Params,
    {
        let mut stmt = conn
            .prepare(sql_query)
            .map_err(|e| Error::DBError(db_error::SqliteError(e)))?;

        let mut rows = stmt
            .query(sql_args)
            .map_err(|e| Error::DBError(db_error::SqliteError(e)))?;

        // gather
        let mut blobs = vec![];

        while let Some(row) = rows.next().map_err(|e| db_error::SqliteError(e))? {
            let next_blob: Vec<u8> = row.get_unwrap(0);
            blobs.push(next_blob);
        }

        Ok(blobs)
    }

    /// Load up a staging block or microblock's bytes, given its hash and which table to use
    /// Treat an empty array as None.
    fn inner_load_staging_block_bytes(
        block_conn: &DBConn,
        table: &str,
        block_hash: &BlockHeaderHash,
    ) -> Result<Option<Vec<u8>>, Error> {
        let sql = format!("SELECT block_data FROM {} WHERE block_hash = ?1", table);
        let args = [&block_hash];
        let mut blobs = StacksChainState::load_block_data_blobs(block_conn, &sql, &args)?;
        let len = blobs.len();
        match len {
            0 => Ok(None),
            1 => {
                let blob = blobs.pop().unwrap();
                if blob.is_empty() {
                    // cleared
                    Ok(None)
                } else {
                    Ok(Some(blob))
                }
            }
            _ => {
                unreachable!("Got multiple blocks for the same block hash");
            }
        }
    }

    fn load_staging_microblock_bytes(
        block_conn: &DBConn,
        block_hash: &BlockHeaderHash,
    ) -> Result<Option<Vec<u8>>, Error> {
        StacksChainState::inner_load_staging_block_bytes(
            block_conn,
            "staging_microblocks_data",
            block_hash,
        )
    }

    fn has_blocks_with_microblock_pubkh(
        block_conn: &DBConn,
        pubkey_hash: &Hash160,
        minimum_block_height: i64,
    ) -> bool {
        let sql = "SELECT 1 FROM staging_blocks WHERE microblock_pubkey_hash = ?1 AND height >= ?2";
        let args = params![pubkey_hash, minimum_block_height];
        block_conn
            .query_row(sql, args, |_r| Ok(()))
            .optional()
            .expect("DB CORRUPTION: block header DB corrupted!")
            .is_some()
    }

    /// Load up a preprocessed (queued) but still unprocessed block.
    pub fn load_staging_block(
        block_conn: &DBConn,
        blocks_path: &str,
        consensus_hash: &ConsensusHash,
        block_hash: &BlockHeaderHash,
    ) -> Result<Option<StagingBlock>, Error> {
        let sql = "SELECT * FROM staging_blocks WHERE anchored_block_hash = ?1 AND consensus_hash = ?2 AND orphaned = 0 AND processed = 0".to_string();
        let args = params![block_hash, consensus_hash];
        let mut rows =
            query_rows::<StagingBlock, _>(block_conn, &sql, args).map_err(Error::DBError)?;
        let len = rows.len();
        match len {
            0 => Ok(None),
            1 => {
                let mut staging_block = rows.pop().unwrap();

                // load up associated block data
                staging_block.block_data =
                    StacksChainState::load_block_bytes(blocks_path, consensus_hash, block_hash)?
                        .unwrap_or(vec![]);
                Ok(Some(staging_block))
            }
            _ => {
                // should be impossible since this is the primary key
                panic!("Got two or more block rows with same burn and block hashes");
            }
        }
    }

    /// Load up a preprocessed block from the staging DB, regardless of its processed status.
    /// Do not load the associated block.
    pub fn load_staging_block_info(
        block_conn: &DBConn,
        index_block_hash: &StacksBlockId,
    ) -> Result<Option<StagingBlock>, Error> {
        let sql = "SELECT * FROM staging_blocks WHERE index_block_hash = ?1 AND orphaned = 0";
        let args = params![index_block_hash];
        query_row::<StagingBlock, _>(block_conn, sql, args).map_err(Error::DBError)
    }

    /// Get the parent microblock hash of a preprocessed block from the staging DB, regardless of its processed status.
    pub fn get_staging_block_parent_microblock_hash(
        block_conn: &DBConn,
        index_block_hash: &StacksBlockId,
    ) -> Result<Option<BlockHeaderHash>, Error> {
        let sql = "SELECT parent_microblock_hash FROM staging_blocks WHERE index_block_hash = ?1 AND orphaned = 0";
        block_conn
            .query_row(sql, &[index_block_hash], |row| row.get(0))
            .optional()
            .map_err(|e| Error::DBError(db_error::from(e)))
    }

    #[cfg(test)]
    fn load_staging_block_data(
        block_conn: &DBConn,
        blocks_path: &str,
        consensus_hash: &ConsensusHash,
        block_hash: &BlockHeaderHash,
    ) -> Result<Option<StacksBlock>, Error> {
        match StacksChainState::load_staging_block(
            block_conn,
            blocks_path,
            consensus_hash,
            block_hash,
        )? {
            Some(staging_block) => {
                if staging_block.block_data.is_empty() {
                    return Ok(None);
                }

                match StacksBlock::consensus_deserialize(&mut &staging_block.block_data[..]) {
                    Ok(block) => Ok(Some(block)),
                    Err(e) => Err(Error::CodecError(e)),
                }
            }
            None => Ok(None),
        }
    }

    /// Load up a queued block's queued pubkey hash
    fn load_staging_block_pubkey_hash(
        block_conn: &DBConn,
        consensus_hash: &ConsensusHash,
        block_hash: &BlockHeaderHash,
    ) -> Result<Option<Hash160>, Error> {
        let sql = "SELECT microblock_pubkey_hash FROM staging_blocks WHERE anchored_block_hash = ?1 AND consensus_hash = ?2 AND processed = 0 AND orphaned = 0";
        let args = params![block_hash, consensus_hash];
        let rows = query_row_columns::<Hash160, _>(block_conn, sql, args, "microblock_pubkey_hash")
            .map_err(Error::DBError)?;
        match rows.len() {
            0 => Ok(None),
            1 => Ok(Some(rows[0].clone())),
            _ => {
                // should be impossible since this is the primary key
                panic!("Got two or more block rows with same burn and block hashes");
            }
        }
    }

    /// Load up a block's microblock public key hash, staging or not
    fn load_block_pubkey_hash(
        block_conn: &DBConn,
        block_path: &str,
        consensus_hash: &ConsensusHash,
        block_hash: &BlockHeaderHash,
    ) -> Result<Option<Hash160>, Error> {
        let pubkey_hash = match StacksChainState::load_staging_block_pubkey_hash(
            block_conn,
            consensus_hash,
            block_hash,
        )? {
            Some(pubkey_hash) => pubkey_hash,
            None => {
                // maybe it's already processed?
                let header = match StacksChainState::load_block_header(
                    block_path,
                    consensus_hash,
                    block_hash,
                )? {
                    Some(block_header) => block_header,
                    None => {
                        // parent isn't available
                        return Ok(None);
                    }
                };
                header.microblock_pubkey_hash
            }
        };
        Ok(Some(pubkey_hash))
    }

    /// Load up a preprocessed microblock's staging info (processed or not), but via
    /// its parent anchored block's index block hash.
    /// Don't load the microblock itself.
    /// Ignores orphaned microblocks.
    pub fn load_staging_microblock_info(
        blocks_conn: &DBConn,
        parent_index_block_hash: &StacksBlockId,
        microblock_hash: &BlockHeaderHash,
    ) -> Result<Option<StagingMicroblock>, Error> {
        let sql = "SELECT * FROM staging_microblocks WHERE index_block_hash = ?1 AND microblock_hash = ?2 AND orphaned = 0 LIMIT 1";
        let args = params![parent_index_block_hash, microblock_hash];
        query_row::<StagingMicroblock, _>(blocks_conn, sql, args).map_err(Error::DBError)
    }

    /// Load up a preprocessed microblock's staging info (processed or not), via its index
    /// microblock hash.
    /// Don't load the microblock itself.
    /// Ignores orphaned microblocks.
    pub fn load_staging_microblock_info_indexed(
        blocks_conn: &DBConn,
        index_microblock_hash: &StacksBlockId,
    ) -> Result<Option<StagingMicroblock>, Error> {
        let sql = "SELECT * FROM staging_microblocks WHERE index_microblock_hash = ?1 AND orphaned = 0 LIMIT 1";
        let args = params![index_microblock_hash];
        query_row::<StagingMicroblock, _>(blocks_conn, sql, args).map_err(Error::DBError)
    }

    /// Load up a preprocessed microblock (processed or not)
    pub fn load_staging_microblock(
        blocks_conn: &DBConn,
        parent_consensus_hash: &ConsensusHash,
        parent_block_hash: &BlockHeaderHash,
        microblock_hash: &BlockHeaderHash,
    ) -> Result<Option<StagingMicroblock>, Error> {
        let parent_index_hash =
            StacksBlockHeader::make_index_block_hash(parent_consensus_hash, parent_block_hash);
        Self::load_staging_microblock_indexed(blocks_conn, &parent_index_hash, microblock_hash)
    }

    /// Load up a preprocessed microblock given the index block hash of the anchored parent
    pub fn load_staging_microblock_indexed(
        blocks_conn: &DBConn,
        parent_index_hash: &StacksBlockId,
        microblock_hash: &BlockHeaderHash,
    ) -> Result<Option<StagingMicroblock>, Error> {
        match StacksChainState::load_staging_microblock_info(
            blocks_conn,
            parent_index_hash,
            microblock_hash,
        )? {
            Some(mut staging_microblock) => {
                // load associated block data
                staging_microblock.block_data =
                    StacksChainState::load_staging_microblock_bytes(blocks_conn, microblock_hash)?
                        .unwrap_or(vec![]);
                Ok(Some(staging_microblock))
            }
            None => {
                // not present
                Ok(None)
            }
        }
    }

    /// Load up a microblock stream fork, given its parent block hash and burn header hash.
    /// Only returns Some(..) if the stream is contiguous.
    /// If processed_only is true, then only processed microblocks are loaded
    fn inner_load_microblock_stream_fork(
        blocks_conn: &DBConn,
        parent_consensus_hash: &ConsensusHash,
        parent_anchored_block_hash: &BlockHeaderHash,
        tip_microblock_hash: &BlockHeaderHash,
        processed_only: bool,
    ) -> Result<Option<Vec<StacksMicroblock>>, Error> {
        let mut ret = vec![];
        let mut mblock_hash = tip_microblock_hash.clone();
        let mut last_seq = u16::MAX;

        loop {
            let microblock =
                match StacksChainState::load_staging_microblock_bytes(blocks_conn, &mblock_hash)? {
                    Some(mblock_data) => {
                        StacksMicroblock::consensus_deserialize(&mut &mblock_data[..])
                            .unwrap_or_else(|_| {
                                panic!(
                                    "CORRUPTION: failed to parse microblock data for {}/{}-{}",
                                    parent_consensus_hash, parent_anchored_block_hash, &mblock_hash
                                )
                            })
                    }
                    None => {
                        test_debug!(
                            "No such microblock (processed={}): {}/{}-{} ({})",
                            processed_only,
                            parent_consensus_hash,
                            parent_anchored_block_hash,
                            &mblock_hash,
                            last_seq
                        );
                        return Ok(None);
                    }
                };

            if processed_only {
                if !StacksChainState::has_processed_microblocks_indexed(
                    blocks_conn,
                    &StacksBlockHeader::make_index_block_hash(
                        parent_consensus_hash,
                        &microblock.block_hash(),
                    ),
                )? {
                    debug!("Microblock {} is not processed", &microblock.block_hash());
                    return Ok(None);
                }
            }

            debug!(
                "Loaded microblock {}/{}-{} (parent={}, expect_seq={})",
                &parent_consensus_hash,
                &parent_anchored_block_hash,
                &microblock.block_hash(),
                &microblock.header.prev_block,
                last_seq.saturating_sub(1)
            );

            if last_seq < u16::MAX && microblock.header.sequence < u16::MAX {
                // should always decrease by 1
                assert_eq!(
                    microblock.header.sequence + 1,
                    last_seq,
                    "BUG: stored microblock {:?} ({}) with sequence {} (expected {})",
                    &microblock,
                    microblock.block_hash(),
                    microblock.header.sequence,
                    last_seq.saturating_sub(1)
                );
            }
            assert_eq!(mblock_hash, microblock.block_hash());

            mblock_hash = microblock.header.prev_block.clone();
            last_seq = microblock.header.sequence;
            ret.push(microblock);

            if mblock_hash == *parent_anchored_block_hash {
                break;
            }
        }
        ret.reverse();

        if !ret.is_empty() {
            // should start with 0
            if ret[0].header.sequence != 0 {
                warn!("Invalid microblock stream from {}/{} to {}: sequence does not start with 0, but with {}",
                      parent_consensus_hash, parent_anchored_block_hash, tip_microblock_hash, ret[0].header.sequence);

                return Ok(None);
            }
        }
        Ok(Some(ret))
    }

    /// Load up a microblock stream fork, even if its microblocks blocks aren't processed.
    pub fn load_microblock_stream_fork(
        blocks_conn: &DBConn,
        parent_consensus_hash: &ConsensusHash,
        parent_anchored_block_hash: &BlockHeaderHash,
        tip_microblock_hash: &BlockHeaderHash,
    ) -> Result<Option<Vec<StacksMicroblock>>, Error> {
        StacksChainState::inner_load_microblock_stream_fork(
            blocks_conn,
            parent_consensus_hash,
            parent_anchored_block_hash,
            tip_microblock_hash,
            false,
        )
    }

    /// Load up a microblock stream fork, but only if its microblocks are processed.
    pub fn load_processed_microblock_stream_fork(
        blocks_conn: &DBConn,
        parent_consensus_hash: &ConsensusHash,
        parent_anchored_block_hash: &BlockHeaderHash,
        tip_microblock_hash: &BlockHeaderHash,
    ) -> Result<Option<Vec<StacksMicroblock>>, Error> {
        StacksChainState::inner_load_microblock_stream_fork(
            blocks_conn,
            parent_consensus_hash,
            parent_anchored_block_hash,
            tip_microblock_hash,
            true,
        )
    }

    pub fn load_descendant_staging_microblock_stream(
        blocks_conn: &DBConn,
        parent_index_block_hash: &StacksBlockId,
        start_seq: u16,
        last_seq: u16,
    ) -> Result<Option<Vec<StacksMicroblock>>, Error> {
        let res = StacksChainState::load_descendant_staging_microblock_stream_with_poison(
            blocks_conn,
            parent_index_block_hash,
            start_seq,
            last_seq,
        )?;
        Ok(res.map(|(microblocks, _)| microblocks))
    }

    /// Load up a block's longest non-forked descendant microblock stream, given its block hash and burn header hash.
    /// Loads microblocks until a fork junction is found (if any), and drops all microblocks after
    /// it if found.  Ties are broken arbitrarily.
    ///
    /// DO NOT USE IN CONSENSUS CODE.
    pub fn load_descendant_staging_microblock_stream_with_poison(
        blocks_conn: &DBConn,
        parent_index_block_hash: &StacksBlockId,
        start_seq: u16,
        last_seq: u16,
    ) -> Result<Option<(Vec<StacksMicroblock>, Option<TransactionPayload>)>, Error> {
        assert!(last_seq >= start_seq);

        let sql = if start_seq == last_seq {
            // takes the same arguments as the range case below, but will
            "SELECT * FROM staging_microblocks WHERE index_block_hash = ?1 AND sequence == ?2 AND sequence == ?3 AND orphaned = 0 ORDER BY sequence ASC".to_string()
        } else {
            "SELECT * FROM staging_microblocks WHERE index_block_hash = ?1 AND sequence >= ?2 AND sequence < ?3 AND orphaned = 0 ORDER BY sequence ASC".to_string()
        };

        let args = params![parent_index_block_hash, start_seq, last_seq];
        let staging_microblocks =
            query_rows::<StagingMicroblock, _>(blocks_conn, &sql, args).map_err(Error::DBError)?;

        if staging_microblocks.is_empty() {
            // haven't seen any microblocks that descend from this block yet
            test_debug!(
                "No microblocks built on {} up to {}",
                &parent_index_block_hash,
                last_seq
            );
            return Ok(None);
        }

        let mut ret: Vec<StacksMicroblock> = vec![];
        let mut tip: Option<StacksMicroblock> = None;
        let mut fork_poison = None;
        let mut expected_sequence = start_seq;
        let mut parents: HashMap<BlockHeaderHash, usize> = HashMap::new();

        // load associated staging microblock data, but best-effort.
        // Stop loading once we find a fork juncture.
        for i in 0..staging_microblocks.len() {
            let mblock_data = StacksChainState::load_staging_microblock_bytes(
                blocks_conn,
                &staging_microblocks[i].microblock_hash,
            )?
            .unwrap_or_else(|| {
                panic!(
                    "BUG: have record for {}-{} but no data",
                    &parent_index_block_hash, &staging_microblocks[i].microblock_hash
                )
            });

            let mblock = match StacksMicroblock::consensus_deserialize(&mut &mblock_data[..]) {
                Ok(mb) => mb,
                Err(e) => {
                    // found an unparseable microblock. abort load
                    warn!(
                        "Failed to load {}-{} ({}): {:?}",
                        &parent_index_block_hash,
                        &staging_microblocks[i].microblock_hash,
                        staging_microblocks[i].sequence,
                        &e
                    );
                    break;
                }
            };

            if mblock.header.sequence > expected_sequence {
                warn!(
                    "Discontinuous microblock stream: expected seq {}, got {}",
                    expected_sequence, mblock.header.sequence
                );
                break;
            }

            if let Some(idx) = parents.get(&mblock.header.prev_block) {
                let conflict = ret[*idx].clone();
                warn!(
                    "Microblock fork found: microblocks {} and {} share parent {}",
                    mblock.block_hash(),
                    conflict.block_hash(),
                    &mblock.header.prev_block
                );
                fork_poison = Some(TransactionPayload::PoisonMicroblock(
                    mblock.header,
                    conflict.header,
                ));
                ret.pop(); // last microblock pushed (i.e. the tip) conflicts with mblock
                break;
            }

            // expect forks, so expected_sequence may not always increase
            expected_sequence =
                cmp::min(mblock.header.sequence, expected_sequence).saturating_add(1);

            if let Some(tip_mblock) = tip {
                if mblock.header.sequence == tip_mblock.header.sequence {
                    debug!(
                        "Microblock fork found off of {} at sequence {}",
                        &parent_index_block_hash, mblock.header.sequence
                    );
                    fork_poison = Some(TransactionPayload::PoisonMicroblock(
                        mblock.header,
                        tip_mblock.header,
                    ));
                    ret.pop(); // last microblock pushed (i.e. the tip) conflicts with mblock
                    break;
                }
            }

            tip = Some(mblock.clone());

            let prev_block = mblock.header.prev_block.clone();
            parents.insert(prev_block, ret.len());

            ret.push(mblock);
        }
        if fork_poison.is_none() && ret.is_empty() {
            // just as if there were no blocks loaded
            Ok(None)
        } else {
            Ok(Some((ret, fork_poison)))
        }
    }

    /// Load up the next block in a microblock stream, assuming there is only one child.
    /// If there are zero children, or more than one child, then returns None.
    ///
    /// DO NOT USE IN CONSENSUS CODE.
    pub fn load_next_descendant_microblock(
        blocks_conn: &DBConn,
        parent_index_block_hash: &StacksBlockId,
        seq: u16,
    ) -> Result<Option<StacksMicroblock>, Error> {
        StacksChainState::load_descendant_staging_microblock_stream(
            blocks_conn,
            parent_index_block_hash,
            seq,
            seq,
        )
        .map(|list_opt| match list_opt {
            Some(mut list) => list.pop(),
            None => None,
        })
    }

    /// stacks_block _must_ have been committed, or this will return an error
    pub fn get_parent(&self, stacks_block: &StacksBlockId) -> Result<StacksBlockId, Error> {
        let sql = "SELECT parent_block_id FROM block_headers WHERE index_block_hash = ?";
        self.db()
            .query_row(sql, &[stacks_block], |row| row.get(0))
            .map_err(|e| Error::from(db_error::from(e)))
    }

    /// only used in integration tests with stacks-node
    pub fn get_parent_consensus_hash(
        sort_ic: &SortitionDBConn,
        parent_block_hash: &BlockHeaderHash,
        my_consensus_hash: &ConsensusHash,
    ) -> Result<Option<ConsensusHash>, Error> {
        let sort_handle = SortitionHandleConn::open_reader_consensus(sort_ic, my_consensus_hash)?;

        // find all blocks that we have that could be this block's parent
        let sql = "SELECT * FROM snapshots WHERE winning_stacks_block_hash = ?1";
        let possible_parent_snapshots =
            query_rows::<BlockSnapshot, _>(&sort_handle, sql, &[parent_block_hash])?;
        for possible_parent in possible_parent_snapshots.into_iter() {
            let burn_ancestor =
                sort_handle.get_block_snapshot(&possible_parent.burn_header_hash)?;
            if let Some(_ancestor) = burn_ancestor {
                // found!
                return Ok(Some(possible_parent.consensus_hash));
            }
        }
        return Ok(None);
    }

    /// Get an anchored block's parent block header.
    /// Doesn't matter if it's staging or not.
    #[cfg(test)]
    pub fn load_parent_block_header(
        sort_ic: &SortitionDBConn,
        blocks_path: &str,
        consensus_hash: &ConsensusHash,
        anchored_block_hash: &BlockHeaderHash,
    ) -> Result<Option<(StacksBlockHeader, ConsensusHash)>, Error> {
        let header = match StacksChainState::load_block_header(
            blocks_path,
            consensus_hash,
            anchored_block_hash,
        )? {
            Some(hdr) => hdr,
            None => {
                return Ok(None);
            }
        };

        let sort_handle = SortitionHandleConn::open_reader_consensus(sort_ic, consensus_hash)?;

        // find all blocks that we have that could be this block's parent
        let sql = "SELECT * FROM snapshots WHERE winning_stacks_block_hash = ?1";
        let possible_parent_snapshots =
            query_rows::<BlockSnapshot, _>(&sort_handle, sql, &[&header.parent_block])?;
        for possible_parent in possible_parent_snapshots.into_iter() {
            let burn_ancestor =
                sort_handle.get_block_snapshot(&possible_parent.burn_header_hash)?;
            if let Some(ancestor) = burn_ancestor {
                // found!
                let ret = StacksChainState::load_block_header(
                    blocks_path,
                    &ancestor.consensus_hash,
                    &ancestor.winning_stacks_block_hash,
                )?
                .map(|header| (header, ancestor.consensus_hash));

                return Ok(ret);
            }
        }
        return Ok(None);
    }

    /// Store a preprocessed block, queuing it up for subsequent processing.
    /// The caller should at least verify that the block is attached to some fork in the burn
    /// chain.
    fn store_staging_block(
        tx: &mut DBTx<'_>,
        blocks_path: &str,
        consensus_hash: &ConsensusHash,
        block: &StacksBlock,
        parent_consensus_hash: &ConsensusHash,
        commit_burn: u64,
        sortition_burn: u64,
        download_time: u64,
    ) -> Result<(), Error> {
        debug!(
            "Store anchored block {}/{}, parent in {}",
            consensus_hash,
            block.block_hash(),
            parent_consensus_hash
        );
        assert!(commit_burn < u64::try_from(i64::MAX).expect("unreachable"));
        assert!(sortition_burn < u64::try_from(i64::MAX).expect("unreachable"));

        let block_hash = block.block_hash();
        let index_block_hash =
            StacksBlockHeader::make_index_block_hash(consensus_hash, &block_hash);

        let attachable = {
            // if this block has an unprocessed staging parent, then it's not attachable until its parent is.
            let has_unprocessed_parent_sql = "SELECT anchored_block_hash FROM staging_blocks WHERE anchored_block_hash = ?1 AND consensus_hash = ?2 AND processed = 0 AND orphaned = 0 LIMIT 1";
            let has_parent_sql = "SELECT anchored_block_hash FROM staging_blocks WHERE anchored_block_hash = ?1 AND consensus_hash = ?2 LIMIT 1";
            let has_parent_args = params![block.header.parent_block, parent_consensus_hash];
            let has_unprocessed_parent_rows = query_row_columns::<BlockHeaderHash, _>(
                tx,
                has_unprocessed_parent_sql,
                has_parent_args,
                "anchored_block_hash",
            )
            .map_err(Error::DBError)?;
            let has_parent_rows = query_row_columns::<BlockHeaderHash, _>(
                tx,
                has_parent_sql,
                has_parent_args,
                "anchored_block_hash",
            )
            .map_err(Error::DBError)?;
            let parent_not_in_staging_blocks =
                has_parent_rows.is_empty() && block.header.parent_block != FIRST_STACKS_BLOCK_HASH;
            if !has_unprocessed_parent_rows.is_empty() || parent_not_in_staging_blocks {
                // still have unprocessed parent OR its parent is not in staging_blocks at all -- this block is not attachable
                debug!(
                    "Store non-attachable anchored block {}/{}",
                    consensus_hash,
                    block.block_hash()
                );
                0
            } else {
                // no unprocessed parents -- this block is potentially attachable
                1
            }
        };

        // store block metadata
        let sql = "INSERT OR REPLACE INTO staging_blocks \
                   (anchored_block_hash, \
                   parent_anchored_block_hash, \
                   consensus_hash, \
                   parent_consensus_hash, \
                   parent_microblock_hash, \
                   parent_microblock_seq, \
                   microblock_pubkey_hash, \
                   height, \
                   attachable, \
                   processed, \
                   orphaned, \
                   commit_burn, \
                   sortition_burn, \
                   index_block_hash, \
                   arrival_time, \
                   processed_time, \
                   download_time) \
                   VALUES (?1, ?2, ?3, ?4, ?5, ?6, ?7, ?8, ?9, ?10, ?11, ?12, ?13, ?14, ?15, ?16, ?17)";

        let args = params![
            block_hash,
            block.header.parent_block,
            consensus_hash,
            parent_consensus_hash,
            block.header.parent_microblock,
            block.header.parent_microblock_sequence,
            block.header.microblock_pubkey_hash,
            u64_to_sql(block.header.total_work.work)?,
            attachable,
            0,
            0,
            u64_to_sql(commit_burn)?,
            u64_to_sql(sortition_burn)?,
            index_block_hash,
            u64_to_sql(get_epoch_time_secs())?,
            0,
            u64_to_sql(download_time)?,
        ];

        tx.execute(sql, args)
            .map_err(|e| Error::DBError(db_error::SqliteError(e)))?;

        StacksChainState::store_block(blocks_path, consensus_hash, block)?;

        // mark all children of this new block as unattachable -- need to attach this block first!
        // this should be done across all burnchains.
        let children_sql =
            "UPDATE staging_blocks SET attachable = 0 WHERE parent_anchored_block_hash = ?1";
        let children_args = [&block_hash];

        tx.execute(children_sql, &children_args)
            .map_err(|e| Error::DBError(db_error::SqliteError(e)))?;

        Ok(())
    }

    /// Store a preprocessed microblock, queueing it up for subsequent processing.
    /// The caller should at least verify that this block was signed by the miner of the ancestor
    /// anchored block that this microblock builds off of.  Because microblocks may arrive out of
    /// order, this method does not check that.
    /// The consensus_hash and anchored_block_hash correspond to the _parent_ Stacks block.
    /// Microblocks ought to only be stored if they are first confirmed to have been signed.
    pub fn store_staging_microblock(
        tx: &mut DBTx<'_>,
        parent_consensus_hash: &ConsensusHash,
        parent_anchored_block_hash: &BlockHeaderHash,
        microblock: &StacksMicroblock,
    ) -> Result<(), Error> {
        test_debug!(
            "Store staging microblock {}/{}-{}",
            parent_consensus_hash,
            parent_anchored_block_hash,
            microblock.block_hash()
        );

        let mut microblock_bytes = vec![];
        microblock
            .consensus_serialize(&mut microblock_bytes)
            .map_err(Error::CodecError)?;

        let index_block_hash = StacksBlockHeader::make_index_block_hash(
            parent_consensus_hash,
            parent_anchored_block_hash,
        );

        let index_microblock_hash = StacksBlockHeader::make_index_block_hash(
            parent_consensus_hash,
            &microblock.block_hash(),
        );

        // store microblock metadata
        let sql = "INSERT OR REPLACE INTO staging_microblocks (anchored_block_hash, consensus_hash, index_block_hash, microblock_hash, parent_hash, index_microblock_hash, sequence, processed, orphaned) VALUES (?1, ?2, ?3, ?4, ?5, ?6, ?7, ?8, ?9)";
        let args = params![
            parent_anchored_block_hash,
            parent_consensus_hash,
            index_block_hash,
            microblock.block_hash(),
            microblock.header.prev_block,
            index_microblock_hash,
            microblock.header.sequence,
            0,
            0,
        ];

        tx.execute(sql, args)
            .map_err(|e| Error::DBError(db_error::SqliteError(e)))?;

        // store microblock bytes
        let block_sql = "INSERT OR REPLACE INTO staging_microblocks_data \
                         (block_hash, block_data)
                         VALUES (?1, ?2)";
        let block_args = params![microblock.block_hash(), microblock_bytes];

        tx.execute(block_sql, block_args)
            .map_err(|e| Error::DBError(db_error::SqliteError(e)))?;

        Ok(())
    }

    /// Read all the i64 values from a query (possibly none).
    fn read_i64s(conn: &DBConn, query: &str, args: &[&dyn ToSql]) -> Result<Vec<i64>, Error> {
        let mut stmt = conn
            .prepare(query)
            .map_err(|e| Error::DBError(db_error::SqliteError(e)))?;
        let mut rows = stmt
            .query(args)
            .map_err(|e| Error::DBError(db_error::SqliteError(e)))?;

        // gather
        let mut row_data: Vec<i64> = vec![];
        while let Some(row) = rows.next().map_err(|e| db_error::SqliteError(e))? {
            let val_opt: Option<i64> = row.get_unwrap(0);
            if let Some(val) = val_opt {
                row_data.push(val);
            }
        }

        Ok(row_data)
    }

    /// Do we have a block queued up, and if so, is it being processed?.
    /// Return Some(processed) if the block is queued up -- true if processed, false if not
    /// Return None if the block is not queued up
    pub fn get_staging_block_status(
        blocks_conn: &DBConn,
        consensus_hash: &ConsensusHash,
        block_hash: &BlockHeaderHash,
    ) -> Result<Option<bool>, Error> {
        StacksChainState::read_i64s(blocks_conn, "SELECT processed FROM staging_blocks WHERE anchored_block_hash = ?1 AND consensus_hash = ?2", &[block_hash, consensus_hash])
            .and_then(|processed| {
                if processed.is_empty() {
                    Ok(None)
                }
                else if processed.len() == 1 {
                    Ok(Some(processed[0] != 0))
                }
                else {
                    Err(Error::DBError(db_error::Overflow))
                }
            })
    }

    /// Do we have a given Stacks block in any PoX fork or sortition fork?
    pub fn get_staging_block_consensus_hashes(
        blocks_conn: &DBConn,
        block_hash: &BlockHeaderHash,
    ) -> Result<Vec<ConsensusHash>, Error> {
        query_rows::<ConsensusHash, _>(
            blocks_conn,
            "SELECT consensus_hash FROM staging_blocks WHERE anchored_block_hash = ?1",
            &[block_hash],
        )
        .map_err(|e| e.into())
    }

    /// Is a block orphaned?
    pub fn is_block_orphaned(
        blocks_conn: &DBConn,
        consensus_hash: &ConsensusHash,
        block_hash: &BlockHeaderHash,
    ) -> Result<bool, Error> {
        StacksChainState::read_i64s(blocks_conn, "SELECT orphaned FROM staging_blocks WHERE anchored_block_hash = ?1 AND consensus_hash = ?2", &[block_hash, consensus_hash])
            .and_then(|orphaned| {
                if orphaned.is_empty() {
                    Ok(false)
                }
                else if orphaned.len() == 1 {
                    Ok(orphaned[0] != 0)
                }
                else {
                    Err(Error::DBError(db_error::Overflow))
                }
            })
    }

    /// Do we have a microblock in the DB, and if so, has it been processed?
    /// The query takes the consensus hash and block hash of a block that _produced_ this stream.
    /// Return Some(processed) if the microblock is queued up.
    /// Return None if the microblock is not queued up.
    pub fn get_microblock_status(
        &self,
        parent_consensus_hash: &ConsensusHash,
        parent_block_hash: &BlockHeaderHash,
        microblock_hash: &BlockHeaderHash,
    ) -> Result<Option<bool>, Error> {
        StacksChainState::read_i64s(self.db(), "SELECT processed FROM staging_microblocks WHERE anchored_block_hash = ?1 AND microblock_hash = ?2 AND consensus_hash = ?3", &[&parent_block_hash, microblock_hash, &parent_consensus_hash])
            .and_then(|processed| {
                if processed.is_empty() {
                    Ok(None)
                }
                else if processed.len() == 1 {
                    Ok(Some(processed[0] != 0))
                }
                else {
                    Err(Error::DBError(db_error::Overflow))
                }
            })
    }

    /// Given an anchor block's index hash, does it confirm any microblocks?
    /// Due to the way we process microblocks -- i.e. all microblocks between a parent/child anchor
    /// block are processed atomically -- it is sufficient to check that there exists a microblock
    /// that is the parent microblock of this block, and is processed.
    /// Used for RPC where the tail hash isn't known.
    pub fn has_processed_microblocks(
        &self,
        child_index_block_hash: &StacksBlockId,
    ) -> Result<bool, Error> {
        let (parent_consensus_hash, parent_block_hash) =
            match StacksChainState::get_parent_block_header_hashes(
                self.db(),
                child_index_block_hash,
            )? {
                Some(x) => x,
                None => {
                    // no parent stored, so no confirmed microblocks
                    return Ok(false);
                }
            };

        let parent_index_block_hash =
            StacksBlockHeader::make_index_block_hash(&parent_consensus_hash, &parent_block_hash);

        let parent_microblock_hash =
            match StacksChainState::get_staging_block_parent_microblock_hash(
                self.db(),
                child_index_block_hash,
            )? {
                Some(x) => x,
                None => {
                    // no header record for this block, so it cannot have confirmed anything
                    return Ok(false);
                }
            };

        let sql = "SELECT 1 FROM staging_microblocks WHERE index_block_hash = ?1 AND microblock_hash = ?2 AND processed = 1 AND orphaned = 0";
        let args = params![parent_index_block_hash, parent_microblock_hash];
        let res = self
            .db()
            .query_row(sql, args, |_r| Ok(()))
            .optional()
            .expect("DB CORRUPTION: staging blocks DB corrupted!")
            .is_some();

        Ok(res)
    }

    /// Given an anchor block's index hash, and the last microblock hash in a hypothetical tail,
    /// does this anchor block confirm that tail?
    /// Due to the way we process microblocks -- i.e. all microblocks between a parent/child anchor
    /// block are processed atomically -- it is sufficient to check that there exists a microblock
    /// that is the parent microblock of this block, and is processed.
    pub fn has_processed_microblocks_at_tail(
        &self,
        child_index_block_hash: &StacksBlockId,
        parent_microblock_hash: &BlockHeaderHash,
    ) -> Result<bool, Error> {
        StacksChainState::read_i64s(self.db(), "SELECT staging_microblocks.processed
                                                FROM staging_blocks JOIN staging_microblocks ON staging_blocks.parent_anchored_block_hash = staging_microblocks.anchored_block_hash AND staging_blocks.parent_consensus_hash = staging_microblocks.consensus_hash
                                                WHERE staging_blocks.index_block_hash = ?1 AND staging_microblocks.microblock_hash = ?2 AND staging_microblocks.orphaned = 0", &[child_index_block_hash, &parent_microblock_hash])
            .and_then(|processed| {
                if processed.is_empty() {
                    Ok(false)
                }
                else if processed.len() == 1 {
                    Ok(processed[0] != 0)
                }
                else {
                    Err(Error::DBError(db_error::Overflow))
                }
            })
    }

    /// Generate a blocks inventory message, given the output of
    /// SortitionDB::get_stacks_header_hashes().  Note that header_hashes must be less than or equal to
    /// pox_constants.reward_cycle_length, in order to generate a valid BlocksInvData payload.
    pub fn get_blocks_inventory(
        &self,
        header_hashes: &[(ConsensusHash, Option<BlockHeaderHash>)],
    ) -> Result<BlocksInvData, Error> {
        let mut block_bits = Vec::with_capacity(header_hashes.len());
        let mut microblock_bits = Vec::with_capacity(header_hashes.len());

        let mut block_bench_total = 0;
        let mut mblock_bench_total = 0;

        for (consensus_hash, stacks_header_hash_opt) in header_hashes.iter() {
            match stacks_header_hash_opt {
                None => {
                    test_debug!(
                        "Do not have any Stacks block for consensus hash {} in {}",
                        &consensus_hash,
                        &self.blocks_path
                    );
                    block_bits.push(false);
                    microblock_bits.push(false);
                }
                Some(ref stacks_header_hash) => {
                    let index_block_hash = StacksBlockHeader::make_index_block_hash(
                        consensus_hash,
                        stacks_header_hash,
                    );

                    let block_bench_start = get_epoch_time_ms();
                    let mut parent_microblock_hash = None;

                    // TODO: just do a stat? cache this?
                    match StacksChainState::load_block_header(
                        &self.blocks_path,
                        consensus_hash,
                        stacks_header_hash,
                    ) {
                        Ok(Some(hdr)) => {
                            test_debug!(
                                "Have anchored block {} in {}",
                                &index_block_hash,
                                &self.blocks_path
                            );
                            if hdr.parent_microblock != EMPTY_MICROBLOCK_PARENT_HASH {
                                parent_microblock_hash = Some(hdr.parent_microblock.clone());
                            }

                            let mut status = true;
                            if self.fault_injection.hide_blocks {
                                if let Some(header_info) = StacksChainState::get_stacks_block_header_info_by_index_block_hash(self.db(), &index_block_hash)? {
                                    if Relayer::fault_injection_is_block_hidden(&hdr, header_info.burn_header_height.into()) {
                                        status = false;
                                    }
                                }
                            }

                            block_bits.push(status);
                        }
                        _ => {
                            test_debug!("Do not have anchored block {}", &index_block_hash);
                            block_bits.push(false);
                        }
                    }

                    let block_bench_end = get_epoch_time_ms();
                    block_bench_total += block_bench_end.saturating_sub(block_bench_start);

                    let mblock_bench_begin = get_epoch_time_ms();
                    if let Some(parent_microblock) = parent_microblock_hash {
                        // TODO: can we cache this?
                        if self.has_processed_microblocks_at_tail(
                            &index_block_hash,
                            &parent_microblock,
                        )? {
                            test_debug!(
                                "Have processed microblocks confirmed by anchored block {}",
                                &index_block_hash,
                            );
                            microblock_bits.push(true);
                        } else {
                            test_debug!("Do not have processed microblocks confirmed by anchored block {} -- no index hash)", &index_block_hash);
                            microblock_bits.push(false);
                        }
                    } else {
                        test_debug!(
                            "Do not have processed microblocks confirmed by anchored block {}",
                            &index_block_hash
                        );
                        microblock_bits.push(false);
                    }

                    let mblock_bench_end = get_epoch_time_ms();
                    mblock_bench_total += mblock_bench_end.saturating_sub(mblock_bench_begin);
                }
            }
        }

        assert_eq!(block_bits.len(), microblock_bits.len());

        let block_bitvec = BlocksInvData::compress_bools(&block_bits);
        let microblocks_bitvec = BlocksInvData::compress_bools(&microblock_bits);

        debug!(
            "Time to evaluate {} entries: {}ms for blocks, {}ms for microblocks",
            header_hashes.len(),
            block_bench_total,
            mblock_bench_total
        );

        Ok(BlocksInvData {
            bitlen: u16::try_from(block_bits.len())
                .expect("FATAL: unreachable: more than 2^16 block bits"),
            block_bitvec,
            microblocks_bitvec,
        })
    }

    /// Find the minimum and maximum Stacks block heights for a reward cycle
    pub fn get_min_max_stacks_block_heights_in_reward_cycle(
        &self,
        burnchain: &Burnchain,
        reward_cycle: u64,
    ) -> Result<(u64, u64), Error> {
        // find height range
        let burn_height_start = burnchain.reward_cycle_to_block_height(reward_cycle);
        let burn_height_end = burnchain.reward_cycle_to_block_height(reward_cycle + 1);

        test_debug!(
            "Search for min/max Stacks blocks between burn blocks [{},{})",
            burn_height_start,
            burn_height_end
        );

        let sql = "SELECT COALESCE(MIN(block_height), 0), COALESCE(MAX(block_height), 0) FROM block_headers WHERE burn_header_height >= ?1 AND burn_header_height < ?2";
        let args = params![u64_to_sql(burn_height_start)?, u64_to_sql(burn_height_end)?,];

        self.db()
            .query_row(sql, args, |row| {
                let start_height_i64: i64 = row.get_unwrap(0);
                let end_height_i64: i64 = row.get_unwrap(1);
                return Ok((
                    u64::try_from(start_height_i64).expect("FATAL: height exceeds i64::MAX"),
                    u64::try_from(end_height_i64).expect("FATAL: height exceeds i64::MAX"),
                ));
            })
            .optional()?
            .ok_or_else(|| Error::DBError(db_error::NotFoundError))
    }

    /// Generate a blocks inventory message for a range of Stacks block heights.
    /// NOTE: header_hashes must be *only* for this reward cycle.
    pub fn get_blocks_inventory_for_reward_cycle(
        &self,
        burnchain: &Burnchain,
        reward_cycle: u64,
        header_hashes: &[(ConsensusHash, Option<BlockHeaderHash>)],
    ) -> Result<BlocksInvData, Error> {
        let bench_start = get_epoch_time_ms();
        let mut block_bits = vec![false; header_hashes.len()];
        let mut microblock_bits = vec![false; header_hashes.len()];
        let mut num_rows = 0;

        let mut ch_lookup: HashMap<&ConsensusHash, _> = HashMap::new();
        for (i, (ch, _)) in header_hashes.iter().enumerate() {
            ch_lookup.insert(ch, i);
        }

        // find height range
        let (start_height, end_height) =
            self.get_min_max_stacks_block_heights_in_reward_cycle(burnchain, reward_cycle)?;

        test_debug!(
            "Search for accepted blocks and microblocks in [{},{}] for reward cycle {}",
            start_height,
            end_height,
            reward_cycle,
        );

        let sql = "SELECT staging_blocks.consensus_hash, staging_blocks.processed, staging_blocks.orphaned, staging_microblocks.processed, staging_microblocks.orphaned \
                   FROM staging_blocks LEFT JOIN staging_microblocks \
                   ON staging_blocks.parent_microblock_hash = staging_microblocks.microblock_hash \
                   WHERE staging_blocks.height >= ?1 AND staging_blocks.height <= ?2";
        let args = params![u64_to_sql(start_height)?, u64_to_sql(end_height)?];

        let mut stmt = self.db().prepare(sql)?;

        let mut rows = stmt.query(args)?;

        while let Some(row) = rows.next()? {
            num_rows += 1;
            let consensus_hash: ConsensusHash = row.get_unwrap(0);
            let index = match ch_lookup.get(&consensus_hash) {
                Some(i) => *i,
                None => {
                    test_debug!("No staging block data for {}", &consensus_hash);
                    continue;
                }
            };

            let block_processed: i64 = row.get_unwrap(1);
            let block_orphaned: i64 = row.get_unwrap(2);
            let microblock_processed_opt: Option<i64> = row.get_unwrap(3);
            let microblock_orphaned_opt: Option<i64> = row.get_unwrap(4);

            if block_processed != 0 && block_orphaned == 0 {
                block_bits[index] = true;
            }

            if let Some(microblock_processed) = microblock_processed_opt {
                if let Some(microblock_orphaned) = microblock_orphaned_opt {
                    if block_processed != 0
                        && block_orphaned == 0
                        && microblock_processed != 0
                        && microblock_orphaned == 0
                    {
                        microblock_bits[index] = true;
                    }
                }
            }
        }

        let block_bitvec = BlocksInvData::compress_bools(&block_bits);
        let microblocks_bitvec = BlocksInvData::compress_bools(&microblock_bits);
        let bench_end = get_epoch_time_ms();

        debug!(
            "Time to evaluate {} entries: {}ms; {} rows visited",
            header_hashes.len(),
            bench_end.saturating_sub(bench_start),
            num_rows
        );

        Ok(BlocksInvData {
            bitlen: u16::try_from(block_bits.len())
                .expect("FATAL: block bits has more than 2^16 members"),
            block_bitvec,
            microblocks_bitvec,
        })
    }

    /// Do we have a staging block?  Return true if the block is present and marked as unprocessed;
    /// false otherwise
    pub fn has_staging_block(
        blocks_conn: &DBConn,
        consensus_hash: &ConsensusHash,
        block_hash: &BlockHeaderHash,
    ) -> Result<bool, Error> {
        match StacksChainState::get_staging_block_status(blocks_conn, consensus_hash, block_hash)? {
            Some(processed) => Ok(!processed),
            None => Ok(false),
        }
    }

    /// Get all consensus hashes for a given block hash
    pub fn get_known_consensus_hashes_for_block(
        conn: &Connection,
        block_hash: &BlockHeaderHash,
    ) -> Result<Vec<ConsensusHash>, Error> {
        let qry = "SELECT consensus_hash FROM staging_blocks WHERE anchored_block_hash = ?1";
        let args = params![block_hash];
        query_rows(conn, qry, args).map_err(|e| e.into())
    }

    /// Determine if we have the block data for a given block-commit.
    /// Used to see if we have the block data for an unaffirmed PoX anchor block
    /// (hence the test_debug! macros referring to PoX anchor blocks)
    fn has_stacks_block_for(chainstate_conn: &DBConn, block_commit: LeaderBlockCommitOp) -> bool {
        !StacksChainState::get_known_consensus_hashes_for_block(
            chainstate_conn,
            &block_commit.block_header_hash,
        )
        .expect("FATAL: failed to query staging blocks DB")
        .is_empty()
    }

    /// Find the canonical affirmation map.  Handle unaffirmed anchor blocks by simply seeing if we
    /// have the block data for it or not.
    pub fn find_canonical_affirmation_map<B: BurnchainHeaderReader>(
        burnchain: &Burnchain,
        indexer: &B,
        burnchain_db: &BurnchainDB,
        chainstate: &StacksChainState,
    ) -> Result<AffirmationMap, Error> {
        BurnchainDB::get_canonical_affirmation_map(
            burnchain_db.conn(),
            burnchain,
            indexer,
            |anchor_block_commit, _anchor_block_metadata| {
                // if we don't have an unaffirmed anchor block, and we're no longer in the initial block
                // download, then assume that it's absent.  Otherwise, if we are in the initial block
                // download but we don't have it yet, assume that it's present.
                StacksChainState::has_stacks_block_for(chainstate.db(), anchor_block_commit)
            },
        )
        .map_err(|e| e.into())
    }

    /// Get the affirmation map represented by the Stacks chain tip.
    /// This is the private interface, to avoid having a public function take two db connections of the
    /// same type.
    fn inner_find_stacks_tip_affirmation_map(
        burnchain_conn: &DBConn,
        sort_db_conn: &DBConn,
        tip_ch: &ConsensusHash,
        tip_bhh: &BlockHeaderHash,
    ) -> Result<AffirmationMap, Error> {
        if let Some(leader_block_commit) =
            SortitionDB::get_block_commit_for_stacks_block(sort_db_conn, tip_ch, tip_bhh)?
        {
            if let Some(am_id) =
                BurnchainDB::get_block_commit_affirmation_id(burnchain_conn, &leader_block_commit)?
            {
                if let Some(am) = BurnchainDB::get_affirmation_map(burnchain_conn, am_id)? {
                    debug!(
                        "Stacks tip {}/{} (txid {}) has affirmation map '{}'",
                        tip_ch, tip_bhh, &leader_block_commit.txid, &am
                    );
                    return Ok(am);
                } else {
                    debug!(
                        "Stacks tip {}/{} (txid {}) affirmation map ID {} has no corresponding map",
                        tip_ch, tip_bhh, &leader_block_commit.txid, am_id
                    );
                }
            } else {
                debug!(
                    "No affirmation map for stacks tip {}/{} (txid {})",
                    tip_ch, tip_bhh, &leader_block_commit.txid
                );
            }
        } else {
            debug!("No block-commit for stacks tip {}/{}", tip_ch, tip_bhh);
        }

        Ok(AffirmationMap::empty())
    }

    /// Get the affirmation map represented by the Stacks chain tip.
    /// This uses the 2.1 rules exclusively (i.e. only block-commits are considered).
    pub fn find_stacks_tip_affirmation_map(
        burnchain_db: &BurnchainDB,
        sort_db_conn: &DBConn,
        tip_ch: &ConsensusHash,
        tip_bhh: &BlockHeaderHash,
    ) -> Result<AffirmationMap, Error> {
        Self::inner_find_stacks_tip_affirmation_map(
            burnchain_db.conn(),
            sort_db_conn,
            tip_ch,
            tip_bhh,
        )
    }

    /// Is a block compatible with the heaviest affirmation map?
    pub fn is_block_compatible_with_affirmation_map(
        stacks_tip_affirmation_map: &AffirmationMap,
        heaviest_am: &AffirmationMap,
    ) -> Result<bool, Error> {
        // NOTE: a.find_divergence(b) will be `Some(..)` even if a and b have the same prefix,
        // but b happens to be longer.  So, we need to check both `stacks_tip_affirmation_map`
        // and `heaviest_am` against each other depending on their lengths.
        if (stacks_tip_affirmation_map.len() > heaviest_am.len()
            && stacks_tip_affirmation_map
                .find_divergence(heaviest_am)
                .is_some())
            || (stacks_tip_affirmation_map.len() <= heaviest_am.len()
                && heaviest_am
                    .find_divergence(stacks_tip_affirmation_map)
                    .is_some())
        {
            return Ok(false);
        } else {
            return Ok(true);
        }
    }

    /// Delete a microblock's data from the DB
    fn delete_microblock_data(
        tx: &mut DBTx,
        microblock_hash: &BlockHeaderHash,
    ) -> Result<(), Error> {
        let args = [&microblock_hash];

        // copy into the invalidated_microblocks_data table
        let copy_sql = "INSERT OR REPLACE INTO invalidated_microblocks_data SELECT * FROM staging_microblocks_data WHERE block_hash = ?1";
        tx.execute(copy_sql, &args)?;

        // clear out the block data from staging
        let clear_sql = "DELETE FROM staging_microblocks_data WHERE block_hash = ?1";
        tx.execute(clear_sql, &args)?;

        Ok(())
    }

    /// Mark an anchored block as orphaned and both orphan and delete its descendant microblock data.
    /// The blocks database will eventually delete all orphaned data.
    fn delete_orphaned_epoch_data(
        tx: &mut DBTx<'_>,
        blocks_path: &str,
        consensus_hash: &ConsensusHash,
        anchored_block_hash: &BlockHeaderHash,
    ) -> Result<(), Error> {
        // This block is orphaned
        let update_block_sql = "UPDATE staging_blocks SET orphaned = 1, processed = 1, attachable = 0 WHERE consensus_hash = ?1 AND anchored_block_hash = ?2";
        let update_block_args = params![consensus_hash, anchored_block_hash];

        // All descendants of this processed block are never attachable.
        // Indicate this by marking all children as orphaned (but not procesed), across all burnchain forks.
        let update_children_sql = "UPDATE staging_blocks SET orphaned = 1, processed = 0, attachable = 0 WHERE parent_consensus_hash = ?1 AND parent_anchored_block_hash = ?2";
        let update_children_args = params![consensus_hash, anchored_block_hash];

        // find all orphaned microblocks, and delete the block data
        let find_orphaned_microblocks_sql = "SELECT microblock_hash FROM staging_microblocks WHERE consensus_hash = ?1 AND anchored_block_hash = ?2";
        let find_orphaned_microblocks_args = params![consensus_hash, anchored_block_hash];
        let orphaned_microblock_hashes = query_row_columns::<BlockHeaderHash, _>(
            tx,
            find_orphaned_microblocks_sql,
            find_orphaned_microblocks_args,
            "microblock_hash",
        )?;

        // drop microblocks (this processes them)
        let update_microblock_children_sql = "UPDATE staging_microblocks SET orphaned = 1, processed = 1 WHERE consensus_hash = ?1 AND anchored_block_hash = ?2";
        let update_microblock_children_args = params![consensus_hash, anchored_block_hash];

        tx.execute(update_block_sql, update_block_args)?;

        tx.execute(update_children_sql, update_children_args)?;

        tx.execute(
            update_microblock_children_sql,
            update_microblock_children_args,
        )?;

        for mblock_hash in orphaned_microblock_hashes {
            StacksChainState::delete_microblock_data(tx, &mblock_hash)?;
        }

        // mark the block as invalid if we haven't already
        let block_path =
            StacksChainState::get_block_path(blocks_path, consensus_hash, anchored_block_hash)?;
        match fs::metadata(&block_path) {
            Ok(_) => {
                StacksChainState::free_block(blocks_path, consensus_hash, anchored_block_hash);
            }
            Err(_) => {
                StacksChainState::atomic_file_write(&block_path, &[])?;
            }
        }

        Ok(())
    }

    /// Forget that a block and microblock stream was marked as invalid, given a particular consensus hash.
    /// This is necessary when dealing with PoX reorgs, whereby an epoch can be unprocessible on one
    /// fork but processable on another (i.e. the same block can show up in two different PoX
    /// forks, but will only be valid in at most one of them).
    /// This does not restore any block data; it merely makes it possible to go re-process them.
    pub fn forget_orphaned_epoch_data(
        tx: &mut DBTx<'_>,
        consensus_hash: &ConsensusHash,
        anchored_block_hash: &BlockHeaderHash,
    ) -> Result<(), Error> {
        test_debug!(
            "Forget that {}/{} is orphaned, if it is orphaned at all",
            consensus_hash,
            anchored_block_hash
        );

        let sql = "DELETE FROM staging_blocks WHERE consensus_hash = ?1 AND anchored_block_hash = ?2 AND orphaned = 1 AND processed = 1";
        let args = params![consensus_hash, anchored_block_hash];

        tx.execute(sql, args)?;

        let sql = "DELETE FROM staging_microblocks WHERE consensus_hash = ?1 AND anchored_block_hash = ?2 AND orphaned = 1 AND processed = 1";

        tx.execute(sql, args)?;

        Ok(())
    }

    /// Clear out a staging block -- mark it as processed.
    /// Mark its children as attachable.
    /// Idempotent.
    /// sort_tx_opt is required if accept is true
    fn set_block_processed(
        tx: &mut DBTx<'_>,
        mut sort_tx_opt: Option<&mut SortitionHandleTx<'_>>,
        blocks_path: &str,
        consensus_hash: &ConsensusHash,
        anchored_block_hash: &BlockHeaderHash,
        accept: bool,
    ) -> Result<(), Error> {
        let sql = "SELECT * FROM staging_blocks WHERE consensus_hash = ?1 AND anchored_block_hash = ?2 AND orphaned = 0".to_string();
        let args = params![consensus_hash, anchored_block_hash];

        let has_stored_block = StacksChainState::has_stored_block(
            tx,
            blocks_path,
            consensus_hash,
            anchored_block_hash,
        )?;

        let rows = query_rows::<StagingBlock, _>(tx, &sql, args).map_err(Error::DBError)?;
        let block = match rows.len() {
            0 => {
                // not an error if this block was already orphaned
                let orphan_sql = "SELECT * FROM staging_blocks WHERE consensus_hash = ?1 AND anchored_block_hash = ?2 AND orphaned = 1".to_string();
                let orphan_args = params![consensus_hash, anchored_block_hash];
                let orphan_rows = query_rows::<StagingBlock, _>(tx, &orphan_sql, orphan_args)
                    .map_err(Error::DBError)?;
                if orphan_rows.len() == 1 {
                    return Ok(());
                } else {
                    test_debug!(
                        "No such block at {}/{}",
                        consensus_hash,
                        anchored_block_hash
                    );
                    return Err(Error::DBError(db_error::NotFoundError));
                }
            }
            1 => rows[0].clone(),
            _ => {
                // should never happen
                panic!("Multiple staging blocks with same burn hash and block hash");
            }
        };

        let stacks_block_id =
            StacksBlockHeader::make_index_block_hash(consensus_hash, anchored_block_hash);
        if !block.processed {
            if !has_stored_block {
                if accept {
                    debug!(
                        "Accept block {}/{} as {}",
                        consensus_hash, anchored_block_hash, stacks_block_id
                    );
                } else {
                    info!("Reject block {}/{}", consensus_hash, anchored_block_hash);
                }
            } else {
                debug!(
                    "Already stored block {}/{} ({})",
                    consensus_hash, anchored_block_hash, stacks_block_id
                );
            }
        } else {
            debug!(
                "Already processed block {}/{} ({})",
                consensus_hash, anchored_block_hash, stacks_block_id
            );
        }

        let update_sql = "UPDATE staging_blocks SET processed = 1, processed_time = ?1 WHERE consensus_hash = ?2 AND anchored_block_hash = ?3".to_string();
        let update_args = params![
            u64_to_sql(get_epoch_time_secs())?,
            consensus_hash,
            anchored_block_hash,
        ];

        tx.execute(&update_sql, update_args)
            .map_err(|e| Error::DBError(db_error::SqliteError(e)))?;

        if accept {
            // if we accepted this block, then children of this processed block are now attachable.
            // Applies across all burnchain forks
            let update_children_sql =
                "UPDATE staging_blocks SET attachable = 1 WHERE parent_anchored_block_hash = ?1"
                    .to_string();
            let update_children_args = [&anchored_block_hash];

            tx.execute(&update_children_sql, &update_children_args)
                .map_err(|e| Error::DBError(db_error::SqliteError(e)))?;

            // mark this block as processed in the burn db too
            match sort_tx_opt {
                Some(ref mut sort_tx) => {
                    sort_tx.set_stacks_block_accepted(
                        consensus_hash,
                        &block.anchored_block_hash,
                        block.height,
                    )?;
                }
                None => {
                    if !cfg!(test) {
                        // not allowed in production
                        panic!("No burn DB transaction given to block processor");
                    }
                }
            }
        } else {
            // Otherwise, all descendants of this processed block are never attachable.
            // Mark this block's children as orphans, blow away its data, and blow away its descendant microblocks.
            debug!("Orphan block {}/{}", consensus_hash, anchored_block_hash);
            StacksChainState::delete_orphaned_epoch_data(
                tx,
                blocks_path,
                consensus_hash,
                anchored_block_hash,
            )?;
        }

        Ok(())
    }

    #[cfg(test)]
    fn set_block_orphaned(
        tx: &mut DBTx<'_>,
        blocks_path: &str,
        consensus_hash: &ConsensusHash,
        anchored_block_hash: &BlockHeaderHash,
    ) -> Result<(), Error> {
        // This block is orphaned
        let index_block_hash =
            StacksBlockHeader::make_index_block_hash(consensus_hash, anchored_block_hash);
        test_debug!(
            "Orphan block {}/{} ({})",
            consensus_hash,
            anchored_block_hash,
            &index_block_hash
        );
        let update_block_sql = "UPDATE staging_blocks SET orphaned = 1, processed = 1, attachable = 0 WHERE consensus_hash = ?1 AND anchored_block_hash = ?2".to_string();
        let update_block_args = params![consensus_hash, anchored_block_hash];

        // find all orphaned microblocks, and delete the block data
        let find_orphaned_microblocks_sql = "SELECT microblock_hash FROM staging_microblocks WHERE consensus_hash = ?1 AND anchored_block_hash = ?2";
        let find_orphaned_microblocks_args = params![consensus_hash, anchored_block_hash];
        let orphaned_microblock_hashes = query_row_columns::<BlockHeaderHash, _>(
            tx,
            find_orphaned_microblocks_sql,
            find_orphaned_microblocks_args,
            "microblock_hash",
        )
        .map_err(Error::DBError)?;

        // drop microblocks (this processes them)
        test_debug!(
            "Orphan microblocks descending from {}/{} ({})",
            consensus_hash,
            anchored_block_hash,
            &index_block_hash
        );
        let update_microblock_children_sql = "UPDATE staging_microblocks SET orphaned = 1, processed = 1 WHERE consensus_hash = ?1 AND anchored_block_hash = ?2".to_string();
        let update_microblock_children_args = params![consensus_hash, anchored_block_hash];

        tx.execute(&update_block_sql, update_block_args)
            .map_err(|e| Error::DBError(db_error::SqliteError(e)))?;

        tx.execute(
            &update_microblock_children_sql,
            update_microblock_children_args,
        )
        .map_err(|e| Error::DBError(db_error::SqliteError(e)))?;

        // mark the block as empty if we haven't already
        let block_path =
            StacksChainState::get_block_path(blocks_path, consensus_hash, anchored_block_hash)?;
        match fs::metadata(&block_path) {
            Ok(_) => {
                StacksChainState::free_block(blocks_path, consensus_hash, anchored_block_hash);
            }
            Err(_) => {
                StacksChainState::atomic_file_write(&block_path, &vec![])?;
            }
        }

        Ok(())
    }

    /// Drop a trail of staging microblocks.  Mark them as orphaned and delete their data.
    /// Also, orphan any anchored children blocks that build off of the now-orphaned microblocks.
    fn drop_staging_microblocks(
        tx: &mut DBTx<'_>,
        consensus_hash: &ConsensusHash,
        anchored_block_hash: &BlockHeaderHash,
        invalid_block_hash: &BlockHeaderHash,
    ) -> Result<(), Error> {
        // find offending sequence
        let seq_sql = "SELECT sequence FROM staging_microblocks WHERE consensus_hash = ?1 AND anchored_block_hash = ?2 AND microblock_hash = ?3 AND processed = 0 AND orphaned = 0".to_string();
        let seq_args = params![consensus_hash, anchored_block_hash, invalid_block_hash];
        let seq = match query_int::<_>(tx, &seq_sql, seq_args) {
            Ok(seq) => seq,
            Err(e) => match e {
                db_error::NotFoundError => {
                    // no microblocks to delete
                    return Ok(());
                }
                _ => {
                    return Err(Error::DBError(e));
                }
            },
        };

        debug!(
            "Drop staging microblocks {}/{} up to {} ({})",
            consensus_hash, anchored_block_hash, invalid_block_hash, seq
        );

        // drop staging children at and beyond the invalid block
        let update_microblock_children_sql = "UPDATE staging_microblocks SET orphaned = 1, processed = 1 WHERE anchored_block_hash = ?1 AND sequence >= ?2".to_string();
        let update_microblock_children_args = params![anchored_block_hash, seq];

        tx.execute(
            &update_microblock_children_sql,
            update_microblock_children_args,
        )
        .map_err(|e| Error::DBError(db_error::SqliteError(e)))?;

        // find all orphaned microblocks hashes, and delete the block data
        let find_orphaned_microblocks_sql = "SELECT microblock_hash FROM staging_microblocks WHERE anchored_block_hash = ?1 AND sequence >= ?2";
        let find_orphaned_microblocks_args = params![anchored_block_hash, seq];
        let orphaned_microblock_hashes = query_row_columns::<BlockHeaderHash, _>(
            tx,
            find_orphaned_microblocks_sql,
            find_orphaned_microblocks_args,
            "microblock_hash",
        )
        .map_err(Error::DBError)?;

        // garbage-collect
        for mblock_hash in orphaned_microblock_hashes.iter() {
            StacksChainState::delete_microblock_data(tx, mblock_hash)?;
        }

        for mblock_hash in orphaned_microblock_hashes.iter() {
            // orphan any staging blocks that build on the now-invalid microblocks
            let update_block_children_sql = "UPDATE staging_blocks SET orphaned = 1, processed = 0, attachable = 0 WHERE parent_microblock_hash = ?1".to_string();
            let update_block_children_args = [&mblock_hash];

            tx.execute(&update_block_children_sql, &update_block_children_args)
                .map_err(|e| Error::DBError(db_error::SqliteError(e)))?;
        }

        Ok(())
    }

    /// Mark a range of a stream of microblocks as confirmed.
    /// All the corresponding blocks must have been validated and proven contiguous.
    fn set_microblocks_processed(
        tx: &mut DBTx<'_>,
        child_consensus_hash: &ConsensusHash,
        child_anchored_block_hash: &BlockHeaderHash,
        last_microblock_hash: &BlockHeaderHash,
    ) -> Result<(), Error> {
        let child_index_block_hash = StacksBlockHeader::make_index_block_hash(
            child_consensus_hash,
            child_anchored_block_hash,
        );
        let (parent_consensus_hash, parent_block_hash) =
            match StacksChainState::get_parent_block_header_hashes(tx, &child_index_block_hash)? {
                Some(x) => x,
                None => {
                    return Ok(());
                }
            };
        let parent_index_hash =
            StacksBlockHeader::make_index_block_hash(&parent_consensus_hash, &parent_block_hash);

        let mut mblock_hash = last_microblock_hash.clone();
        let sql = "UPDATE staging_microblocks SET processed = 1 WHERE consensus_hash = ?1 AND anchored_block_hash = ?2 AND microblock_hash = ?3";

        loop {
            test_debug!("Set {}-{} processed", &parent_index_hash, &mblock_hash);

            // confirm this microblock
            let args = params![parent_consensus_hash, parent_block_hash, mblock_hash];
            tx.execute(sql, args)
                .map_err(|e| Error::DBError(db_error::SqliteError(e)))?;

            // find the parent so we can confirm it as well
            let mblock_info_opt = StacksChainState::load_staging_microblock_info(
                tx,
                &parent_index_hash,
                &mblock_hash,
            )?;

            if let Some(mblock_info) = mblock_info_opt {
                if mblock_info.parent_hash == parent_block_hash {
                    // at head of stream
                    break;
                } else {
                    mblock_hash = mblock_info.parent_hash;
                }
            } else {
                // missing parent microblock -- caller should abort this DB transaction
                debug!(
                    "No such staging microblock {}/{}-{}",
                    &parent_consensus_hash, &parent_block_hash, &mblock_hash
                );
                return Err(Error::NoSuchBlockError);
            }
        }

        Ok(())
    }

    /// Is a particular microblock stored in the staging DB, given the index anchored block hash of the block
    /// that confirms it?
    pub fn has_staging_microblock_indexed(
        &self,
        child_index_block_hash: &StacksBlockId,
        seq: u16,
    ) -> Result<bool, Error> {
        let (parent_consensus_hash, parent_block_hash) =
            match StacksChainState::get_parent_block_header_hashes(
                self.db(),
                child_index_block_hash,
            )? {
                Some(x) => x,
                None => {
                    return Ok(false);
                }
            };
        let parent_index_block_hash =
            StacksBlockHeader::make_index_block_hash(&parent_consensus_hash, &parent_block_hash);
        StacksChainState::read_i64s(self.db(), "SELECT processed FROM staging_microblocks WHERE index_block_hash = ?1 AND sequence = ?2", &[&parent_index_block_hash, &seq])
            .and_then(|processed| {
                if processed.is_empty() {
                    Ok(false)
                }
                else if processed.len() == 1 {
                    Ok(processed[0] == 0)
                }
                else {
                    Err(Error::DBError(db_error::Overflow))
                }
            })
    }

    /// Do we have a particular microblock stream given its indexed tail microblock hash?
    /// Used by the RPC endpoint to determine if we can serve back a stream of microblocks.
    pub fn has_processed_microblocks_indexed(
        conn: &DBConn,
        index_microblock_hash: &StacksBlockId,
    ) -> Result<bool, Error> {
        let sql = "SELECT 1 FROM staging_microblocks WHERE index_microblock_hash = ?1 AND processed = 1 AND orphaned = 0";
        let args = params![index_microblock_hash];
        let res = conn
            .query_row(sql, args, |_r| Ok(()))
            .optional()
            .expect("DB CORRUPTION: block header DB corrupted!")
            .is_some();
        Ok(res)
    }

    /// Given an index anchor block hash, get the index microblock hash for a confirmed microblock stream.
    pub fn get_confirmed_microblock_index_hash(
        &self,
        child_index_block_hash: &StacksBlockId,
    ) -> Result<Option<StacksBlockId>, Error> {
        // get parent's consensus hash and block hash
        let (parent_consensus_hash, _) = match StacksChainState::get_parent_block_header_hashes(
            self.db(),
            child_index_block_hash,
        )? {
            Some(x) => x,
            None => {
                test_debug!("No such block: {:?}", &child_index_block_hash);
                return Ok(None);
            }
        };

        // get the child's staging block info
        let child_block_info =
            match StacksChainState::load_staging_block_info(self.db(), child_index_block_hash)? {
                Some(hdr) => hdr,
                None => {
                    test_debug!("No such block: {:?}", &child_index_block_hash);
                    return Ok(None);
                }
            };

        Ok(Some(StacksBlockHeader::make_index_block_hash(
            &parent_consensus_hash,
            &child_block_info.parent_microblock_hash,
        )))
    }

    /// Do we have any unconfirmed microblocks at or after the given sequence number that descend
    /// from the anchored block identified by the given parent_index_block_hash?
    /// Does not consider whether or not they are valid.
    /// Used mainly for paging through unconfirmed microblocks in the RPC interface.
    pub fn has_any_staging_microblock_indexed(
        &self,
        parent_index_block_hash: &StacksBlockId,
        min_seq: u16,
    ) -> Result<bool, Error> {
<<<<<<< HEAD
        StacksChainState::read_i64s(self.db(), "SELECT processed FROM staging_microblocks WHERE index_block_hash = ?1 AND sequence >= ?2 LIMIT 1", &[&parent_index_block_hash, &min_seq])
            .and_then(|processed| Ok(!processed.is_empty()))
=======
        StacksChainState::read_i64s(&self.db(), "SELECT processed FROM staging_microblocks WHERE index_block_hash = ?1 AND sequence >= ?2 LIMIT 1", &[&parent_index_block_hash, &min_seq])
            .map(|processed| !processed.is_empty())
>>>>>>> a70b3d51
    }

    /// Do we have a given microblock as a descendant of a given anchored block?
    /// Does not consider whether or not it has been processed or is orphaned.
    /// Used by the relayer to decide whether or not a microblock should be relayed.
    /// Used by the microblock-preprocessor to decide whether or not to store the microblock.
    pub fn has_descendant_microblock_indexed(
        &self,
        parent_index_block_hash: &StacksBlockId,
        microblock_hash: &BlockHeaderHash,
    ) -> Result<bool, Error> {
<<<<<<< HEAD
        StacksChainState::read_i64s(self.db(), "SELECT processed FROM staging_microblocks WHERE index_block_hash = ?1 AND microblock_hash = ?2 LIMIT 1", &[parent_index_block_hash, microblock_hash])
            .and_then(|processed| Ok(!processed.is_empty()))
=======
        StacksChainState::read_i64s(&self.db(), "SELECT processed FROM staging_microblocks WHERE index_block_hash = ?1 AND microblock_hash = ?2 LIMIT 1", &[parent_index_block_hash, microblock_hash])
            .map(|processed| !processed.is_empty())
>>>>>>> a70b3d51
    }

    /// Do we have any microblock available to serve in any capacity, given its parent anchored block's
    /// index block hash?
    #[cfg(test)]
    fn has_microblocks_indexed(
        &self,
        parent_index_block_hash: &StacksBlockId,
    ) -> Result<bool, Error> {
        StacksChainState::read_i64s(
            self.db(),
            "SELECT processed FROM staging_microblocks WHERE index_block_hash = ?1 LIMIT 1",
            &[&parent_index_block_hash],
        )
        .map(|processed| !processed.is_empty())
    }

    /// Given an index block hash, get the consensus hash and block hash
    fn inner_get_block_header_hashes(
        blocks_db: &DBConn,
        index_block_hash: &StacksBlockId,
        consensus_hash_col: &str,
        anchored_block_col: &str,
    ) -> Result<Option<(ConsensusHash, BlockHeaderHash)>, Error> {
        let sql = format!(
            "SELECT {},{} FROM staging_blocks WHERE index_block_hash = ?1",
            consensus_hash_col, anchored_block_col
        );
        let args = params![index_block_hash];

        blocks_db
            .query_row(&sql, args, |row| {
                let anchored_block_hash = BlockHeaderHash::from_column(row, anchored_block_col)
                    .expect("Expected anchored_block_hash - database corrupted");
                let consensus_hash = ConsensusHash::from_column(row, consensus_hash_col)
                    .expect("Expected consensus_hash - database corrupted");
                Ok((consensus_hash, anchored_block_hash))
            })
            .optional()
            .map_err(|e| Error::DBError(db_error::SqliteError(e)))
    }

    /// Given an index block hash, get its consensus hash and block hash if it exists
    pub fn get_block_header_hashes(
        &self,
        index_block_hash: &StacksBlockId,
    ) -> Result<Option<(ConsensusHash, BlockHeaderHash)>, Error> {
        StacksChainState::inner_get_block_header_hashes(
            self.db(),
            index_block_hash,
            "consensus_hash",
            "anchored_block_hash",
        )
    }

    /// Given an index block hash, get the parent consensus hash and block hash if it exists
    pub fn get_parent_block_header_hashes(
        blocks_conn: &DBConn,
        index_block_hash: &StacksBlockId,
    ) -> Result<Option<(ConsensusHash, BlockHeaderHash)>, Error> {
        StacksChainState::inner_get_block_header_hashes(
            blocks_conn,
            index_block_hash,
            "parent_consensus_hash",
            "parent_anchored_block_hash",
        )
    }

    /// Get the sqlite rowid for a staging microblock, given the hash of the microblock.
    /// Returns None if no such microblock.
    #[cfg(test)]
    fn stream_microblock_get_rowid(
        blocks_conn: &DBConn,
        parent_index_block_hash: &StacksBlockId,
        microblock_hash: &BlockHeaderHash,
    ) -> Result<Option<i64>, Error> {
        let sql = "SELECT staging_microblocks_data.rowid FROM \
                   staging_microblocks JOIN staging_microblocks_data \
                   ON staging_microblocks.microblock_hash = staging_microblocks_data.block_hash \
                   WHERE staging_microblocks.index_block_hash = ?1 AND staging_microblocks.microblock_hash = ?2";
        let args = params![parent_index_block_hash, microblock_hash,];
        query_row(blocks_conn, sql, args).map_err(Error::DBError)
    }

    /// Load up the metadata on a microblock stream (but don't get the data itself)
    /// DO NOT USE IN PRODUCTION -- doesn't work for microblock forks.
    #[cfg(test)]
    fn stream_microblock_get_info(
        blocks_conn: &DBConn,
        parent_index_block_hash: &StacksBlockId,
    ) -> Result<Vec<StagingMicroblock>, Error> {
        let sql = "SELECT * FROM staging_microblocks WHERE index_block_hash = ?1 ORDER BY sequence"
            .to_string();
        let args = params![parent_index_block_hash];
        let microblock_info =
            query_rows::<StagingMicroblock, _>(blocks_conn, &sql, args).map_err(Error::DBError)?;
        Ok(microblock_info)
    }

    /// Read one header for the purposes of streaming.
    pub fn read_extended_header(
        db: &DBConn,
        blocks_path: &str,
        index_block_hash: &StacksBlockId,
    ) -> Result<ExtendedStacksHeader, Error> {
        let header = StacksChainState::load_block_header_indexed(blocks_path, index_block_hash)?
            .ok_or(Error::NoSuchBlockError)?;

        let header_info = StacksChainState::load_staging_block_info(db, index_block_hash)?
            .ok_or(Error::NoSuchBlockError)?;

        let parent_index_block_hash = StacksBlockHeader::make_index_block_hash(
            &header_info.parent_consensus_hash,
            &header_info.parent_anchored_block_hash,
        );

        let extended_header = ExtendedStacksHeader {
            consensus_hash: header_info.consensus_hash,
            header,
            parent_block_id: parent_index_block_hash,
        };
        Ok(extended_header)
    }

    /// Check whether or not there exists a Stacks block at or higher
    /// than a given height that is unprocessed and relatively
    /// new. This is used by miners to determine whether or not the
    /// block-commit they're about to send is about to be invalidated.
    pub fn has_higher_unprocessed_blocks(
        conn: &DBConn,
        height: u64,
        deadline: u64,
    ) -> Result<bool, Error> {
        let sql =
            "SELECT 1 FROM staging_blocks WHERE orphaned = 0 AND processed = 0 AND height >= ?1 AND arrival_time >= ?2";
        let args = params![u64_to_sql(height)?, u64_to_sql(deadline)?];
        let res = conn
            .query_row(sql, args, |_r| Ok(()))
            .optional()
            .map(|x| x.is_some())?;
        Ok(res)
    }

    /// Get the metadata of the highest unprocessed block.
    /// The block data will not be returned
    pub fn get_highest_unprocessed_block(
        conn: &DBConn,
        deadline: u64,
    ) -> Result<Option<StagingBlock>, Error> {
        let sql =
            "SELECT * FROM staging_blocks WHERE orphaned = 0 AND processed = 0 AND arrival_time >= ?1 ORDER BY height DESC LIMIT 1";
        let res = query_row(conn, sql, params![u64_to_sql(deadline)?])?;
        Ok(res)
    }

    fn extract_signed_microblocks(
        parent_anchored_block_header: &StacksBlockHeader,
        microblocks: &[StacksMicroblock],
    ) -> Vec<StacksMicroblock> {
        let mut signed_microblocks = vec![];
        for microblock in microblocks.iter() {
            let mut dup = microblock.clone();
            if dup
                .verify(&parent_anchored_block_header.microblock_pubkey_hash)
                .is_err()
            {
                warn!(
                    "Microblock {} not signed by {}",
                    microblock.block_hash(),
                    parent_anchored_block_header.microblock_pubkey_hash
                );
                continue;
            }
            signed_microblocks.push(microblock.clone());
        }
        signed_microblocks
    }

    /// Given a microblock stream, does it connect the parent and child anchored blocks?
    /// * verify that the blocks are a contiguous sequence, with no duplicate sequence numbers
    /// * verify that each microblock is signed by the parent anchor block's key
    /// The stream must be in order by sequence number, and there must be no duplicates.
    /// If the stream connects to the anchored block, then
    /// return the index in the given microblocks vec that corresponds to the highest valid
    /// block -- i.e. the microblock indicated by the anchored header as the parent.
    /// If there was a duplicate sequence number, then also return a poison-microblock
    /// transaction for the two headers with the lowest duplicate sequence number.
    /// Return None if the stream does not connect to this block (e.g. it's incomplete or the like)
    pub fn validate_parent_microblock_stream(
        parent_anchored_block_header: &StacksBlockHeader,
        anchored_block_header: &StacksBlockHeader,
        microblocks: &[StacksMicroblock],
        verify_signatures: bool,
    ) -> Option<(usize, Option<TransactionPayload>)> {
        if anchored_block_header.is_first_mined() {
            // there had better be zero microblocks
            if anchored_block_header.parent_microblock == EMPTY_MICROBLOCK_PARENT_HASH
                && anchored_block_header.parent_microblock_sequence == 0
            {
                return Some((0, None));
            } else {
                warn!(
                    "Block {} has no ancestor, and should have no microblock parents",
                    anchored_block_header.block_hash()
                );
                return None;
            }
        }

        let signed_microblocks = if verify_signatures {
            StacksChainState::extract_signed_microblocks(parent_anchored_block_header, microblocks)
        } else {
            microblocks.to_owned()
        };

        if signed_microblocks.is_empty() {
            if anchored_block_header.parent_microblock == EMPTY_MICROBLOCK_PARENT_HASH
                && anchored_block_header.parent_microblock_sequence == 0
            {
                // expected empty
                debug!(
                    "No microblocks between {} and {}",
                    parent_anchored_block_header.block_hash(),
                    anchored_block_header.block_hash()
                );
                return Some((0, None));
            } else {
                // did not expect empty
                warn!(
                    "Missing microblocks between {} and {}",
                    parent_anchored_block_header.block_hash(),
                    anchored_block_header.block_hash()
                );
                return None;
            }
        }

        if signed_microblocks[0].header.sequence != 0 {
            // discontiguous -- must start with seq 0
            warn!(
                "Discontiguous stream -- first microblock header sequence is {}",
                signed_microblocks[0].header.sequence
            );
            return None;
        }

        if signed_microblocks[0].header.prev_block != parent_anchored_block_header.block_hash() {
            // discontiguous -- not connected to parent
            warn!("Discontiguous stream -- does not connect to parent");
            return None;
        }

        // sanity check -- in order by sequence and no sequence duplicates
        for i in 1..signed_microblocks.len() {
            if signed_microblocks[i - 1].header.sequence > signed_microblocks[i].header.sequence {
                panic!("BUG: out-of-sequence microblock stream");
            }
            let cur_seq = (signed_microblocks[i - 1].header.sequence as u32) + 1;
            if cur_seq < (signed_microblocks[i].header.sequence as u32) {
                // discontiguous
                warn!(
                    "Discontiguous stream -- {} < {}",
                    cur_seq, signed_microblocks[i].header.sequence
                );
                return None;
            }
        }

        // sanity check -- all parent block hashes are unique.  If there are duplicates, then the
        // miner equivocated.
        let mut parent_hashes: HashMap<BlockHeaderHash, StacksMicroblockHeader> = HashMap::new();
        for i in 0..signed_microblocks.len() {
            let signed_microblock = &signed_microblocks[i];
            if parent_hashes.contains_key(&signed_microblock.header.prev_block) {
                debug!(
                    "Deliberate microblock fork: duplicate parent {}",
                    signed_microblock.header.prev_block
                );
                let conflicting_microblock_header = parent_hashes
                    .get(&signed_microblock.header.prev_block)
                    .unwrap();

                return Some((
                    i - 1,
                    Some(TransactionPayload::PoisonMicroblock(
                        signed_microblock.header.clone(),
                        conflicting_microblock_header.clone(),
                    )),
                ));
            }
            parent_hashes.insert(
                signed_microblock.header.prev_block.clone(),
                signed_microblock.header.clone(),
            );
        }

        // hashes are contiguous enough -- for each seqnum, there is a microblock with seqnum+1 with the
        // microblock at seqnum as its parent.  There may be more than one.
        for i in 1..signed_microblocks.len() {
            if signed_microblocks[i - 1].header.sequence == signed_microblocks[i].header.sequence
                && signed_microblocks[i - 1].block_hash() != signed_microblocks[i].block_hash()
            {
                // deliberate microblock fork
                debug!(
                    "Deliberate microblock fork at sequence {}",
                    signed_microblocks[i - 1].header.sequence
                );
                return Some((
                    i - 1,
                    Some(TransactionPayload::PoisonMicroblock(
                        signed_microblocks[i - 1].header.clone(),
                        signed_microblocks[i].header.clone(),
                    )),
                ));
            }

            if signed_microblocks[i - 1].block_hash() != signed_microblocks[i].header.prev_block {
                // discontiguous
                debug!("Discontinuous stream -- blocks not linked by hash");
                return None;
            }
        }

        if anchored_block_header.parent_microblock == EMPTY_MICROBLOCK_PARENT_HASH
            && anchored_block_header.parent_microblock_sequence == 0
        {
            // expected empty
            debug!(
                "Empty microblock stream between {} and {}",
                parent_anchored_block_header.block_hash(),
                anchored_block_header.block_hash()
            );
            return Some((0, None));
        }

        let mut end = 0;
        let mut connects = false;
        for i in 0..signed_microblocks.len() {
            if signed_microblocks[i].block_hash() == anchored_block_header.parent_microblock {
                end = i + 1;
                connects = true;
                break;
            }
        }

        if !connects {
            // discontiguous
            debug!(
                "Discontiguous stream: block {} does not connect to tail",
                anchored_block_header.block_hash()
            );
            return None;
        }

        return Some((end, None));
    }

    /// Determine whether or not a block executed an epoch transition.  That is, did this block
    /// call `initialize_epoch_XYZ()` for some XYZ when it was processed.
    pub fn block_crosses_epoch_boundary(
        block_conn: &DBConn,
        parent_consensus_hash: &ConsensusHash,
        parent_block_hash: &BlockHeaderHash,
    ) -> Result<bool, db_error> {
        let sql = "SELECT 1 FROM epoch_transitions WHERE block_id = ?1";
        let args = params![StacksBlockHeader::make_index_block_hash(
            parent_consensus_hash,
            parent_block_hash,
        )];
        let res = block_conn
            .query_row(sql, args, |_r| Ok(()))
            .optional()
            .map(|x| x.is_some())?;

        Ok(res)
    }

    /// Validate an anchored block against the burn chain state.  Determines if this given Stacks
    /// block can attach to the chainstate.  Called before inserting the block into the staging
    /// DB.
    ///
    /// Returns Some(commit burn, total burn) if valid
    /// Returns None if not valid
    /// * consensus_hash is the PoX history hash of the burnchain block whose sortition
    /// (ostensibly) selected this block for inclusion.
    fn validate_anchored_block_burnchain(
        blocks_conn: &DBConn,
        db_handle: &SortitionHandleConn,
        consensus_hash: &ConsensusHash,
        block: &StacksBlock,
        mainnet: bool,
        chain_id: u32,
    ) -> Result<Option<(u64, u64)>, Error> {
        // sortition-winning block commit for this block?
        let block_hash = block.block_hash();
        let (block_commit, parent_stacks_chain_tip) = match db_handle
            .get_block_snapshot_of_parent_stacks_block(consensus_hash, &block_hash)
        {
            Ok(Some(bc)) => bc,
            Ok(None) => {
                // unsoliciated
                warn!(
                    "Received unsolicited block: {}/{}",
                    consensus_hash, block_hash
                );
                return Ok(None);
            }
            Err(db_error::InvalidPoxSortition) => {
                warn!(
                    "Received unsolicited block on non-canonical PoX fork: {}/{}",
                    consensus_hash, block_hash
                );
                return Ok(None);
            }
            Err(e) => {
                return Err(e.into());
            }
        };

        // burn chain tip that selected this commit's block
        let burn_chain_tip = db_handle
            .get_block_snapshot(&block_commit.burn_header_hash)?
            .expect("FATAL: have block commit but no block snapshot");

        // this is the penultimate burnchain snapshot with the VRF seed that this
        // block's miner had to prove on to generate the block-commit and block itself.
        let penultimate_sortition_snapshot = db_handle
            .get_block_snapshot_by_height(block_commit.block_height - 1)?
            .expect("FATAL: have block commit but no sortition snapshot");

        // key of the winning leader
        let leader_key = db_handle
            .get_leader_key_at(
                u64::from(block_commit.key_block_ptr),
                u32::from(block_commit.key_vtxindex),
            )?
            .expect("FATAL: have block commit but no leader key");

        // attaches to burn chain
        match block.header.validate_burnchain(
            &burn_chain_tip,
            &penultimate_sortition_snapshot,
            &leader_key,
            &block_commit,
            &parent_stacks_chain_tip,
        ) {
            Ok(_) => {}
            Err(_) => {
                warn!(
                    "Invalid block, could not validate on burnchain: {}/{}",
                    consensus_hash, block_hash
                );

                return Ok(None);
            }
        };

        // NEW in 2.1: pass the current epoch, since this determines when new transaction types
        // become valid (such as coinbase-pay-to-contract)
        let cur_epoch =
            SortitionDB::get_stacks_epoch(db_handle.deref(), burn_chain_tip.block_height)?
                .expect("FATAL: no epoch defined for current Stacks block");

        test_debug!(
            "Block {}/{} in epoch {}",
            &consensus_hash,
            &block_hash,
            &cur_epoch.epoch_id
        );

        // static checks on transactions all pass
        let valid = block.validate_transactions_static(mainnet, chain_id, cur_epoch.epoch_id);
        if !valid {
            warn!(
                "Invalid block, transactions failed static checks: {}/{} (epoch {})",
                consensus_hash, block_hash, cur_epoch.epoch_id
            );
            return Ok(None);
        }

        // NEW in 2.05
        // if the parent block marks an epoch transition, then its children necessarily run in a
        // different Clarity epoch.  Its children therefore are not permitted to confirm any of
        // their parents' microblocks.
        if StacksChainState::block_crosses_epoch_boundary(
            blocks_conn,
            &parent_stacks_chain_tip.consensus_hash,
            &parent_stacks_chain_tip.winning_stacks_block_hash,
        )? {
            if block.has_microblock_parent() {
                warn!(
                    "Invalid block {}/{}: its parent {}/{} crossed the epoch boundary but this block confirmed its microblocks",
                    &consensus_hash,
                    &block.block_hash(),
                    &parent_stacks_chain_tip.consensus_hash,
                    &parent_stacks_chain_tip.winning_stacks_block_hash
                );
                return Ok(None);
            }
        }

        let sortition_burns = SortitionDB::get_block_burn_amount(db_handle, &burn_chain_tip)
            .expect("FATAL: have block commit but no total burns in its sortition");

        Ok(Some((block_commit.burn_fee, sortition_burns)))
    }

    /// Do we already have an anchored block?
    /// Note that this will return false for an *invalid* block that *not* been processed *yet*
    pub fn has_anchored_block(
        conn: &DBConn,
        blocks_path: &str,
        consensus_hash: &ConsensusHash,
        block: &StacksBlock,
    ) -> Result<bool, Error> {
        let index_block_hash =
            StacksBlockHeader::make_index_block_hash(consensus_hash, &block.block_hash());
        if StacksChainState::has_stored_block(
            conn,
            blocks_path,
            consensus_hash,
            &block.block_hash(),
        )? {
            debug!(
                "Block already stored and processed: {}/{} ({})",
                consensus_hash,
                &block.block_hash(),
                &index_block_hash
            );
            return Ok(true);
        } else if StacksChainState::has_staging_block(conn, consensus_hash, &block.block_hash())? {
            debug!(
                "Block already stored (but not processed): {}/{} ({})",
                consensus_hash,
                &block.block_hash(),
                &index_block_hash
            );
            return Ok(true);
        } else if StacksChainState::has_valid_block_indexed(blocks_path, &index_block_hash)? {
            debug!(
                "Block already stored to chunk store: {}/{} ({})",
                consensus_hash,
                &block.block_hash(),
                &index_block_hash
            );
            return Ok(true);
        }

        Ok(false)
    }

    /// Pre-process and store an anchored block to staging, queuing it up for
    /// subsequent processing once all of its ancestors have been processed.
    ///
    /// Caller must have called SortitionDB::expects_stacks_block() to determine if this block belongs
    /// to the blockchain.  The consensus_hash is the hash of the burnchain block whose sortition
    /// elected the given Stacks block.
    ///
    /// If we find the same Stacks block in two or more burnchain forks, insert it there too.
    ///
    /// (New in 2.05+) If the anchored block descends from a parent anchored block in a different
    /// system epoch, then it *must not* have a parent microblock stream.
    ///
    /// (New in 2.1+) A block must contain only transactions that are valid in the parent block's
    /// epoch.  If not, then this method will *not* preprocess or store the block.
    ///
    /// Returns Ok(true) if the block was stored to the staging DB.
    /// Returns Ok(false) if not (i.e. the block is invalid, or already stored)
    /// Returns Err(..) on database errors
    ///
    /// sort_ic: an indexed connection to a sortition DB
    /// consensus_hash: this is the consensus hash of the sortition that chose this block
    /// block: the actual block data for this anchored Stacks block
    /// parent_consensus_hash: this the consensus hash of the sortition that chose this Stack's block's parent
    pub fn preprocess_anchored_block(
        &mut self,
        sort_ic: &SortitionDBConn,
        consensus_hash: &ConsensusHash,
        block: &StacksBlock,
        parent_consensus_hash: &ConsensusHash,
        download_time: u64,
    ) -> Result<bool, Error> {
        debug!(
            "preprocess anchored block {}/{}",
            consensus_hash,
            block.block_hash()
        );

        let sort_handle = SortitionHandleConn::open_reader_consensus(sort_ic, consensus_hash)?;

        let mainnet = self.mainnet;
        let chain_id = self.chain_id;
        let blocks_path = self.blocks_path.clone();

        // optimistic check (before opening a tx): already in queue or already processed?
        if StacksChainState::has_anchored_block(
            self.db(),
            &self.blocks_path,
            consensus_hash,
            block,
        )? {
            return Ok(false);
        }

        let mut block_tx = self.db_tx_begin()?;

        // already in queue or already processed (within the tx; things might have changed)
        if StacksChainState::has_anchored_block(&block_tx, &blocks_path, consensus_hash, block)? {
            return Ok(false);
        }

        // does this block match the burnchain state? skip if not
        let validation_res = StacksChainState::validate_anchored_block_burnchain(
            &block_tx,
            &sort_handle,
            consensus_hash,
            block,
            mainnet,
            chain_id,
        )?;
        let (commit_burn, sortition_burn) = match validation_res {
            Some((commit_burn, sortition_burn)) => (commit_burn, sortition_burn),
            None => {
                let msg = format!(
                    "Invalid block {}: does not correspond to burn chain state",
                    block.block_hash()
                );
                warn!("{}", &msg);

                // orphan it if it's already stored
                match StacksChainState::set_block_processed(
                    &mut block_tx,
                    None,
                    &blocks_path,
                    consensus_hash,
                    &block.block_hash(),
                    false,
                ) {
                    Ok(_) => Ok(()),
                    Err(Error::DBError(db_error::NotFoundError)) => {
                        // no record of this block in the DB, so this is fine
                        Ok(())
                    }
                    Err(e) => Err(e),
                }?;

                block_tx.commit()?;
                return Err(Error::InvalidStacksBlock(msg));
            }
        };

        debug!("Storing staging block");

        // queue block up for processing
        StacksChainState::store_staging_block(
            &mut block_tx,
            &blocks_path,
            consensus_hash,
            block,
            parent_consensus_hash,
            commit_burn,
            sortition_burn,
            download_time,
        )?;

        block_tx.commit()?;

        debug!(
            "Stored {}/{} to staging",
            &consensus_hash,
            &block.block_hash()
        );

        // ready to go
        Ok(true)
    }

    /// Pre-process and store a microblock to staging, queueing it up for subsequent processing
    /// once all of its ancestors have been processed.
    ///
    /// The anchored block this microblock builds off of must have already been stored somewhere,
    /// staging or accepted, so we can verify the signature over this block.
    ///
    /// This method is `&mut self` to ensure that concurrent renames don't corrupt our chain state.
    ///
    /// If we find the same microblock in multiple burnchain forks, insert it into both.
    ///
    /// Return true if we stored the microblock.
    /// Return false if we did not store it (i.e. we already had it, we don't have its parent)
    /// Return Err(..) if the microblock is invalid, or we couldn't process it
    pub fn preprocess_streamed_microblock(
        &mut self,
        parent_consensus_hash: &ConsensusHash,
        parent_anchored_block_hash: &BlockHeaderHash,
        microblock: &StacksMicroblock,
    ) -> Result<bool, Error> {
        debug!(
            "preprocess microblock {}/{}-{}, parent {}",
            parent_consensus_hash,
            parent_anchored_block_hash,
            microblock.block_hash(),
            microblock.header.prev_block
        );

        let parent_index_hash = StacksBlockHeader::make_index_block_hash(
            parent_consensus_hash,
            parent_anchored_block_hash,
        );

        // already queued or already processed?
        if self.has_descendant_microblock_indexed(&parent_index_hash, &microblock.block_hash())? {
            debug!(
                "Microblock already stored and/or processed: {}/{} {} {}",
                parent_consensus_hash,
                &parent_anchored_block_hash,
                microblock.block_hash(),
                microblock.header.sequence
            );

            // try to process it nevertheless
            return Ok(false);
        }

        let mainnet = self.mainnet;
        let chain_id = self.chain_id;
        let blocks_path = self.blocks_path.clone();

        let mut blocks_tx = self.db_tx_begin()?;

        let pubkey_hash = if let Some(pubkh) = StacksChainState::load_block_pubkey_hash(
            &blocks_tx,
            &blocks_path,
            parent_consensus_hash,
            parent_anchored_block_hash,
        )? {
            pubkh
        } else {
            // don't have the parent
            return Ok(false);
        };

        let mut dup = microblock.clone();
        if let Err(e) = dup.verify(&pubkey_hash) {
            let msg = format!(
                "Invalid microblock {}: failed to verify signature with {}: {:?}",
                microblock.block_hash(),
                pubkey_hash,
                &e
            );
            warn!("{}", &msg);
            return Err(Error::InvalidStacksMicroblock(msg, microblock.block_hash()));
        }

        // static checks on transactions all pass
        let valid = microblock.validate_transactions_static(mainnet, chain_id);
        if !valid {
            let msg = format!(
                "Invalid microblock {}: one or more transactions failed static tests",
                microblock.block_hash()
            );
            warn!("{}", &msg);
            return Err(Error::InvalidStacksMicroblock(msg, microblock.block_hash()));
        }

        // add to staging
        StacksChainState::store_staging_microblock(
            &mut blocks_tx,
            parent_consensus_hash,
            parent_anchored_block_hash,
            microblock,
        )?;

        blocks_tx.commit()?;

        Ok(true)
    }

    /// Given a burnchain snapshot, a Stacks block and a microblock stream, preprocess them all.
    /// This does not work when forking
    #[cfg(test)]
    pub fn preprocess_stacks_epoch(
        &mut self,
        sort_ic: &SortitionDBConn,
        snapshot: &BlockSnapshot,
        block: &StacksBlock,
        microblocks: &Vec<StacksMicroblock>,
    ) -> Result<(), Error> {
        let parent_sn = match SortitionDB::get_block_snapshot_for_winning_stacks_block(
            sort_ic,
            &snapshot.sortition_id,
            &block.header.parent_block,
        )? {
            Some(sn) => sn,
            None => {
                return Err(Error::NoSuchBlockError);
            }
        };

        self.preprocess_anchored_block(
            sort_ic,
            &snapshot.consensus_hash,
            block,
            &parent_sn.consensus_hash,
            5,
        )?;
        let block_hash = block.block_hash();
        for mblock in microblocks.iter() {
            self.preprocess_streamed_microblock(&snapshot.consensus_hash, &block_hash, mblock)?;
        }
        Ok(())
    }

    /// Get the coinbase at this burn block height, in microSTX
    pub fn get_coinbase_reward(
        epoch: StacksEpochId,
        mainnet: bool,
        burn_block_height: u64,
        first_burn_block_height: u64,
    ) -> u128 {
        epoch.coinbase_reward(mainnet, first_burn_block_height, burn_block_height)
    }

    /// Create the block reward.
    /// `coinbase_reward_ustx` is the total coinbase reward for this block, including any
    ///    accumulated rewards from missed sortitions or initial mining rewards.
    pub fn make_scheduled_miner_reward(
        mainnet: bool,
        epoch_id: StacksEpochId,
        parent_block_hash: &BlockHeaderHash,
        parent_consensus_hash: &ConsensusHash,
        block_hash: &BlockHeaderHash,
        coinbase_tx: &StacksTransaction,
        block_consensus_hash: &ConsensusHash,
        block_height: u64,
        anchored_fees: u128,
        streamed_fees: u128,
        _stx_burns: u128,
        burnchain_commit_burn: u64,
        burnchain_sortition_burn: u64,
        coinbase_reward_ustx: u128,
    ) -> Result<MinerPaymentSchedule, Error> {
        let miner_auth = coinbase_tx.get_origin();
        let miner_addr = miner_auth.get_address(mainnet);

        let recipient = if epoch_id >= StacksEpochId::Epoch21 {
            // pay to tx-designated recipient, or if there is none, pay to the origin
            match coinbase_tx.try_as_coinbase() {
                Some((_, recipient_opt, _)) => recipient_opt
                    .cloned()
                    .unwrap_or(miner_addr.to_account_principal()),
                None => miner_addr.to_account_principal(),
            }
        } else {
            // pre-2.1, always pay to the origin
            miner_addr.to_account_principal()
        };

        // N.B. a `MinerPaymentSchedule` that pays to a contract can never be created before 2.1,
        // per the above check (and moreover, a Stacks block with a pay-to-alt-recipient coinbase would
        // not become valid until after 2.1 activates).
        let miner_reward = MinerPaymentSchedule {
            address: miner_addr,
            recipient,
            block_hash: block_hash.clone(),
            consensus_hash: block_consensus_hash.clone(),
            parent_block_hash: parent_block_hash.clone(),
            parent_consensus_hash: parent_consensus_hash.clone(),
            coinbase: coinbase_reward_ustx,
            tx_fees: MinerPaymentTxFees::Epoch2 {
                anchored: anchored_fees,
                streamed: streamed_fees,
            },
            burnchain_commit_burn,
            burnchain_sortition_burn,
            miner: true,
            stacks_block_height: block_height,
            vtxindex: 0,
        };

        Ok(miner_reward)
    }

    /// Given a staging block, load up its parent microblock stream from staging.
    /// All of the parent anchored block's microblocks will be loaded, if we have them and they're
    /// not orphaned.
    /// Return Ok(Some(microblocks)) if we got microblocks (even if it's an empty stream)
    /// Return Ok(None) if there are no staging microblocks yet
    pub fn find_parent_microblock_stream(
        blocks_conn: &DBConn,
        staging_block: &StagingBlock,
    ) -> Result<Option<Vec<StacksMicroblock>>, Error> {
        Self::inner_find_parent_microblock_stream(
            blocks_conn,
            &staging_block.anchored_block_hash,
            &staging_block.parent_anchored_block_hash,
            &staging_block.parent_consensus_hash,
            &staging_block.parent_microblock_hash,
            staging_block.parent_microblock_seq,
        )
    }

    /// Allow `find_parent_microblock_stream()` to be called without `StagingBlock`
    pub fn inner_find_parent_microblock_stream(
        blocks_conn: &DBConn,
        anchored_block_hash: &BlockHeaderHash,
        parent_anchored_block_hash: &BlockHeaderHash,
        parent_consensus_hash: &ConsensusHash,
        parent_microblock_hash: &BlockHeaderHash,
        parent_microblock_seq: u16,
    ) -> Result<Option<Vec<StacksMicroblock>>, Error> {
        if *parent_microblock_hash == EMPTY_MICROBLOCK_PARENT_HASH && parent_microblock_seq == 0 {
            // no parent microblocks, ever
            return Ok(Some(vec![]));
        }

        // find the microblock stream fork that this block confirms
        match StacksChainState::load_microblock_stream_fork(
            blocks_conn,
            parent_consensus_hash,
            parent_anchored_block_hash,
            parent_microblock_hash,
        )? {
            Some(microblocks) => {
                return Ok(Some(microblocks));
            }
            None => {
                // parent microblocks haven't arrived yet, or there are none
                debug!(
                    "No parent microblock stream for {anchored_block_hash}: expected a stream with tail {parent_microblock_hash},{parent_microblock_seq}",
                );
                return Ok(None);
            }
        }
    }

    /// Find a block that we accepted to staging, but had a parent that we ended up
    /// rejecting.  Garbage-collect its data.
    /// Call this method repeatedly to remove long chains of orphaned blocks and microblocks from
    /// staging.
    /// Returns true if an orphan block was processed
    fn process_next_orphaned_staging_block(
        blocks_tx: &mut DBTx<'_>,
        blocks_path: &str,
    ) -> Result<bool, Error> {
        test_debug!("Find next orphaned block");

        // go through staging blocks and see if any of them have not been processed yet, but are
        // orphaned
        let sql = "SELECT * FROM staging_blocks WHERE processed = 0 AND orphaned = 1 ORDER BY RANDOM() LIMIT 1";
        let mut rows =
            query_rows::<StagingBlock, _>(blocks_tx, sql, NO_PARAMS).map_err(Error::DBError)?;
        if rows.is_empty() {
            test_debug!("No orphans to remove");
            return Ok(false);
        }

        let orphan_block = rows.pop().unwrap();

        test_debug!(
            "Delete orphaned block {}/{} and its microblocks, and orphan its children",
            &orphan_block.consensus_hash,
            &orphan_block.anchored_block_hash
        );

        StacksChainState::delete_orphaned_epoch_data(
            blocks_tx,
            blocks_path,
            &orphan_block.consensus_hash,
            &orphan_block.anchored_block_hash,
        )?;
        Ok(true)
    }

    /// How many attachable staging blocks do we have, up to a limit, at or after the given
    /// timestamp?
    pub fn count_attachable_staging_blocks(
        blocks_conn: &DBConn,
        limit: u64,
        min_arrival_time: u64,
    ) -> Result<u64, Error> {
        let sql = "SELECT COUNT(*) FROM staging_blocks WHERE processed = 0 AND attachable = 1 AND orphaned = 0 AND arrival_time >= ?1 LIMIT ?2".to_string();
        let cnt = query_count(
            blocks_conn,
            &sql,
            &[&u64_to_sql(min_arrival_time)?, &u64_to_sql(limit)?],
        )
        .map_err(Error::DBError)?;
        Ok(u64::try_from(cnt).expect("more than i64::MAX rows"))
    }

    /// How many processed staging blocks do we have, up to a limit, at or after the given
    /// timestamp?
    pub fn count_processed_staging_blocks(
        blocks_conn: &DBConn,
        limit: u64,
        min_arrival_time: u64,
    ) -> Result<u64, Error> {
        let sql = "SELECT COUNT(*) FROM staging_blocks WHERE processed = 1 AND orphaned = 0 AND processed_time > 0 AND processed_time >= ?1 LIMIT ?2".to_string();
        let cnt = query_count(
            blocks_conn,
            &sql,
            &[&u64_to_sql(min_arrival_time)?, &u64_to_sql(limit)?],
        )
        .map_err(Error::DBError)?;
        Ok(u64::try_from(cnt).expect("more than i64::MAX rows"))
    }

    /// Measure how long a block waited in-between when it arrived and when it got processed.
    /// Includes both orphaned and accepted blocks.
    pub fn measure_block_wait_time(
        blocks_conn: &DBConn,
        start_height: u64,
        end_height: u64,
    ) -> Result<Vec<i64>, Error> {
        let sql = "SELECT processed_time - arrival_time FROM staging_blocks WHERE processed = 1 AND height >= ?1 AND height < ?2";
        let args = params![u64_to_sql(start_height)?, u64_to_sql(end_height)?];
        let list = query_rows::<i64, _>(blocks_conn, sql, args)?;
        Ok(list)
    }

    /// Measure how long a block took to be downloaded (for blocks that we downloaded).
    /// Includes _all_ blocks.
    pub fn measure_block_download_time(
        blocks_conn: &DBConn,
        start_height: u64,
        end_height: u64,
    ) -> Result<Vec<i64>, Error> {
        let sql = "SELECT download_time FROM staging_blocks WHERE height >= ?1 AND height < ?2";
        let args = params![u64_to_sql(start_height)?, u64_to_sql(end_height)?];
        let list = query_rows::<i64, _>(blocks_conn, sql, args)?;
        Ok(list)
    }

    /// Given access to the chain state (headers) and the staging blocks, find a staging block we
    /// can process, as well as its parent microblocks that it confirms
    /// Returns Some(microblocks, staging block) if we found a sequence of blocks to process.
    /// Returns None if not.
    fn find_next_staging_block(
        blocks_tx: &mut StacksDBTx<'_>,
        blocks_path: &str,
        sort_tx: &mut SortitionHandleTx,
    ) -> Result<Option<(Vec<StacksMicroblock>, StagingBlock)>, Error> {
        test_debug!("Find next staging block");

        let mut to_delete = vec![];

        // put this in a block so stmt goes out of scope before we start to delete PoX-orphaned
        // blocks
        {
            // go through staging blocks and see if any of them match headers, are attachable, and are
            // recent (i.e. less than 10 minutes old)
            // pick randomly -- don't allow the network sender to choose the processing order!
            let sql = "SELECT * FROM staging_blocks WHERE processed = 0 AND attachable = 1 AND orphaned = 0 ORDER BY RANDOM()";
            let mut stmt = blocks_tx
                .prepare(sql)
                .map_err(|e| Error::DBError(db_error::SqliteError(e)))?;

            let mut rows = stmt
                .query(NO_PARAMS)
                .map_err(|e| Error::DBError(db_error::SqliteError(e)))?;

            while let Some(row) = rows.next().map_err(|e| db_error::SqliteError(e))? {
                let mut candidate = StagingBlock::from_row(row).map_err(Error::DBError)?;

                // block must correspond to a valid PoX snapshot
                let sn_opt =
                    SortitionDB::get_block_snapshot_consensus(sort_tx, &candidate.consensus_hash)?;
                if sn_opt.is_none() {
                    info!(
                        "Block {}/{} does not correspond to a sortition",
                        &candidate.consensus_hash, &candidate.anchored_block_hash
                    );
                    to_delete.push((
                        candidate.consensus_hash.clone(),
                        candidate.anchored_block_hash.clone(),
                    ));
                    continue;
                } else if let Some(sn) = sn_opt {
                    if !sn.pox_valid {
                        info!(
                            "Block {}/{} corresponds to an invalid PoX sortition",
                            &candidate.consensus_hash, &candidate.anchored_block_hash
                        );
                        to_delete.push((
                            candidate.consensus_hash.clone(),
                            candidate.anchored_block_hash.clone(),
                        ));
                        continue;
                    }
                }

                debug!(
                    "Consider block {}/{} whose parent is {}/{} with {} parent microblocks tailed at {}",
                    &candidate.consensus_hash,
                    &candidate.anchored_block_hash,
                    &candidate.parent_consensus_hash,
                    &candidate.parent_anchored_block_hash,
                    if candidate.parent_microblock_hash != BlockHeaderHash([0u8; 32]) { u32::from(candidate.parent_microblock_seq) + 1 } else { 0 },
                    &candidate.parent_microblock_hash
                );

                let can_attach = {
                    if candidate.parent_anchored_block_hash == FIRST_STACKS_BLOCK_HASH {
                        // this block's parent is the boot code -- it's the first-ever block,
                        // so it can be processed immediately
                        true
                    } else {
                        // not the first-ever block.  Does this connect to a previously-accepted
                        // block in the headers database?
                        let hdr_sql = "SELECT * FROM block_headers WHERE block_hash = ?1 AND consensus_hash = ?2".to_string();
                        let hdr_args = params![
                            candidate.parent_anchored_block_hash,
                            candidate.parent_consensus_hash,
                        ];
                        let hdr_row = query_row_panic::<StacksHeaderInfo, _, _>(
                            blocks_tx,
                            &hdr_sql,
                            hdr_args,
                            || {
                                format!(
                                    "Stored the same block twice: {}/{}",
                                    &candidate.parent_anchored_block_hash,
                                    &candidate.parent_consensus_hash
                                )
                            },
                        )?;
                        match hdr_row {
                            Some(_) => {
                                debug!(
                                    "Have parent {}/{} for this block, will process",
                                    &candidate.parent_consensus_hash,
                                    &candidate.parent_anchored_block_hash
                                );
                                true
                            }
                            None => {
                                // no parent processed for this block
                                debug!(
                                    "No such parent {}/{} for block, cannot process",
                                    &candidate.parent_consensus_hash,
                                    &candidate.parent_anchored_block_hash
                                );
                                false
                            }
                        }
                    }
                };

                if can_attach {
                    // load up the block data
                    candidate.block_data = match StacksChainState::load_block_bytes(
                        blocks_path,
                        &candidate.consensus_hash,
                        &candidate.anchored_block_hash,
                    )? {
                        Some(bytes) => {
                            if bytes.is_empty() {
                                error!(
                                    "CORRUPTION: No block data for {}/{}",
                                    &candidate.consensus_hash, &candidate.anchored_block_hash
                                );
                                panic!();
                            }
                            bytes
                        }
                        None => {
                            error!(
                                "CORRUPTION: No block data for {}/{}",
                                &candidate.consensus_hash, &candidate.anchored_block_hash
                            );
                            panic!();
                        }
                    };

                    // find its microblock parent stream
                    match StacksChainState::find_parent_microblock_stream(blocks_tx, &candidate)? {
                        Some(parent_staging_microblocks) => {
                            return Ok(Some((parent_staging_microblocks, candidate)));
                        }
                        None => {
                            // no microblock data yet, so we can't process this block
                            continue;
                        }
                    }
                }
            }
        }

        for (consensus_hash, anchored_block_hash) in to_delete.into_iter() {
            info!("Orphan {}/{}: it does not connect to a previously-accepted block, because its consensus hash does not match an existing snapshot on the valid PoX fork.", &consensus_hash, &anchored_block_hash);
            let _ = StacksChainState::set_block_processed(
                blocks_tx,
                None,
                blocks_path,
                &consensus_hash,
                &anchored_block_hash,
                false,
            )
            .map_err(|e| {
                warn!(
                    "Failed to orphan {}/{}: {:?}",
                    &consensus_hash, &anchored_block_hash, &e
                );
                e
            });
        }

        // no blocks available
        Ok(None)
    }

    /// Process a stream of microblocks
    /// Return the fees and burns.
    pub fn process_microblocks_transactions(
        clarity_tx: &mut ClarityTx,
        microblocks: &[StacksMicroblock],
        ast_rules: ASTRules,
    ) -> Result<(u128, u128, Vec<StacksTransactionReceipt>), (Error, BlockHeaderHash)> {
        let mut fees = 0u128;
        let mut burns = 0u128;
        let mut receipts = vec![];
        for microblock in microblocks.iter() {
            debug!("Process microblock {}", &microblock.block_hash());
            for (tx_index, tx) in microblock.txs.iter().enumerate() {
                let (tx_fee, mut tx_receipt) =
                    StacksChainState::process_transaction(clarity_tx, tx, false, ast_rules)
                        .map_err(|e| (e, microblock.block_hash()))?;

                tx_receipt.microblock_header = Some(microblock.header.clone());
                tx_receipt.tx_index = u32::try_from(tx_index).expect("more than 2^32 items");
                fees = fees.checked_add(u128::from(tx_fee)).expect("Fee overflow");
                burns = burns
                    .checked_add(u128::from(tx_receipt.stx_burned))
                    .expect("Burns overflow");
                receipts.push(tx_receipt);
            }
        }
        Ok((fees, burns, receipts))
    }

    /// If an epoch transition occurs at this Stacks block,
    ///   apply the transition and return any receipts from the transition.
    /// Return (applied?, receipts)
    pub fn process_epoch_transition(
        clarity_tx: &mut ClarityTx,
        burn_dbconn: &dyn BurnStateDB,
        chain_tip_burn_header_height: u32,
    ) -> Result<(bool, Vec<StacksTransactionReceipt>), Error> {
        // is this stacks block the first of a new epoch?
        let (stacks_parent_epoch, sortition_epoch) = clarity_tx
            .with_clarity_db_readonly::<_, Result<_, clarity::vm::errors::Error>>(|db| {
                Ok((
                    db.get_clarity_epoch_version()?,
                    db.get_stacks_epoch(chain_tip_burn_header_height),
                ))
            })?;

        let mut receipts = vec![];
        let mut applied = false;

        if let Some(sortition_epoch) = sortition_epoch {
            // check if the parent stacks block has a different epoch than what the Sortition DB
            //  thinks should be in place, and apply epoch transitions
            let mut current_epoch = stacks_parent_epoch;
            while current_epoch != sortition_epoch.epoch_id {
                applied = true;
                info!("Applying epoch transition";
                    "new_epoch_id" => %sortition_epoch.epoch_id,
                    "old_epoch_id" => %current_epoch
                );
                // this assertion failing means that the _parent_ block was invalid: this is bad and should panic.
                assert!(current_epoch < sortition_epoch.epoch_id, "The SortitionDB believes the epoch is earlier than this Stacks block's parent: sortition db epoch = {}, current epoch = {}", sortition_epoch.epoch_id, current_epoch);
                // time for special cases:
                match current_epoch {
                    StacksEpochId::Epoch10 => {
                        panic!("Clarity VM believes it was running in 1.0: pre-Clarity.")
                    }
                    StacksEpochId::Epoch20 => {
                        receipts.push(clarity_tx.block.initialize_epoch_2_05()?);
                        current_epoch = StacksEpochId::Epoch2_05;
                    }
                    StacksEpochId::Epoch2_05 => {
                        receipts.append(&mut clarity_tx.block.initialize_epoch_2_1()?);
                        current_epoch = StacksEpochId::Epoch21;
                    }
                    StacksEpochId::Epoch21 => {
                        receipts.append(&mut clarity_tx.block.initialize_epoch_2_2()?);
                        current_epoch = StacksEpochId::Epoch22;
                    }
                    StacksEpochId::Epoch22 => {
                        receipts.append(&mut clarity_tx.block.initialize_epoch_2_3()?);
                        current_epoch = StacksEpochId::Epoch23;
                    }
                    StacksEpochId::Epoch23 => {
                        receipts.append(&mut clarity_tx.block.initialize_epoch_2_4()?);
                        current_epoch = StacksEpochId::Epoch24;
                    }
                    StacksEpochId::Epoch24 => {
                        receipts.append(&mut clarity_tx.block.initialize_epoch_2_5()?);
                        current_epoch = StacksEpochId::Epoch25;
                    }
                    StacksEpochId::Epoch25 => {
                        receipts.append(&mut clarity_tx.block.initialize_epoch_3_0()?);
                        current_epoch = StacksEpochId::Epoch30;
                    }
                    StacksEpochId::Epoch30 => {
                        receipts.append(&mut clarity_tx.block.initialize_epoch_3_1()?);
                        current_epoch = StacksEpochId::Epoch31;
                    }
                    StacksEpochId::Epoch31 => {
                        panic!("No defined transition from Epoch31 forward")
                    }
                }

                if current_epoch > StacksEpochId::Epoch2_05 {
                    // clarity tx should now have the current epoch
                    assert_eq!(
                        clarity_tx.block.get_epoch(),
                        current_epoch,
                        "FATAL: clarity_tx does not have the current epoch"
                    );

                    // clarity DB should now have the current epoch
                    assert_eq!(
                        clarity_tx.block.get_clarity_db_epoch_version(burn_dbconn)?,
                        current_epoch,
                        "FATAL: clarity DB does not report the current epoch"
                    );
                }
            }
        }

        Ok((applied, receipts))
    }

    // TODO: add tests from mutation testing results #4856
    // Or keep the skip and remove the comment
    #[cfg_attr(test, mutants::skip)]
    /// Process any Stacking-related bitcoin operations
    ///  that haven't been processed in this Stacks fork yet.
    pub fn process_stacking_ops(
        clarity_tx: &mut ClarityTx,
        operations: Vec<StackStxOp>,
        active_pox_contract: &str,
    ) -> Vec<StacksTransactionReceipt> {
        let mut all_receipts = vec![];
        let mainnet = clarity_tx.config.mainnet;
        let cost_so_far = clarity_tx.cost_so_far();
        for stack_stx_op in operations.into_iter() {
            let StackStxOp {
                sender,
                reward_addr,
                stacked_ustx,
                num_cycles,
                block_height,
                txid,
                burn_header_hash,
                ..
            } = &stack_stx_op;

            let mut args = vec![
                Value::UInt(*stacked_ustx),
                // this .expect() should be unreachable since we coerce the hash mode when
                // we parse the StackStxOp from a burnchain transaction
                reward_addr
                    .as_clarity_tuple()
                    .expect("FATAL: stack-stx operation has no hash mode")
                    .into(),
                Value::UInt(u128::from(*block_height)),
                Value::UInt(u128::from(*num_cycles)),
            ];
            // Appending additional signer related arguments for pox-4
            if active_pox_contract == PoxVersions::Pox4.get_name() {
                match StacksChainState::collect_pox_4_stacking_args(&stack_stx_op) {
                    Ok(pox_4_args) => {
                        args.extend(pox_4_args);
                    }
                    Err(e) => {
                        warn!("Skipping StackStx operation for txid: {}, burn_block: {} because of failure in collecting pox-4 stacking args: {}", txid, burn_header_hash, e);
                        continue;
                    }
                }
            }
            let result = clarity_tx.connection().as_transaction(|tx| {
                tx.run_contract_call(
                    &sender.clone().into(),
                    None,
                    &boot_code_id(active_pox_contract, mainnet),
                    "stack-stx",
                    &args,
                    |_, _| false,
                )
            });
            match result {
                Ok((value, _, events)) => {
                    if let Value::Response(ref resp) = value {
                        if !resp.committed {
                            debug!("StackStx burn op rejected by PoX contract.";
                                   "txid" => %txid,
                                   "burn_block" => %burn_header_hash,
                                   "contract_call_ecode" => %resp.data);
                        } else {
                            debug!("Processed StackStx burnchain op";
                                "amount_ustx" => stacked_ustx,
                                "num_cycles" => num_cycles,
                                "burn_block_height" => block_height,
                                "sender" => %sender,
                                "reward_addr" => %reward_addr,
                                "txid" => %txid
                            );
                        }
                        let mut execution_cost = clarity_tx.cost_so_far();
                        execution_cost
                            .sub(&cost_so_far)
                            .expect("BUG: cost declined between executions");

                        let receipt = StacksTransactionReceipt {
                            transaction: TransactionOrigin::Burn(
                                BlockstackOperationType::StackStx(stack_stx_op),
                            ),
                            events,
                            result: value,
                            post_condition_aborted: false,
                            stx_burned: 0,
                            contract_analysis: None,
                            execution_cost,
                            microblock_header: None,
                            tx_index: 0,
                            vm_error: None,
                        };

                        all_receipts.push(receipt);
                    } else {
                        unreachable!(
                            "BUG: Non-response value returned by Stacking STX burnchain op"
                        )
                    }
                }
                Err(e) => {
                    info!("StackStx burn op processing error.";
                           "error" => %format!("{:?}", e),
                           "txid" => %txid,
                           "burn_block_hash" => %burn_header_hash
                    );
                }
            };
        }

        all_receipts
    }

    // TODO: add tests from mutation testing results #4857
    #[cfg_attr(test, mutants::skip)]
    pub fn collect_pox_4_stacking_args(op: &StackStxOp) -> Result<Vec<Value>, String> {
        let signer_key = match op.signer_key {
            Some(signer_key) => match Value::buff_from(signer_key.as_bytes().to_vec()) {
                Ok(signer_key) => signer_key,
                Err(_) => {
                    return Err("Invalid signer_key".into());
                }
            },
            _ => return Err("Invalid signer key".into()),
        };

        let max_amount_value = match op.max_amount {
            Some(max_amount) => Value::UInt(max_amount),
            None => return Err("Missing max_amount".into()),
        };

        let auth_id_value = match op.auth_id {
            Some(auth_id) => Value::UInt(u128::from(auth_id)),
            None => return Err("Missing auth_id".into()),
        };

        Ok(vec![
            Value::none(),
            signer_key,
            max_amount_value,
            auth_id_value,
        ])
    }

    /// Process any STX transfer bitcoin operations
    ///  that haven't been processed in this Stacks fork yet.
    pub fn process_transfer_ops(
        clarity_tx: &mut ClarityTx,
        mut operations: Vec<TransferStxOp>,
    ) -> Vec<StacksTransactionReceipt> {
        operations.sort_by_key(|op| op.vtxindex);
        let (all_receipts, _) =
            clarity_tx.with_temporary_cost_tracker(LimitedCostTracker::new_free(), |clarity_tx| {
                operations
                    .into_iter()
                    .filter_map(|transfer_stx_op| {
                        let TransferStxOp {
                            sender,
                            recipient,
                            transfered_ustx,
                            txid,
                            burn_header_hash,
                            memo,
                            ..
                        } = transfer_stx_op.clone();
                        let result = clarity_tx.connection().as_transaction(|tx| {
                            tx.run_stx_transfer(
                                &sender.into(),
                                &recipient.into(),
                                transfered_ustx,
                                &BuffData { data: memo },
                            )
                        });
                        match result {
                            Ok((value, _, events)) => {
                                debug!("Processed TransferStx burnchain op"; "transfered_ustx" => transfered_ustx, "sender" => %sender, "recipient" => %recipient, "txid" => %txid);
                                Some(StacksTransactionReceipt {
                                    transaction: TransactionOrigin::Burn(BlockstackOperationType::TransferStx(transfer_stx_op)),
                                    events,
                                    result: value,
                                    post_condition_aborted: false,
                                    stx_burned: 0,
                                    contract_analysis: None,
                                    execution_cost: ExecutionCost::ZERO,
                                    microblock_header: None,
                                    tx_index: 0,
                                    vm_error: None,
                                })
                            }
                            Err(e) => {
                                info!("TransferStx burn op processing error.";
                                    "error" => ?e,
                                    "txid" => %txid,
                                    "burn_block_hash" => %burn_header_hash
                                );
                                None
                            }
                        }
                    })
                    .collect()
            });

        all_receipts
    }

    /// Process any Delegate-related bitcoin operations
    ///  that haven't been processed in this Stacks fork yet.
    /// This function should only be called from Epoch 2.1 onwards.
    pub fn process_delegate_ops(
        clarity_tx: &mut ClarityTx,
        operations: Vec<DelegateStxOp>,
        active_pox_contract: &str,
    ) -> Vec<StacksTransactionReceipt> {
        let mut all_receipts = vec![];
        let mainnet = clarity_tx.config.mainnet;
        let cost_so_far = clarity_tx.cost_so_far();
        for delegate_stx_op in operations.into_iter() {
            let DelegateStxOp {
                sender,
                reward_addr,
                delegated_ustx,
                until_burn_height,
                delegate_to,
                block_height,
                txid,
                burn_header_hash,
                ..
            } = &delegate_stx_op;
            let reward_addr_val = if let Some((_, addr)) = &reward_addr {
                // this .expect() should be unreachable since we coerce the hash mode when
                // we parse the DelegateStxOp from a burnchain transaction
                let clar_addr = addr
                    .as_clarity_tuple()
                    .expect("FATAL: delegate-stx operation has no hash mode")
                    .into();
                Value::some(clar_addr).expect(
                    "FATAL: the tuple for pox address should be small enough to wrap as a Clarity option.",
                )
            } else {
                Value::none()
            };

            let until_burn_height_val = if let Some(height) = until_burn_height {
                Value::some(Value::UInt(u128::from(*height)))
                    .expect("FATAL: construction of an optional uint Clarity value should succeed.")
            } else {
                Value::none()
            };
            let result = clarity_tx.connection().as_transaction(|tx| {
                tx.run_contract_call(
                    &sender.clone().into(),
                    None,
                    &boot_code_id(active_pox_contract, mainnet),
                    "delegate-stx",
                    &[
                        Value::UInt(*delegated_ustx),
                        Value::Principal(delegate_to.clone().into()),
                        until_burn_height_val,
                        reward_addr_val,
                    ],
                    |_, _| false,
                )
            });
            match result {
                Ok((value, _, events)) => {
                    if let Value::Response(ref resp) = value {
                        if !resp.committed {
                            info!("DelegateStx burn op rejected by PoX contract.";
                                "txid" => %txid,
                                "burn_block_hash" => %burn_header_hash,
                                "contract_call_ecode" => %resp.data);
                        } else {
                            let reward_addr_fmt = format!("{:?}", reward_addr);
                            let delegate_to_fmt = format!("{:?}", delegate_to);
                            info!("Processed DelegateStx burnchain op";
                                "resp" => %resp.data,
                                "amount_ustx" => delegated_ustx,
                                "delegate_to" => delegate_to_fmt,
                                "until_burn_height" => until_burn_height,
                                "burn_block_height" => block_height,
                                "sender" => %sender,
                                "reward_addr" => reward_addr_fmt,
                                "txid" => %txid
                            );
                        }
                        let mut execution_cost = clarity_tx.cost_so_far();
                        execution_cost
                            .sub(&cost_so_far)
                            .expect("BUG: cost declined between executions");

                        let receipt = StacksTransactionReceipt {
                            transaction: TransactionOrigin::Burn(
                                BlockstackOperationType::DelegateStx(delegate_stx_op),
                            ),
                            events,
                            result: value,
                            post_condition_aborted: false,
                            stx_burned: 0,
                            contract_analysis: None,
                            execution_cost,
                            microblock_header: None,
                            tx_index: 0,
                            vm_error: None,
                        };

                        all_receipts.push(receipt);
                    } else {
                        unreachable!(
                            "BUG: Non-response value returned by Delegate STX burnchain op"
                        )
                    }
                }
                Err(e) => {
                    info!("DelegateStx burn op processing error.";
                           "error" => %format!("{:?}", e),
                           "txid" => %txid,
                           "burn_header_hash" => %burn_header_hash);
                }
            };
        }

        all_receipts
    }

    pub fn process_vote_for_aggregate_key_ops(
        clarity_tx: &mut ClarityTx,
        operations: Vec<VoteForAggregateKeyOp>,
    ) -> Vec<StacksTransactionReceipt> {
        let mut all_receipts = vec![];
        let mainnet = clarity_tx.config.mainnet;
        let cost_so_far = clarity_tx.cost_so_far();
        for vote_for_aggregate_key_op in operations.into_iter() {
            let VoteForAggregateKeyOp {
                sender,
                aggregate_key,
                round,
                reward_cycle,
                signer_index,
                signer_key,
                block_height,
                txid,
                burn_header_hash,
                ..
            } = &vote_for_aggregate_key_op;
            debug!("Processing VoteForAggregateKey burn op";
                "round" => round,
                "reward_cycle" => reward_cycle,
                "signer_index" => signer_index,
                "signer_key" => signer_key.to_hex(),
                "burn_block_height" => block_height,
                "sender" => %sender,
                "aggregate_key" => aggregate_key.to_hex(),
                "txid" => %txid
            );
            let result = clarity_tx.connection().as_transaction(|tx| {
                tx.run_contract_call(
                    &sender.clone().into(),
                    None,
                    &boot_code_id(SIGNERS_VOTING_NAME, mainnet),
                    "vote-for-aggregate-public-key",
                    &[
                        Value::UInt(signer_index.clone().into()),
                        Value::buff_from(aggregate_key.as_bytes().to_vec()).unwrap(),
                        Value::UInt(round.clone().into()),
                        Value::UInt(reward_cycle.clone().into()),
                    ],
                    |_, _| false,
                )
            });
            match result {
                Ok((value, _, events)) => {
                    if let Value::Response(ref resp) = value {
                        if !resp.committed {
                            info!("VoteForAggregateKey burn op rejected by signers-voting contract.";
                                   "txid" => %txid,
                                   "burn_block_hash" => %burn_header_hash,
                                   "contract_call_ecode" => %resp.data);
                        } else {
                            let aggregate_key_fmt = format!("{:?}", aggregate_key.to_hex());
                            let signer_key_fmt = format!("{:?}", signer_key.to_hex());
                            info!("Processed VoteForAggregateKey burnchain op";
                                "resp" => %resp.data,
                                "round" => round,
                                "reward_cycle" => reward_cycle,
                                "signer_index" => signer_index,
                                "signer_key" => signer_key_fmt,
                                "burn_block_height" => block_height,
                                "sender" => %sender,
                                "aggregate_key" => aggregate_key_fmt,
                                "txid" => %txid);
                        }
                        let mut execution_cost = clarity_tx.cost_so_far();
                        execution_cost
                            .sub(&cost_so_far)
                            .expect("BUG: cost declined between executions");

                        let receipt = StacksTransactionReceipt {
                            transaction: TransactionOrigin::Burn(
                                BlockstackOperationType::VoteForAggregateKey(
                                    vote_for_aggregate_key_op,
                                ),
                            ),
                            events,
                            result: value,
                            post_condition_aborted: false,
                            stx_burned: 0,
                            contract_analysis: None,
                            execution_cost,
                            microblock_header: None,
                            tx_index: 0,
                            vm_error: None,
                        };

                        all_receipts.push(receipt);
                    } else {
                        unreachable!(
                            "BUG: Non-response value returned by VoteForAggregateKey burnchain op"
                        )
                    }
                }
                Err(e) => {
                    info!("VoteForAggregateKey burn op processing error.";
                           "error" => %format!("{:?}", e),
                           "txid" => %txid,
                           "burn_block_hash" => %burn_header_hash);
                }
            };
        }
        all_receipts
    }

    /// Process a single anchored block.
    /// Return the fees and burns.
    pub fn process_block_transactions(
        clarity_tx: &mut ClarityTx,
        block_txs: &[StacksTransaction],
        mut tx_index: u32,
        ast_rules: ASTRules,
    ) -> Result<(u128, u128, Vec<StacksTransactionReceipt>), Error> {
        let mut fees = 0u128;
        let mut burns = 0u128;
        let mut receipts = vec![];
        for tx in block_txs.iter() {
            let (tx_fee, mut tx_receipt) =
                StacksChainState::process_transaction(clarity_tx, tx, false, ast_rules)?;
            fees = fees.checked_add(u128::from(tx_fee)).expect("Fee overflow");
            tx_receipt.tx_index = tx_index;
            burns = burns
                .checked_add(u128::from(tx_receipt.stx_burned))
                .expect("Burns overflow");
            receipts.push(tx_receipt);
            tx_index += 1;
        }
        Ok((fees, burns, receipts))
    }

    /// Process a single matured miner reward.
    /// Grant it STX tokens.
    fn process_matured_miner_reward(
        clarity_tx: &mut ClarityTx,
        miner_reward: &MinerReward,
    ) -> Result<(), Error> {
        let evaluated_epoch = clarity_tx.get_epoch();
        let miner_reward_total = miner_reward.total();
        clarity_tx
            .connection()
            .as_transaction(|x| {
                x.with_clarity_db(|ref mut db| {
                    let recipient_principal =
                        // strictly speaking this check is defensive. It will never be the case
                        // that a `miner_reward` has a `recipient_contract` that is `Some(..)`
                        // unless the block was mined in Epoch 2.1.  But you can't be too
                        // careful...
                        if evaluated_epoch >= StacksEpochId::Epoch21 {
                            // in 2.1 or later, the coinbase may optionally specify a contract into
                            // which the tokens get sent.  If this is not given, then they are sent
                            // to the miner address.
                            miner_reward.recipient.clone()
                        }
                        else {
                            // pre-2.1, only the miner address can be paid
                            PrincipalData::Standard(StandardPrincipalData::from(
                                    miner_reward.address.clone(),
                            ))
                        };

                    let mut snapshot = db.get_stx_balance_snapshot(&recipient_principal)?;
                    snapshot.credit(miner_reward_total)?;

                    debug!(
                        "Balance available for {} is {} uSTX (earned {} uSTX)",
                        &recipient_principal,
                        snapshot.get_available_balance()?,
                        miner_reward_total
                    );
                    snapshot.save()?;

                    Ok(())
                })
            })
            .map_err(Error::ClarityError)?;
        Ok(())
    }

    /// Process matured miner rewards for this block.
    /// Returns the number of liquid uSTX created -- i.e. the coinbase
    pub fn process_matured_miner_rewards(
        clarity_tx: &mut ClarityTx<'_, '_>,
        miner_share: &MinerReward,
        users_share: &[MinerReward],
        parent_share: &MinerReward,
    ) -> Result<u128, Error> {
        let mut coinbase_reward = miner_share.coinbase;
        StacksChainState::process_matured_miner_reward(clarity_tx, miner_share)?;
        for reward in users_share.iter() {
            coinbase_reward += reward.coinbase;
            StacksChainState::process_matured_miner_reward(clarity_tx, reward)?;
        }

        // give the parent its confirmed share of the streamed microblocks
        assert_eq!(parent_share.total(), parent_share.tx_fees_streamed_produced);
        StacksChainState::process_matured_miner_reward(clarity_tx, parent_share)?;
        Ok(coinbase_reward)
    }

    /// Process all STX that unlock at this block height.
    /// Return the total number of uSTX unlocked in this block
    pub fn process_stx_unlocks(
        clarity_tx: &mut ClarityTx<'_, '_>,
    ) -> Result<(u128, Vec<StacksTransactionEvent>), Error> {
        let mainnet = clarity_tx.config.mainnet;
        let lockup_contract_id = boot_code_id("lockup", mainnet);
        clarity_tx
            .connection()
            .as_transaction(|tx_connection| {
                let epoch = tx_connection.get_epoch();
                let result = tx_connection.with_clarity_db(|db| {
                    let block_height = Value::UInt(db.get_current_block_height().into());
                    let res = db.fetch_entry_unknown_descriptor(
                        &lockup_contract_id,
                        "lockups",
                        &block_height,
                        &epoch,
                    )?;
                    Ok(res)
                })?;

                let entries = match result {
                    Value::Optional(_) => match result.expect_optional()? {
                        Some(Value::Sequence(SequenceData::List(entries))) => entries.data,
                        _ => return Ok((0, vec![])),
                    },
                    _ => return Ok((0, vec![])),
                };

                let mut total_minted = 0;
                let mut events = vec![];
                for entry in entries.into_iter() {
                    let schedule: TupleData = entry.expect_tuple()?;
                    let amount = schedule
                        .get("amount")
                        .expect("Lockup malformed")
                        .to_owned()
                        .expect_u128()?;
                    let recipient = schedule
                        .get("recipient")
                        .expect("Lockup malformed")
                        .to_owned()
                        .expect_principal()?;
                    total_minted += amount;
                    StacksChainState::account_credit(
                        tx_connection,
                        &recipient,
                        u64::try_from(amount).expect("FATAL: transferred more STX than exist"),
                    );
                    let event = STXEventType::STXMintEvent(STXMintEventData { recipient, amount });
                    events.push(StacksTransactionEvent::STXEvent(event));
                }
                Ok((total_minted, events))
            })
            .map_err(Error::ClarityError)
    }

    /// Given the list of matured miners, find the miner reward schedule that produced the parent
    /// of the block whose coinbase just matured.
    pub fn get_parent_matured_miner(
        conn: &DBConn,
        mainnet: bool,
        latest_matured_miners: &[MinerPaymentSchedule],
    ) -> Result<MinerPaymentSchedule, Error> {
        let parent_miner = if let Some(miner) = latest_matured_miners.first().as_ref() {
            StacksChainState::get_scheduled_block_rewards_at_block(
                conn,
                &StacksBlockHeader::make_index_block_hash(
                    &miner.parent_consensus_hash,
                    &miner.parent_block_hash,
                ),
            )?
            .pop()
            .unwrap_or_else(|| {
                if miner.parent_consensus_hash == FIRST_BURNCHAIN_CONSENSUS_HASH
                    && miner.parent_block_hash == FIRST_STACKS_BLOCK_HASH
                {
                    MinerPaymentSchedule::genesis(mainnet)
                } else {
                    panic!(
                        "CORRUPTION: parent {}/{} of {}/{} not found in DB",
                        &miner.parent_consensus_hash,
                        &miner.parent_block_hash,
                        &miner.consensus_hash,
                        &miner.block_hash
                    );
                }
            })
        } else {
            MinerPaymentSchedule::genesis(mainnet)
        };

        Ok(parent_miner)
    }

    fn get_stacking_and_transfer_burn_ops_v205(
        sortdb_conn: &Connection,
        burn_tip: &BurnchainHeaderHash,
    ) -> Result<(Vec<StackStxOp>, Vec<TransferStxOp>), Error> {
        let stacking_burn_ops = SortitionDB::get_stack_stx_ops(sortdb_conn, burn_tip)?;
        let transfer_burn_ops = SortitionDB::get_transfer_stx_ops(sortdb_conn, burn_tip)?;
        Ok((stacking_burn_ops, transfer_burn_ops))
    }

    fn get_stacking_and_transfer_and_delegate_burn_ops_v210(
        chainstate_tx: &mut ChainstateTx,
        parent_index_hash: &StacksBlockId,
        sortdb_conn: &Connection,
        burn_tip: &BurnchainHeaderHash,
        burn_tip_height: u64,
        epoch_start_height: u64,
    ) -> Result<
        (
            Vec<StackStxOp>,
            Vec<TransferStxOp>,
            Vec<DelegateStxOp>,
            Vec<VoteForAggregateKeyOp>,
        ),
        Error,
    > {
        // only consider transactions in Stacks 2.1
        let search_window: u8 =
            if epoch_start_height + u64::from(BURNCHAIN_TX_SEARCH_WINDOW) > burn_tip_height {
                burn_tip_height
                    .saturating_sub(epoch_start_height)
                    .try_into()
                    .expect("FATAL: search window exceeds u8")
            } else {
                BURNCHAIN_TX_SEARCH_WINDOW
            };

        debug!(
            "Search the last {} sortitions for burnchain-hosted stacks operations before {} ({})",
            search_window, burn_tip, burn_tip_height
        );
        let ancestor_burnchain_header_hashes = SortitionDB::get_ancestor_burnchain_header_hashes(
            sortdb_conn,
            burn_tip,
            search_window.into(),
        )?;
        let processed_burnchain_txids = StacksChainState::get_burnchain_txids_in_ancestors(
            chainstate_tx.deref().deref(),
            parent_index_hash,
            search_window.into(),
        )?;

        // Find the *new* transactions -- the ones that we *haven't* seen in this Stacks
        // fork yet.  Note that we search for the ones that we have seen by searching back
        // `BURNCHAIN_TX_SEARCH_WINDOW` *Stacks* blocks, whose sortitions may span more
        // than `BURNCHAIN_TX_SEARCH_WINDOW` burnchain blocks.  The inclusion of txids for
        // burnchain transactions in the latter query is not a problem, because these txids
        // are used to *exclude* transactions from the last `BURNCHAIN_TX_SEARCH_WINDOW`
        // burnchain blocks.  These excluded txids, if they were mined outside of this
        // window, are *already* excluded.

        let mut all_stacking_burn_ops = vec![];
        let mut all_transfer_burn_ops = vec![];
        let mut all_delegate_burn_ops = vec![];
        let mut all_vote_for_aggregate_key_ops = vec![];

        // go from oldest burn header hash to newest
        for ancestor_bhh in ancestor_burnchain_header_hashes.iter().rev() {
            let stacking_ops = SortitionDB::get_stack_stx_ops(sortdb_conn, ancestor_bhh)?;
            let transfer_ops = SortitionDB::get_transfer_stx_ops(sortdb_conn, ancestor_bhh)?;
            let delegate_ops = SortitionDB::get_delegate_stx_ops(sortdb_conn, ancestor_bhh)?;
            let vote_for_aggregate_key_ops =
                SortitionDB::get_vote_for_aggregate_key_ops(sortdb_conn, ancestor_bhh)?;

            for stacking_op in stacking_ops.into_iter() {
                if !processed_burnchain_txids.contains(&stacking_op.txid) {
                    all_stacking_burn_ops.push(stacking_op);
                }
            }

            for transfer_op in transfer_ops.into_iter() {
                if !processed_burnchain_txids.contains(&transfer_op.txid) {
                    all_transfer_burn_ops.push(transfer_op);
                }
            }

            for delegate_op in delegate_ops.into_iter() {
                if !processed_burnchain_txids.contains(&delegate_op.txid) {
                    all_delegate_burn_ops.push(delegate_op);
                }
            }

            for vote_op in vote_for_aggregate_key_ops.into_iter() {
                if !processed_burnchain_txids.contains(&vote_op.txid) {
                    all_vote_for_aggregate_key_ops.push(vote_op);
                }
            }
        }
        Ok((
            all_stacking_burn_ops,
            all_transfer_burn_ops,
            all_delegate_burn_ops,
            all_vote_for_aggregate_key_ops,
        ))
    }

    /// Get the list of burnchain-hosted stacking and transfer operations to apply when evaluating
    /// the Stacks block that was selected for this burnchain block.
    /// The rules are different for different epochs:
    ///
    /// * In Stacks 2.0/2.05, only the operations in the burnchain block will be considered.
    /// So if a transaction was mined in burnchain block N, it will be processed in the Stacks
    /// block mined in burnchain block N (if there is one).
    ///
    /// * In Stacks 2.1+, the operations in the last K burnchain blocks that have not yet been
    /// considered in this Stacks block's fork will be processed in the order in which they are
    /// mined in the burnchain.  So if a transaction was mined in an burnchain block between N and
    /// N-K inclusive, it will be processed in each Stacks fork that contains at least one Stacks
    /// block mined in the same burnchain interval.
    ///
    /// The rationale for the new behavior in Stacks 2.1+ is that burnchain-hosted STX operations
    /// can get picked up in Stacks blocks that only live on short-lived forks, or get mined in
    /// burnchain blocks in which there was no sortiton.  In either case, the operation does not
    /// materialize on the canonical Stacks chain.  This is a bad user
    /// experience, because the act of sending a PreStxOp plus this StackStxOp / TransferStxOp is a
    /// time-consuming and tedious process that must then be repeated.
    ///
    /// The change in Stacks 2.1+ makes it so that it's overwhelmingly likely to work
    /// the first time -- the choice of K is significantly bigger than the length of short-lived
    /// forks or periods of time with no sortition than have been observed in practice.
    ///
    /// In epoch 2.5+, the vote-for-aggregate-key op is included
    pub fn get_stacking_and_transfer_and_delegate_burn_ops(
        chainstate_tx: &mut ChainstateTx,
        parent_index_hash: &StacksBlockId,
        sortdb_conn: &Connection,
        burn_tip: &BurnchainHeaderHash,
        burn_tip_height: u64,
    ) -> Result<
        (
            Vec<StackStxOp>,
            Vec<TransferStxOp>,
            Vec<DelegateStxOp>,
            Vec<VoteForAggregateKeyOp>,
        ),
        Error,
    > {
        let cur_epoch = SortitionDB::get_stacks_epoch(sortdb_conn, burn_tip_height)?
            .expect("FATAL: no epoch defined for current burnchain tip height");

        match cur_epoch.epoch_id {
            StacksEpochId::Epoch10 => {
                panic!("FATAL: processed a block in Epoch 1.0");
            }
            StacksEpochId::Epoch20 | StacksEpochId::Epoch2_05 => {
                let (stack_ops, transfer_ops) =
                    StacksChainState::get_stacking_and_transfer_burn_ops_v205(
                        sortdb_conn,
                        burn_tip,
                    )?;
                // The DelegateStx bitcoin wire format does not exist before Epoch 2.1.
                Ok((stack_ops, transfer_ops, vec![], vec![]))
            }
            StacksEpochId::Epoch21
            | StacksEpochId::Epoch22
            | StacksEpochId::Epoch23
            | StacksEpochId::Epoch24 => {
                let (stack_ops, transfer_ops, delegate_ops, _) =
                    StacksChainState::get_stacking_and_transfer_and_delegate_burn_ops_v210(
                        chainstate_tx,
                        parent_index_hash,
                        sortdb_conn,
                        burn_tip,
                        burn_tip_height,
                        cur_epoch.start_height,
                    )?;
                Ok((stack_ops, transfer_ops, delegate_ops, vec![]))
            }
            StacksEpochId::Epoch25 | StacksEpochId::Epoch30 | StacksEpochId::Epoch31 => {
                StacksChainState::get_stacking_and_transfer_and_delegate_burn_ops_v210(
                    chainstate_tx,
                    parent_index_hash,
                    sortdb_conn,
                    burn_tip,
                    burn_tip_height,
                    cur_epoch.start_height,
                )
            }
        }
    }

    /// Check if current PoX reward cycle (as of `burn_tip_height`) has handled any
    ///  Clarity VM work necessary at the start of the cycle (i.e., processing of accelerated unlocks
    ///  for failed stackers).
    /// If it has not yet been handled, then perform that work now.
    pub fn check_and_handle_reward_start(
        burn_tip_height: u64,
        burn_dbconn: &dyn BurnStateDB,
        sortition_dbconn: &dyn SortitionDBRef,
        clarity_tx: &mut ClarityTx,
        chain_tip_burn_header_height: u32,
        parent_sortition_id: &SortitionId,
    ) -> Result<Vec<StacksTransactionEvent>, Error> {
        let pox_reward_cycle = PoxConstants::static_block_height_to_reward_cycle(
            burn_tip_height,
            burn_dbconn.get_burn_start_height().into(),
            burn_dbconn.get_pox_reward_cycle_length().into(),
        ).expect("FATAL: Unrecoverable chainstate corruption: Epoch 2.1 code evaluated before first burn block height");
        // Do not try to handle auto-unlocks on pox_reward_cycle 0
        // This cannot even occur in the mainchain, because 2.1 starts much
        //  after the 1st reward cycle, however, this could come up in mocknets or regtest.
        if pox_reward_cycle <= 1 {
            return Ok(vec![]);
        }

        // do not try to handle auto-unlocks before the reward set has been calculated (at block = 0 of cycle)
        //  or written to the sortition db (at block = 1 of cycle)
        if Burnchain::is_before_reward_cycle(
            burn_dbconn.get_burn_start_height().into(),
            burn_tip_height,
            burn_dbconn.get_pox_reward_cycle_length().into(),
        ) {
            debug!("check_and_handle_reward_start: before reward cycle");
            return Ok(vec![]);
        }
        let handled = clarity_tx.with_clarity_db_readonly(|clarity_db| {
            Self::handled_pox_cycle_start(clarity_db, pox_reward_cycle)
        });
        debug!("check_and_handle_reward_start: handled = {}", handled);

        if handled {
            // already handled this cycle, don't need to do anything
            return Ok(vec![]);
        }

        let active_epoch = clarity_tx.get_epoch();

        let pox_start_cycle_info = sortition_dbconn.get_pox_start_cycle_info(
            parent_sortition_id,
            chain_tip_burn_header_height.into(),
            pox_reward_cycle,
        )?;
        debug!("check_and_handle_reward_start: got pox reward cycle info");
        let events = clarity_tx.block.as_free_transaction(|clarity_tx| {
            match active_epoch {
                StacksEpochId::Epoch10
                | StacksEpochId::Epoch20
                | StacksEpochId::Epoch2_05
                | StacksEpochId::Epoch21
                | StacksEpochId::Epoch22
                | StacksEpochId::Epoch23 => {
                    // prior to epoch-2.4, the semantics of this method were such that any epoch
                    // would invoke the `handle_pox_cycle_start_pox_2()` method.
                    // however, only epoch-2.1 ever actually *does* invoke this method,
                    //  so, with some careful testing, this branch could perhaps be simplified
                    //  such that only Epoch21 matches, and all the other ones _panic_.
                    // For now, I think it's better to preserve the exact prior semantics.
                    Self::handle_pox_cycle_start_pox_2(
                        clarity_tx,
                        pox_reward_cycle,
                        pox_start_cycle_info,
                    )
                }
                StacksEpochId::Epoch24 => Self::handle_pox_cycle_start_pox_3(
                    clarity_tx,
                    pox_reward_cycle,
                    pox_start_cycle_info,
                ),
                StacksEpochId::Epoch25 | StacksEpochId::Epoch30 | StacksEpochId::Epoch31 => {
                    Self::handle_pox_cycle_start_pox_4(
                        clarity_tx,
                        pox_reward_cycle,
                        pox_start_cycle_info,
                    )
                }
            }
        })?;
        debug!("check_and_handle_reward_start: handled pox cycle start");
        return Ok(events);
    }

    /// Called in both follower and miner block assembly paths.
    ///
    /// Returns clarity_tx, list of receipts, microblock execution cost,
    /// microblock fees, microblock burns, list of microblock tx receipts,
    /// miner rewards tuples, the stacks epoch id, and a boolean that
    /// represents whether the epoch transition has been applied.
    ///
    /// The `burn_dbconn`, `sortition_dbconn`, and `conn` arguments
    ///  all reference the same sortition database through different
    ///  interfaces. `burn_dbconn` and `sortition_dbconn` should
    ///  reference the same object. The reason to provide both is that
    ///  `SortitionDBRef` captures trait functions that Clarity does
    ///  not need, and Rust does not support trait upcasting (even
    ///  though it would theoretically be safe).
    pub fn setup_block<'a, 'b>(
        chainstate_tx: &'b mut ChainstateTx,
        clarity_instance: &'a mut ClarityInstance,
        burn_dbconn: &'b dyn BurnStateDB,
        sortition_dbconn: &'b dyn SortitionDBRef,
        conn: &Connection, // connection to the sortition DB
        pox_constants: &PoxConstants,
        chain_tip: &StacksHeaderInfo,
        burn_tip: BurnchainHeaderHash,
        burn_tip_height: u32,
        parent_consensus_hash: ConsensusHash,
        parent_header_hash: BlockHeaderHash,
        parent_microblocks: &Vec<StacksMicroblock>,
        mainnet: bool,
        miner_id_opt: Option<usize>,
    ) -> Result<SetupBlockResult<'a, 'b>, Error> {
        let parent_index_hash = StacksBlockId::new(&parent_consensus_hash, &parent_header_hash);
        let parent_sortition_id = burn_dbconn
            .get_sortition_id_from_consensus_hash(&parent_consensus_hash)
            .expect("Failed to get parent SortitionID from ConsensusHash");

        let parent_burn_height =
            SortitionDB::get_block_snapshot_consensus(conn, &parent_consensus_hash)?
                .expect("Failed to get snapshot for parent's sortition")
                .block_height;
        let microblock_ast_rules = SortitionDB::get_ast_rules(conn, parent_burn_height)?;

        // find matured miner rewards, so we can grant them within the Clarity DB tx.
        let (latest_matured_miners, matured_miner_parent) = {
            let latest_miners = StacksChainState::get_scheduled_block_rewards(
                chainstate_tx.deref_mut(),
                chain_tip,
            )?;
            let parent_miner = StacksChainState::get_parent_matured_miner(
                chainstate_tx.deref_mut(),
                mainnet,
                &latest_miners,
            )?;
            (latest_miners, parent_miner)
        };

        let (stacking_burn_ops, transfer_burn_ops, delegate_burn_ops, vote_for_agg_key_burn_ops) =
            StacksChainState::get_stacking_and_transfer_and_delegate_burn_ops(
                chainstate_tx,
                &parent_index_hash,
                conn,
                &burn_tip,
                burn_tip_height.into(),
            )?;

        // load the execution cost of the parent block if the executor is the follower.
        // otherwise, if the executor is the miner, only load the parent cost if the parent
        // microblock stream is non-empty.
        let parent_block_cost = if miner_id_opt.is_none() || !parent_microblocks.is_empty() {
            let cost = StacksChainState::get_stacks_block_anchored_cost(
                chainstate_tx.deref().deref(),
                &parent_index_hash,
            )?
            .ok_or_else(|| {
                Error::InvalidStacksBlock(format!(
                    "Failed to load parent block cost. parent_stacks_block_id = {}",
                    &parent_index_hash
                ))
            })?;

            debug!(
                "Parent block {}/{} cost {:?}",
                &parent_consensus_hash, &parent_header_hash, &cost
            );
            cost
        } else {
            ExecutionCost::ZERO
        };

        let mut clarity_tx = StacksChainState::chainstate_block_begin(
            chainstate_tx,
            clarity_instance,
            burn_dbconn,
            &parent_consensus_hash,
            &parent_header_hash,
            &MINER_BLOCK_CONSENSUS_HASH,
            &MINER_BLOCK_HEADER_HASH,
        );

        clarity_tx.reset_cost(parent_block_cost.clone());

        let matured_miner_rewards_opt = match StacksChainState::find_mature_miner_rewards(
            &mut clarity_tx,
            conn,
            chain_tip.stacks_block_height,
            latest_matured_miners,
            matured_miner_parent,
        ) {
            Ok(miner_rewards_opt) => miner_rewards_opt,
            Err(e) => {
                if let Some(_) = miner_id_opt {
                    return Err(e);
                } else {
                    let msg = format!("Failed to load miner rewards: {:?}", &e);
                    warn!("{}", &msg);

                    clarity_tx.rollback_block();
                    return Err(Error::InvalidStacksBlock(msg));
                }
            }
        };

        if let Some(miner_id) = miner_id_opt {
            debug!(
                "Miner {}: Apply {} parent microblocks",
                miner_id,
                parent_microblocks.len()
            );
        }

        let t1 = get_epoch_time_ms();

        // process microblock stream.
        // If we go over-budget, then we can't process this block either (which is by design)
        let (microblock_fees, microblock_burns, microblock_txs_receipts) =
            match StacksChainState::process_microblocks_transactions(
                &mut clarity_tx,
                parent_microblocks,
                microblock_ast_rules,
            ) {
                Ok((fees, burns, events)) => (fees, burns, events),
                Err((e, mblock_header_hash)) => {
                    let msg = format!(
                        "Invalid Stacks microblocks {},{} (offender {}): {:?}",
                        parent_consensus_hash, parent_header_hash, mblock_header_hash, &e
                    );
                    warn!("{}", &msg);

                    if miner_id_opt.is_none() {
                        clarity_tx.rollback_block();
                    }
                    return Err(Error::InvalidStacksMicroblock(msg, mblock_header_hash));
                }
            };

        let t2 = get_epoch_time_ms();

        if let Some(miner_id) = miner_id_opt {
            debug!(
                "Miner {}: Finished applying {} parent microblocks in {}ms",
                miner_id,
                parent_microblocks.len(),
                t2.saturating_sub(t1)
            );
        }
        // find microblock cost
        let mut microblock_execution_cost = clarity_tx.cost_so_far();
        microblock_execution_cost
            .sub(&parent_block_cost)
            .expect("BUG: block_cost + microblock_cost < block_cost");

        // if we get here, then we need to reset the block-cost back to 0 since this begins the
        // epoch defined by this miner.
        clarity_tx.reset_cost(ExecutionCost::ZERO);

        // is this stacks block the first of a new epoch?
        let (applied_epoch_transition, mut tx_receipts) =
            StacksChainState::process_epoch_transition(
                &mut clarity_tx,
                burn_dbconn,
                burn_tip_height,
            )?;

        debug!(
            "Setup block: Processed epoch transition at {}/{}",
            &chain_tip.consensus_hash,
            &chain_tip.anchored_header.block_hash()
        );

        let evaluated_epoch = clarity_tx.get_epoch();

        // Handle signer stackerdb updates
        // this must happen *before* any state transformations from burn ops, rewards unlocking, etc.
        // this ensures that the .signers updates will match the PoX anchor block calculation in Epoch 2.5
        let first_block_height = burn_dbconn.get_burn_start_height();
        let signer_set_calc;
        if evaluated_epoch >= StacksEpochId::Epoch25 {
            signer_set_calc = NakamotoSigners::check_and_handle_prepare_phase_start(
                &mut clarity_tx,
                first_block_height.into(),
                pox_constants,
                burn_tip_height.into(),
                // this is the block height that the write occurs *during*
                chain_tip.stacks_block_height + 1,
            )?;
        } else {
            signer_set_calc = None;
        }

        let auto_unlock_events = if evaluated_epoch >= StacksEpochId::Epoch21 {
            let unlock_events = Self::check_and_handle_reward_start(
                burn_tip_height.into(),
                burn_dbconn,
                sortition_dbconn,
                &mut clarity_tx,
                chain_tip.burn_header_height,
                &parent_sortition_id,
            )?;
            debug!(
                "Setup block: Processed unlock events at {}/{}",
                &chain_tip.consensus_hash,
                &chain_tip.anchored_header.block_hash()
            );
            unlock_events
        } else {
            vec![]
        };

        let active_pox_contract = pox_constants.active_pox_contract(u64::from(burn_tip_height));

        // process stacking & transfer operations from burnchain ops
        tx_receipts.extend(StacksChainState::process_stacking_ops(
            &mut clarity_tx,
            stacking_burn_ops.clone(),
            active_pox_contract,
        ));
        debug!(
            "Setup block: Processed burnchain stacking ops for {}/{}",
            &chain_tip.consensus_hash,
            &chain_tip.anchored_header.block_hash()
        );
        tx_receipts.extend(StacksChainState::process_transfer_ops(
            &mut clarity_tx,
            transfer_burn_ops.clone(),
        ));
        debug!(
            "Setup block: Processed burnchain transfer ops for {}/{}",
            &chain_tip.consensus_hash,
            &chain_tip.anchored_header.block_hash()
        );
        // DelegateStx ops are allowed from epoch 2.1 onward.
        // The query for the delegate ops only returns anything in and after Epoch 2.1,
        // but we do a second check here just to be safe.
        if evaluated_epoch >= StacksEpochId::Epoch21 {
            tx_receipts.extend(StacksChainState::process_delegate_ops(
                &mut clarity_tx,
                delegate_burn_ops.clone(),
                active_pox_contract,
            ));
            debug!(
                "Setup block: Processed burnchain delegate ops for {}/{}",
                &chain_tip.consensus_hash,
                &chain_tip.anchored_header.block_hash()
            );
        }
        // Vote for aggregate pubkey ops are allowed from epoch 2.5 onward
        if evaluated_epoch >= StacksEpochId::Epoch25 {
            tx_receipts.extend(StacksChainState::process_vote_for_aggregate_key_ops(
                &mut clarity_tx,
                vote_for_agg_key_burn_ops.clone(),
            ));
        }

        debug!(
            "Setup block: ready to go for {}/{}",
            &chain_tip.consensus_hash,
            &chain_tip.anchored_header.block_hash()
        );
        Ok(SetupBlockResult {
            clarity_tx,
            tx_receipts,
            microblock_execution_cost,
            microblock_fees,
            microblock_burns,
            microblock_txs_receipts,
            matured_miner_rewards_opt,
            evaluated_epoch,
            applied_epoch_transition,
            burn_stack_stx_ops: stacking_burn_ops,
            burn_transfer_stx_ops: transfer_burn_ops,
            auto_unlock_events,
            burn_delegate_stx_ops: delegate_burn_ops,
            burn_vote_for_aggregate_key_ops: vote_for_agg_key_burn_ops,
            signer_set_calc,
        })
    }

    /// This function is called in both `append_block` in blocks.rs (follower) and
    /// `mine_anchored_block` in miner.rs.
    /// Processes matured miner rewards, alters liquid supply of ustx, processes
    /// stx lock events, and marks the microblock public key as used
    /// Returns stx lockup events.
    pub fn finish_block(
        clarity_tx: &mut ClarityTx,
        miner_payouts: Option<&(MinerReward, Vec<MinerReward>, MinerReward, MinerRewardInfo)>,
        block_height: u32,
        mblock_pubkey_hash: Hash160,
    ) -> Result<Vec<StacksTransactionEvent>, Error> {
        // add miner payments
        if let Some((ref miner_reward, ref user_rewards, ref parent_reward, _)) = miner_payouts {
            // grant in order by miner, then users
            let matured_ustx = StacksChainState::process_matured_miner_rewards(
                clarity_tx,
                miner_reward,
                user_rewards,
                parent_reward,
            )?;

            clarity_tx.increment_ustx_liquid_supply(matured_ustx);
        }

        // process unlocks
        let (new_unlocked_ustx, lockup_events) = StacksChainState::process_stx_unlocks(clarity_tx)?;

        clarity_tx.increment_ustx_liquid_supply(new_unlocked_ustx);

        // mark microblock public key as used
        match StacksChainState::insert_microblock_pubkey_hash(
            clarity_tx,
            block_height,
            &mblock_pubkey_hash,
        ) {
            Ok(_) => {
                debug!(
                    "Added microblock public key {} at height {}",
                    &mblock_pubkey_hash, block_height
                );
            }
            Err(e) => {
                let msg = format!(
                    "Failed to insert microblock pubkey hash {} at height {}: {:?}",
                    &mblock_pubkey_hash, block_height, &e
                );
                warn!("{}", &msg);

                return Err(Error::InvalidStacksBlock(msg));
            }
        }

        Ok(lockup_events)
    }

    /// Process the next pre-processed staging block.
    /// We've already processed `parent_chain_tip`, whereas `chain_tip` refers to a block we have _not_
    /// processed yet.
    ///
    /// Returns a `StacksEpochReceipt` containing receipts and events from the transactions executed
    /// in the block, and a `PreCommitClarityBlock` struct.
    ///
    /// The `StacksEpochReceipts` contains the list of transaction
    /// receipts for the preceeding microblock stream that the
    /// block confirms, the anchored block's transactions, and the
    /// btc wire transactions. Finally, it returns the
    /// execution costs for the microblock stream and for the anchored
    /// block (separately).
    ///
    /// The `PreCommitClarityBlock` struct represents a finished
    /// Clarity block that has not been committed to the Clarity
    /// backing store (MARF and side storage) yet.  This struct is
    /// necessary so that the Headers database and Clarity database's
    /// transactions can commit very close to one another, after the
    /// event observer has emitted.
    pub fn append_block<'a>(
        chainstate_tx: &mut ChainstateTx,
        clarity_instance: &'a mut ClarityInstance,
        burn_dbconn: &mut SortitionHandleTx,
        pox_constants: &PoxConstants,
        parent_chain_tip: &StacksHeaderInfo,
        chain_tip_consensus_hash: &ConsensusHash,
        chain_tip_burn_header_hash: &BurnchainHeaderHash,
        chain_tip_burn_header_height: u32,
        chain_tip_burn_header_timestamp: u64,
        block: &StacksBlock,
        block_size: u64,
        microblocks: &Vec<StacksMicroblock>, // parent microblocks
        burnchain_commit_burn: u64,
        burnchain_sortition_burn: u64,
        affirmation_weight: u64,
        do_not_advance: bool,
    ) -> Result<
        (
            StacksEpochReceipt,
            PreCommitClarityBlock<'a>,
            Option<RewardSetData>,
        ),
        Error,
    > {
        debug!(
            "Process block {:?} with {} transactions",
            &block.block_hash().to_hex(),
            block.txs.len()
        );

        let ast_rules =
            SortitionDB::get_ast_rules(burn_dbconn.tx(), chain_tip_burn_header_height.into())?;

        let mainnet = chainstate_tx.get_config().mainnet;
        let next_block_height = block.header.total_work.work;

        // NEW in 2.05
        // if the parent marked an epoch transition -- i.e. its children necessarily run in
        // different Clarity epochs -- then this block cannot confirm any of its microblocks.
        if StacksChainState::block_crosses_epoch_boundary(
            chainstate_tx.deref(),
            &parent_chain_tip.consensus_hash,
            &parent_chain_tip.anchored_header.block_hash(),
        )? {
            debug!(
                "Block {}/{} (mblock parent {}) crosses epoch boundary from parent {}/{}",
                chain_tip_consensus_hash,
                &block.block_hash(),
                &block.header.parent_microblock,
                &parent_chain_tip.consensus_hash,
                &parent_chain_tip.anchored_header.block_hash()
            );
            if block.has_microblock_parent() {
                let msg =
                    "Invalid block, mined in different epoch than parent but confirms microblocks";
                warn!("{}", &msg);
                return Err(Error::InvalidStacksBlock(msg.to_string()));
            }
        }

        let (parent_consensus_hash, parent_block_hash) = if block.is_first_mined() {
            // has to be the sentinal hashes if this block has no parent
            (
                FIRST_BURNCHAIN_CONSENSUS_HASH.clone(),
                FIRST_STACKS_BLOCK_HASH.clone(),
            )
        } else {
            (
                parent_chain_tip.consensus_hash.clone(),
                parent_chain_tip.anchored_header.block_hash(),
            )
        };

        let (last_microblock_hash, last_microblock_seq) = if microblocks.is_empty() {
            (EMPTY_MICROBLOCK_PARENT_HASH.clone(), 0)
        } else {
            let _first_mblock_hash = microblocks[0].block_hash();
            let num_mblocks = microblocks.len();
            let last_microblock_hash = microblocks[num_mblocks - 1].block_hash();
            let last_microblock_seq = microblocks[num_mblocks - 1].header.sequence;

            debug!(
                "\n\nAppend {} microblocks {}/{}-{} off of {}/{}\n",
                num_mblocks,
                chain_tip_consensus_hash,
                _first_mblock_hash,
                last_microblock_hash,
                parent_consensus_hash,
                parent_block_hash
            );
            (last_microblock_hash, last_microblock_seq)
        };

        if last_microblock_hash != block.header.parent_microblock
            || last_microblock_seq != block.header.parent_microblock_sequence
        {
            // the pre-processing step should prevent this from being reached
            panic!("BUG: received discontiguous headers for processing: {} (seq={}) does not connect to {} (microblock parent is {} (seq {}))",
                   last_microblock_hash, last_microblock_seq, block.block_hash(), block.header.parent_microblock, block.header.parent_microblock_sequence);
        }

        // get the burnchain block that precedes this block's sortition
        let parent_burn_hash = SortitionDB::get_block_snapshot_consensus(
            burn_dbconn.tx(),
            chain_tip_consensus_hash,
        )?
        .expect("BUG: Failed to load snapshot for block snapshot during Stacks block processing")
        .parent_burn_header_hash;

        let SetupBlockResult {
            mut clarity_tx,
            mut tx_receipts,
            microblock_execution_cost,
            microblock_fees,
            microblock_burns,
            microblock_txs_receipts,
            matured_miner_rewards_opt,
            evaluated_epoch,
            applied_epoch_transition,
            burn_stack_stx_ops,
            burn_transfer_stx_ops,
            mut auto_unlock_events,
            burn_delegate_stx_ops,
            signer_set_calc,
            burn_vote_for_aggregate_key_ops,
        } = StacksChainState::setup_block(
            chainstate_tx,
            clarity_instance,
            burn_dbconn,
            burn_dbconn,
            burn_dbconn.tx(),
            pox_constants,
            parent_chain_tip,
            parent_burn_hash,
            chain_tip_burn_header_height,
            parent_consensus_hash,
            parent_block_hash,
            microblocks,
            mainnet,
            None,
        )?;

        let block_limit = clarity_tx.block_limit().unwrap_or_else(|| {
            warn!("Failed to read transaction block limit");
            ExecutionCost::max_value()
        });

        let (
            scheduled_miner_reward,
            block_execution_cost,
            matured_rewards,
            miner_payouts_opt,
            parent_burn_block_hash,
            parent_burn_block_height,
            parent_burn_block_timestamp,
            clarity_commit,
        ) = {
            // get previous burn block stats
            let (parent_burn_block_hash, parent_burn_block_height, parent_burn_block_timestamp) =
                if block.is_first_mined() {
                    (BurnchainHeaderHash([0; 32]), 0, 0)
                } else {
                    match SortitionDB::get_block_snapshot_consensus(
                        burn_dbconn,
                        &parent_consensus_hash,
                    )? {
                        Some(sn) => (
                            sn.burn_header_hash,
                            u32::try_from(sn.block_height).expect("FATAL: block height overflow"),
                            sn.burn_header_timestamp,
                        ),
                        None => {
                            // shouldn't happen
                            warn!(
                                "CORRUPTION: block {}/{} does not correspond to a burn block",
                                &parent_consensus_hash, &parent_block_hash
                            );
                            (BurnchainHeaderHash([0; 32]), 0, 0)
                        }
                    }
                };

            // validation check -- is this microblock public key hash new to this fork?  It must
            // be, or this block is invalid.
            match StacksChainState::has_microblock_pubkey_hash(
                &mut clarity_tx,
                &block.header.microblock_pubkey_hash,
            ) {
                Ok(Some(height)) => {
                    // already used
                    let msg = format!(
                        "Invalid stacks block {}/{} -- already used microblock pubkey hash {} at height {}",
                        chain_tip_consensus_hash,
                        block.block_hash(),
                        &block.header.microblock_pubkey_hash,
                        height
                    );
                    warn!("{}", &msg);

                    clarity_tx.rollback_block();
                    return Err(Error::InvalidStacksBlock(msg));
                }
                Ok(None) => {}
                Err(e) => {
                    let msg = format!(
                        "Failed to determine microblock if public key hash {} is used: {:?}",
                        &block.header.microblock_pubkey_hash, &e
                    );
                    warn!("{}", &msg);

                    clarity_tx.rollback_block();
                    return Err(e);
                }
            }

            debug!("Append block";
                   "block" => %format!("{}/{}", chain_tip_consensus_hash, block.block_hash()),
                   "parent_block" => %format!("{}/{}", parent_consensus_hash, parent_block_hash),
                   "stacks_height" => %block.header.total_work.work,
                   "total_burns" => %block.header.total_work.burn,
                   "microblock_parent" => %last_microblock_hash,
                   "microblock_parent_seq" => %last_microblock_seq,
                   "microblock_parent_count" => %microblocks.len(),
                   "evaluated_epoch" => %evaluated_epoch);

            // process anchored block
            let (block_fees, block_burns, txs_receipts) =
                match StacksChainState::process_block_transactions(
                    &mut clarity_tx,
                    &block.txs,
                    u32::try_from(microblock_txs_receipts.len())
                        .expect("more than 2^32 tx receipts"),
                    ast_rules,
                ) {
                    Err(e) => {
                        let msg = format!("Invalid Stacks block {}: {:?}", block.block_hash(), &e);
                        warn!("{}", &msg);

                        clarity_tx.rollback_block();
                        return Err(Error::InvalidStacksBlock(msg));
                    }
                    Ok((block_fees, block_burns, txs_receipts)) => {
                        (block_fees, block_burns, txs_receipts)
                    }
                };

            tx_receipts.extend(txs_receipts.into_iter());

            let block_cost = clarity_tx.cost_so_far();

            // obtain reward info for receipt -- consolidate miner, user, and parent rewards into a
            // single list, but keep the miner/user/parent/info tuple for advancing the chain tip
            let (matured_rewards, miner_payouts_opt) =
                if let Some((miner_reward, mut user_rewards, parent_reward, reward_ptr)) =
                    matured_miner_rewards_opt
                {
                    let mut ret = vec![];
                    ret.push(miner_reward.clone());
                    ret.append(&mut user_rewards);
                    ret.push(parent_reward.clone());
                    (
                        ret,
                        Some((miner_reward, user_rewards, parent_reward, reward_ptr)),
                    )
                } else {
                    (vec![], None)
                };

            // total burns
            let total_burnt = block_burns
                .checked_add(microblock_burns)
                .expect("Overflow: Too many STX burnt");

            let mut lockup_events = match StacksChainState::finish_block(
                &mut clarity_tx,
                miner_payouts_opt.as_ref(),
                u32::try_from(block.header.total_work.work).expect("FATAL: more than 2^32 blocks"),
                block.header.microblock_pubkey_hash,
            ) {
                Err(Error::InvalidStacksBlock(e)) => {
                    clarity_tx.rollback_block();
                    return Err(Error::InvalidStacksBlock(e));
                }
                Err(e) => return Err(e),
                Ok(lockup_events) => lockup_events,
            };

            // if any, append lockups events to the coinbase receipt
            if !lockup_events.is_empty() {
                // Receipts are appended in order, so the first receipt should be
                // the one of the coinbase transaction
                if let Some(receipt) = tx_receipts.get_mut(0) {
                    if receipt.is_coinbase_tx() {
                        receipt.events.append(&mut lockup_events);
                    }
                } else {
                    warn!("Unable to attach lockups events, block's first transaction is not a coinbase transaction")
                }
            }
            // if any, append auto unlock events to the coinbase receipt
            if !auto_unlock_events.is_empty() {
                // Receipts are appended in order, so the first receipt should be
                // the one of the coinbase transaction
                if let Some(receipt) = tx_receipts.get_mut(0) {
                    if receipt.is_coinbase_tx() {
                        receipt.events.append(&mut auto_unlock_events);
                    }
                } else {
                    warn!("Unable to attach auto unlock events, block's first transaction is not a coinbase transaction")
                }
            }

            let root_hash = clarity_tx.seal();
            if root_hash != block.header.state_index_root {
                let msg = format!(
                    "Block {} state root mismatch: expected {}, got {}",
                    block.block_hash(),
                    block.header.state_index_root,
                    root_hash,
                );
                warn!("{}", &msg);

                clarity_tx.rollback_block();
                return Err(Error::InvalidStacksBlock(msg));
            }

            debug!("Reached state root {}", root_hash;
                   "microblock cost" => %microblock_execution_cost,
                   "block cost" => %block_cost);

            // good to go!
            let clarity_commit =
                clarity_tx.precommit_to_block(chain_tip_consensus_hash, &block.block_hash());

            // figure out if there any accumulated rewards by
            //   getting the snapshot that elected this block.
            let accumulated_rewards = SortitionDB::get_block_snapshot_consensus(
                burn_dbconn.tx(),
                chain_tip_consensus_hash,
            )?
            .expect("CORRUPTION: failed to load snapshot that elected processed block")
            .accumulated_coinbase_ustx;

            let coinbase_at_block = StacksChainState::get_coinbase_reward(
                evaluated_epoch,
                mainnet,
                u64::from(chain_tip_burn_header_height),
                burn_dbconn.context.first_block_height,
            );

            let total_coinbase = coinbase_at_block.saturating_add(accumulated_rewards);

            // calculate reward for this block's miner
            let scheduled_miner_reward = StacksChainState::make_scheduled_miner_reward(
                mainnet,
                evaluated_epoch,
                &parent_block_hash,
                &parent_consensus_hash,
                &block.block_hash(),
                block
                    .get_coinbase_tx()
                    .as_ref()
                    .ok_or(Error::InvalidStacksBlock("No coinbase transaction".into()))?,
                chain_tip_consensus_hash,
                next_block_height,
                block_fees,
                microblock_fees,
                total_burnt,
                burnchain_commit_burn,
                burnchain_sortition_burn,
                total_coinbase,
            )
            .expect("FATAL: parsed and processed a block without a coinbase");

            tx_receipts.extend(microblock_txs_receipts.into_iter());

            (
                scheduled_miner_reward,
                block_cost,
                matured_rewards,
                miner_payouts_opt,
                parent_burn_block_hash,
                parent_burn_block_height,
                parent_burn_block_timestamp,
                clarity_commit,
            )
        };

        let microblock_tail_opt = match microblocks.len() {
            0 => None,
            x => Some(microblocks[x - 1].header.clone()),
        };

        let matured_rewards_info = miner_payouts_opt
            .as_ref()
            .map(|(_, _, _, info)| info.clone());

        if do_not_advance {
            let regtest_genesis_header = StacksHeaderInfo::regtest_genesis();
            let coinbase_height = regtest_genesis_header.stacks_block_height;
            let epoch_receipt = StacksEpochReceipt {
                header: regtest_genesis_header,
                tx_receipts,
                matured_rewards,
                matured_rewards_info,
                parent_microblocks_cost: microblock_execution_cost,
                anchored_block_cost: block_execution_cost,
                parent_burn_block_hash,
                parent_burn_block_height,
                parent_burn_block_timestamp,
                evaluated_epoch,
                epoch_transition: applied_epoch_transition,
                signers_updated: false,
                coinbase_height,
            };

            return Ok((epoch_receipt, clarity_commit, None));
        }

        let parent_block_header = parent_chain_tip
            .anchored_header
            .as_stacks_epoch2()
            .ok_or_else(|| Error::InvalidChildOfNakomotoBlock)?;

        let new_tip = StacksChainState::advance_tip(
            &mut chainstate_tx.tx,
            parent_block_header,
            &parent_chain_tip.consensus_hash,
            &block.header,
            chain_tip_consensus_hash,
            chain_tip_burn_header_hash,
            chain_tip_burn_header_height,
            chain_tip_burn_header_timestamp,
            microblock_tail_opt,
            &scheduled_miner_reward,
            miner_payouts_opt,
            &block_execution_cost,
            block_size,
            applied_epoch_transition,
            burn_stack_stx_ops,
            burn_transfer_stx_ops,
            burn_delegate_stx_ops,
            burn_vote_for_aggregate_key_ops,
            affirmation_weight,
        )
        .expect("FATAL: failed to advance chain tip");

        chainstate_tx.log_transactions_processed(&new_tip.index_block_hash(), &tx_receipts);

        // store the reward set calculated during this block if it happened
        // NOTE: miner and proposal evaluation should not invoke this because
        //  it depends on knowing the StacksBlockId.
        let signers_updated = signer_set_calc.is_some();
        let mut reward_set_data = None;
        if let Some(signer_calculation) = signer_set_calc {
            let new_block_id = new_tip.index_block_hash();
            NakamotoChainState::write_reward_set(
                chainstate_tx,
                &new_block_id,
                &signer_calculation.reward_set,
            )?;

            let first_block_height = burn_dbconn.get_burn_start_height();
            let cycle_number = if let Some(cycle) = pox_constants.reward_cycle_of_prepare_phase(
                first_block_height.into(),
                parent_burn_block_height.into(),
            ) {
                Some(cycle)
            } else {
                pox_constants
                    .block_height_to_reward_cycle(
                        first_block_height.into(),
                        parent_burn_block_height.into(),
                    )
                    .map(|cycle| cycle + 1)
            };

            if let Some(cycle) = cycle_number {
                reward_set_data = Some(RewardSetData::new(
                    signer_calculation.reward_set.clone(),
                    cycle,
                ));
            }
        }

        set_last_block_transaction_count(
            u64::try_from(block.txs.len()).expect("more than 2^64 txs"),
        );
        set_last_execution_cost_observed(&block_execution_cost, &block_limit);

        // // The coinbase height is the same as the stacks block height in epoch 2.x
        let coinbase_height = new_tip.stacks_block_height;

        let epoch_receipt = StacksEpochReceipt {
            header: new_tip,
            tx_receipts,
            matured_rewards,
            matured_rewards_info,
            parent_microblocks_cost: microblock_execution_cost,
            anchored_block_cost: block_execution_cost,
            parent_burn_block_hash,
            parent_burn_block_height,
            parent_burn_block_timestamp,
            evaluated_epoch,
            epoch_transition: applied_epoch_transition,
            signers_updated,
            coinbase_height,
        };

        Ok((epoch_receipt, clarity_commit, reward_set_data))
    }

    /// Verify that a Stacks anchored block attaches to its parent anchored block.
    /// * checks .header.total_work.work
    /// * checks .header.parent_block
    pub fn check_block_attachment(
        parent_block_header: &StacksBlockHeader,
        block_header: &StacksBlockHeader,
    ) -> bool {
        // must have the right height
        if parent_block_header
            .total_work
            .work
            .checked_add(1)
            .expect("Blockchain height overflow")
            != block_header.total_work.work
        {
            return false;
        }

        // must have right hash linkage
        if parent_block_header.block_hash() != block_header.parent_block {
            return false;
        }

        return true;
    }

    /// Get the parent header info for a block we're processing, if it's known.
    /// The header info will be pulled from the headers DB, so this method only succeeds if the
    /// parent block has been processed.
    /// If it's not known, return None.
    pub fn get_parent_header_info(
        chainstate_tx: &mut ChainstateTx,
        next_staging_block: &StagingBlock,
    ) -> Result<Option<StacksHeaderInfo>, Error> {
        let parent_block_header_info = match StacksChainState::get_anchored_block_header_info(
            &chainstate_tx.tx,
            &next_staging_block.parent_consensus_hash,
            &next_staging_block.parent_anchored_block_hash,
        )? {
            Some(parent_info) => {
                debug!(
                    "Found parent info {}/{}",
                    next_staging_block.parent_consensus_hash,
                    next_staging_block.parent_anchored_block_hash
                );
                parent_info
            }
            None => {
                if next_staging_block.is_first_mined() {
                    // this is the first-ever mined block
                    debug!("This is the first-ever block in this fork.  Parent is 00000000..00000000/00000000..00000000");
                    StacksChainState::get_anchored_block_header_info(
                        &chainstate_tx.tx,
                        &FIRST_BURNCHAIN_CONSENSUS_HASH,
                        &FIRST_STACKS_BLOCK_HASH,
                    )
                    .expect("FATAL: failed to load initial block header")
                    .expect("FATAL: initial block header not found in headers DB")
                } else {
                    // no parent stored
                    debug!(
                        "No parent block for {}/{} processed yet",
                        next_staging_block.consensus_hash, next_staging_block.anchored_block_hash
                    );
                    return Ok(None);
                }
            }
        };
        Ok(Some(parent_block_header_info))
    }

    /// Extract and parse the block from a loaded staging block, and verify its integrity.
    pub fn extract_stacks_block(next_staging_block: &StagingBlock) -> Result<StacksBlock, Error> {
        let block = {
            StacksBlock::consensus_deserialize(&mut &next_staging_block.block_data[..])
                .map_err(Error::CodecError)?
        };

        let block_hash = block.block_hash();
        if block_hash != next_staging_block.anchored_block_hash {
            // database corruption
            error!(
                "Staging DB corruption: expected block {}, got {} from disk",
                next_staging_block.anchored_block_hash, block_hash
            );
            return Err(Error::DBError(db_error::Corruption));
        }
        Ok(block)
    }

    /// Given the list of microblocks produced by the given block's parent (and given the parent's
    /// header info), determine which branch connects to the given block.  If there are multiple
    /// branches, punish the parent.  Return the portion of the branch that actually connects to
    /// the given block.
    pub fn extract_connecting_microblocks(
        parent_block_header_info: &StacksHeaderInfo,
        next_block_consensus_hash: &ConsensusHash,
        next_block_hash: &BlockHeaderHash,
        block: &StacksBlock,
        mut next_microblocks: Vec<StacksMicroblock>,
    ) -> Result<Vec<StacksMicroblock>, Error> {
        // NOTE: since we got the microblocks from staging, where their signatures were already
        // validated, we don't need to validate them again.
        let Some((microblock_terminus, _)) = StacksChainState::validate_parent_microblock_stream(
            parent_block_header_info
                .anchored_header
                .as_stacks_epoch2()
                .ok_or_else(|| Error::InvalidChildOfNakomotoBlock)?,
            &block.header,
            &next_microblocks,
            false,
        ) else {
            debug!(
                "Stopping at block {next_block_consensus_hash}/{next_block_hash} -- discontiguous header stream"
            );
            return Ok(vec![]);
        };

        // do not consider trailing microblocks that this anchored block does _not_ confirm
        if microblock_terminus < next_microblocks.len() {
            debug!(
                "Truncate microblock stream from parent {}/{} from {} to {} items",
                parent_block_header_info.consensus_hash,
                parent_block_header_info.anchored_header.block_hash(),
                next_microblocks.len(),
                microblock_terminus
            );
            next_microblocks.truncate(microblock_terminus);
        }

        Ok(next_microblocks)
    }

    // TODO: add tests from mutation testing results #4858
    #[cfg_attr(test, mutants::skip)]
    /// Find and process the next staging block.
    /// Return the next chain tip if we processed this block, or None if we couldn't.
    /// Return a poison microblock transaction payload if the microblock stream contains a
    /// deliberate miner fork (this is NOT consensus-critical information, but is instead meant for
    /// consumption by future miners).
    pub fn process_next_staging_block<T: BlockEventDispatcher>(
        &mut self,
        burnchain_dbconn: &DBConn,
        sort_tx: &mut SortitionHandleTx,
        dispatcher_opt: Option<&T>,
    ) -> Result<(Option<StacksEpochReceipt>, Option<TransactionPayload>), Error> {
        let blocks_path = self.blocks_path.clone();
        let (mut chainstate_tx, clarity_instance) = self.chainstate_tx_begin()?;

        // this is a transaction against both the headers and staging blocks databases!
        let (next_microblocks, next_staging_block) =
            match StacksChainState::find_next_staging_block(
                &mut chainstate_tx.tx,
                &blocks_path,
                sort_tx,
            )? {
                Some((next_microblocks, next_staging_block)) => {
                    (next_microblocks, next_staging_block)
                }
                None => {
                    // no more work to do!
                    debug!("No staging blocks");

                    // save any orphaning we did
                    chainstate_tx.commit().map_err(Error::DBError)?;
                    return Ok((None, None));
                }
            };

        let (burn_header_hash, burn_header_height, burn_header_timestamp, winning_block_txid) =
            match SortitionDB::get_block_snapshot_consensus(
                sort_tx,
                &next_staging_block.consensus_hash,
            )? {
                Some(sn) => (
                    sn.burn_header_hash,
                    u32::try_from(sn.block_height).expect("FATAL: more than 2^32 blocks"),
                    sn.burn_header_timestamp,
                    sn.winning_block_txid,
                ),
                None => {
                    // shouldn't happen
                    panic!(
                        "CORRUPTION: staging block {}/{} does not correspond to a burn block",
                        &next_staging_block.consensus_hash, &next_staging_block.anchored_block_hash
                    );
                }
            };

        let microblocks_disabled_by_epoch_25 =
            SortitionDB::are_microblocks_disabled(sort_tx.tx(), u64::from(burn_header_height))?;

        // microblocks are not allowed after Epoch 2.5 starts
        if microblocks_disabled_by_epoch_25 {
            if next_staging_block.parent_microblock_seq != 0
                || next_staging_block.parent_microblock_hash != BlockHeaderHash([0; 32])
            {
                let msg = format!(
                    "Invalid stacks block {}/{} ({}). Confirms microblocks after Epoch 2.5 start.",
                    &next_staging_block.consensus_hash,
                    &next_staging_block.anchored_block_hash,
                    &StacksBlockId::new(
                        &next_staging_block.consensus_hash,
                        &next_staging_block.anchored_block_hash
                    ),
                );
                warn!("{msg}");

                // clear out
                StacksChainState::set_block_processed(
                    chainstate_tx.deref_mut(),
                    None,
                    &blocks_path,
                    &next_staging_block.consensus_hash,
                    &next_staging_block.anchored_block_hash,
                    false,
                )?;
                chainstate_tx.commit().map_err(Error::DBError)?;

                return Err(Error::InvalidStacksBlock(msg));
            }
        }

        debug!(
            "Process staging block {}/{} in burn block {}, parent microblock {}",
            next_staging_block.consensus_hash,
            next_staging_block.anchored_block_hash,
            &burn_header_hash,
            &next_staging_block.parent_microblock_hash,
        );

        let parent_header_info = match StacksChainState::get_parent_header_info(
            &mut chainstate_tx,
            &next_staging_block,
        )? {
            Some(hinfo) => hinfo,
            None => return Ok((None, None)),
        };

        let block = StacksChainState::extract_stacks_block(&next_staging_block)?;
        let block_size = u64::try_from(next_staging_block.block_data.len())
            .expect("FATAL: more than 2^64 transactions");

        // sanity check -- don't process this block again if we already did so
        if StacksChainState::has_stacks_block(
            chainstate_tx.tx.deref().deref(),
            &StacksBlockHeader::make_index_block_hash(
                &next_staging_block.consensus_hash,
                &next_staging_block.anchored_block_hash,
            ),
        )? || StacksChainState::has_stored_block(
            chainstate_tx.tx.deref().deref(),
            &blocks_path,
            &next_staging_block.consensus_hash,
            &next_staging_block.anchored_block_hash,
        )? {
            debug!(
                "Block already processed: {}/{}",
                &next_staging_block.consensus_hash, &next_staging_block.anchored_block_hash
            );

            // clear out
            StacksChainState::set_block_processed(
                chainstate_tx.deref_mut(),
                Some(sort_tx),
                &blocks_path,
                &next_staging_block.consensus_hash,
                &next_staging_block.anchored_block_hash,
                true,
            )?;
            chainstate_tx.commit().map_err(Error::DBError)?;

            return Ok((None, None));
        }

        // validation check -- the block must attach to its accepted parent
        if !StacksChainState::check_block_attachment(
            parent_header_info
                .anchored_header
                .as_stacks_epoch2()
                .ok_or_else(|| Error::InvalidChildOfNakomotoBlock)?,
            &block.header,
        ) {
            let msg = format!(
                "Invalid stacks block {}/{} -- does not attach to parent {}/{}",
                &next_staging_block.consensus_hash,
                block.block_hash(),
                parent_header_info.anchored_header.block_hash(),
                &parent_header_info.consensus_hash
            );
            warn!("{}", &msg);

            // clear out
            StacksChainState::set_block_processed(
                chainstate_tx.deref_mut(),
                None,
                &blocks_path,
                &next_staging_block.consensus_hash,
                &next_staging_block.anchored_block_hash,
                false,
            )?;
            chainstate_tx.commit().map_err(Error::DBError)?;

            return Err(Error::InvalidStacksBlock(msg));
        }

        // validation check -- validate parent microblocks and find the ones that connect the
        // block's parent to this block.
        let next_microblocks = StacksChainState::extract_connecting_microblocks(
            &parent_header_info,
            &parent_header_info.consensus_hash,
            &next_staging_block.anchored_block_hash,
            &block,
            next_microblocks,
        )?;
        let (last_microblock_hash, last_microblock_seq) = match next_microblocks.len() {
            0 => (EMPTY_MICROBLOCK_PARENT_HASH.clone(), 0),
            _ => {
                let l = next_microblocks.len();
                (
                    next_microblocks[l - 1].block_hash(),
                    next_microblocks[l - 1].header.sequence,
                )
            }
        };
        assert_eq!(
            next_staging_block.parent_microblock_hash,
            last_microblock_hash
        );
        assert_eq!(
            next_staging_block.parent_microblock_seq,
            last_microblock_seq
        );

        test_debug!(
            "About to load affirmation map for {}/{}",
            &next_staging_block.consensus_hash,
            &next_staging_block.anchored_block_hash
        );
        let block_am = StacksChainState::inner_find_stacks_tip_affirmation_map(
            burnchain_dbconn,
            sort_tx.tx(),
            &next_staging_block.consensus_hash,
            &next_staging_block.anchored_block_hash,
        )?;
        test_debug!(
            "Affirmation map for {}/{} is `{}`",
            &next_staging_block.consensus_hash,
            &next_staging_block.anchored_block_hash,
            &block_am
        );

        // attach the block to the chain state and calculate the next chain tip.
        // Execute the confirmed microblocks' transactions against the chain state, and then
        // execute the anchored block's transactions against the chain state.
        let pox_constants = sort_tx.context.pox_constants.clone();
        let (epoch_receipt, clarity_commit, reward_set_data) = match StacksChainState::append_block(
            &mut chainstate_tx,
            clarity_instance,
            sort_tx,
            &pox_constants,
            &parent_header_info,
            &next_staging_block.consensus_hash,
            &burn_header_hash,
            burn_header_height,
            burn_header_timestamp,
            &block,
            block_size,
            &next_microblocks,
            next_staging_block.commit_burn,
            next_staging_block.sortition_burn,
            block_am.weight(),
            false,
        ) {
            Ok(next_chain_tip_info) => next_chain_tip_info,
            Err(e) => {
                // something's wrong with this epoch -- either a microblock was invalid, or the
                // anchored block was invalid.  Either way, the anchored block will _never be_
                // valid, so we can drop it from the chunk store and orphan all of its descendants.
                test_debug!(
                    "Failed to append {}/{}",
                    &next_staging_block.consensus_hash,
                    &block.block_hash()
                );
                StacksChainState::set_block_processed(
                    chainstate_tx.deref_mut(),
                    None,
                    &blocks_path,
                    &next_staging_block.consensus_hash,
                    &block.header.block_hash(),
                    false,
                )?;
                StacksChainState::free_block_state(
                    &blocks_path,
                    &next_staging_block.consensus_hash,
                    &block.header,
                );

                match e {
                    Error::InvalidStacksMicroblock(ref msg, ref header_hash) => {
                        // specifically, an ancestor microblock was invalid.  Drop any descendant microblocks --
                        // they're never going to be valid in _any_ fork, even if they have a clone
                        // in a neighboring burnchain fork.
                        error!(
                            "Parent microblock stream from {}/{} is invalid at microblock {}: {}",
                            parent_header_info.consensus_hash,
                            parent_header_info.anchored_header.block_hash(),
                            header_hash,
                            msg
                        );
                        StacksChainState::drop_staging_microblocks(
                            chainstate_tx.deref_mut(),
                            &parent_header_info.consensus_hash,
                            &parent_header_info.anchored_header.block_hash(),
                            header_hash,
                        )?;
                    }
                    _ => {
                        // block was invalid, but this means all the microblocks it confirmed are
                        // still (potentially) valid.  However, they are not confirmed yet, so
                        // leave them in the staging database.
                    }
                }

                chainstate_tx.commit().map_err(Error::DBError)?;

                return Err(e);
            }
        };

        let receipt_anchored_header = epoch_receipt
            .header
            .anchored_header
            .as_stacks_epoch2()
            .expect("FATAL: received nakamoto block header from epoch-2 append_block()");

        assert_eq!(
            epoch_receipt.header.anchored_header.block_hash(),
            block.block_hash()
        );
        assert_eq!(
            epoch_receipt.header.consensus_hash,
            next_staging_block.consensus_hash
        );
        assert_eq!(
            receipt_anchored_header.parent_microblock,
            last_microblock_hash
        );
        assert_eq!(
            receipt_anchored_header.parent_microblock_sequence,
            last_microblock_seq
        );

        debug!(
            "Reached chain tip {}/{} from {}/{}",
            epoch_receipt.header.consensus_hash,
            epoch_receipt.header.anchored_header.block_hash(),
            next_staging_block.parent_consensus_hash,
            next_staging_block.parent_anchored_block_hash
        );

        if next_staging_block.parent_microblock_hash != EMPTY_MICROBLOCK_PARENT_HASH
            || next_staging_block.parent_microblock_seq != 0
        {
            // confirmed one or more parent microblocks
            StacksChainState::set_microblocks_processed(
                chainstate_tx.deref_mut(),
                &next_staging_block.consensus_hash,
                &next_staging_block.anchored_block_hash,
                &next_staging_block.parent_microblock_hash,
            )?;
        }

        if let Some(dispatcher) = dispatcher_opt {
            let parent_id = StacksBlockId::new(
                &next_staging_block.parent_consensus_hash,
                &next_staging_block.parent_anchored_block_hash,
            );
            dispatcher.announce_block(
                &block.into(),
                &epoch_receipt.header.clone(),
                &epoch_receipt.tx_receipts,
                &parent_id,
                winning_block_txid,
                &epoch_receipt.matured_rewards,
                epoch_receipt.matured_rewards_info.as_ref(),
                epoch_receipt.parent_burn_block_hash,
                epoch_receipt.parent_burn_block_height,
                epoch_receipt.parent_burn_block_timestamp,
                &epoch_receipt.anchored_block_cost,
                &epoch_receipt.parent_microblocks_cost,
                &pox_constants,
                &reward_set_data,
                &None,
                None,
                next_staging_block.height,
            );
        }

        StacksChainState::set_block_processed(
            chainstate_tx.deref_mut(),
            Some(sort_tx),
            &blocks_path,
            &epoch_receipt.header.consensus_hash,
            &epoch_receipt.header.anchored_header.block_hash(),
            true,
        )?;

        // this will panic if the Clarity commit fails.
        clarity_commit.commit();
        chainstate_tx.commit()
            .unwrap_or_else(|e| {
                error!("Failed to commit chainstate transaction after committing Clarity block. The chainstate database is now corrupted.";
                       "error" => ?e);
                panic!()
            });

        Ok((Some(epoch_receipt), None))
    }

    /// Process staging blocks at the canonical chain tip,
    ///  this only needs to be used in contexts that aren't
    ///  PoX aware (i.e., unit tests, and old stacks-node loops),
    /// Elsewhere, block processing is invoked by the ChainsCoordinator,
    ///  which handles tracking the chain tip itself
    #[cfg(test)]
    pub fn process_blocks_at_tip(
        &mut self,
        burnchain_db_conn: &DBConn,
        sort_db: &mut SortitionDB,
        max_blocks: usize,
    ) -> Result<Vec<(Option<StacksEpochReceipt>, Option<TransactionPayload>)>, Error> {
        let tx = sort_db.tx_begin_at_tip();
        let null_event_dispatcher: Option<&DummyEventDispatcher> = None;
        self.process_blocks(burnchain_db_conn, tx, max_blocks, null_event_dispatcher)
    }

    /// Process some staging blocks, up to max_blocks.
    /// Return new chain tips, and optionally any poison microblock payloads for each chain tip
    /// found.  For each chain tip produced, return the header info, receipts, parent microblock
    /// stream execution cost, and block execution cost.  A value of None will be returned for the
    /// epoch receipt if the block was invalid.
    pub fn process_blocks<T: BlockEventDispatcher>(
        &mut self,
        burnchain_db_conn: &DBConn,
        mut sort_tx: SortitionHandleTx,
        max_blocks: usize,
        dispatcher_opt: Option<&T>,
    ) -> Result<Vec<(Option<StacksEpochReceipt>, Option<TransactionPayload>)>, Error> {
        // first, clear out orphans
        let blocks_path = self.blocks_path.clone();
        let mut block_tx = self.db_tx_begin()?;
        let mut num_orphans = 0;
        loop {
            // delete up to max_blocks blocks
            let deleted =
                StacksChainState::process_next_orphaned_staging_block(&mut block_tx, &blocks_path)?;
            if !deleted {
                break;
            }
            num_orphans += 1;
        }
        block_tx.commit()?;

        debug!("Processed {} orphans", num_orphans);

        // now proceed to process new blocks
        debug!("Process up to {} new blocks", max_blocks);
        let mut ret = vec![];

        if max_blocks == 0 {
            // nothing to do
            return Ok(vec![]);
        }

        for i in 0..max_blocks {
            // process up to max_blocks pending blocks
            match self.process_next_staging_block(burnchain_db_conn, &mut sort_tx, dispatcher_opt) {
                Ok((next_tip_opt, next_microblock_poison_opt)) => match next_tip_opt {
                    Some(next_tip) => {
                        ret.push((Some(next_tip), next_microblock_poison_opt));
                    }
                    None => match next_microblock_poison_opt {
                        Some(poison) => {
                            ret.push((None, Some(poison)));
                        }
                        None => {
                            debug!("No more staging blocks -- processed {} in total", i);
                            break;
                        }
                    },
                },
                Err(Error::InvalidStacksBlock(msg)) => {
                    warn!("Encountered invalid block: {}", &msg);
                    ret.push((None, None));
                    continue;
                }
                Err(Error::InvalidStacksMicroblock(msg, hash)) => {
                    warn!("Encountered invalid microblock {}: {}", hash, &msg);
                    ret.push((None, None));
                    continue;
                }
                Err(Error::NetError(net_error::DeserializeError(msg))) => {
                    // happens if we load a zero-sized block (i.e. an invalid block)
                    warn!("Encountered invalid block: {}", &msg);
                    ret.push((None, None));
                    continue;
                }
                Err(e) => {
                    error!("Unrecoverable error when processing blocks: {:?}", &e);
                    return Err(e);
                }
            }
        }

        sort_tx.commit()?;
        Ok(ret)
    }

    /// Is the given address version currently supported?
    /// NOTE: not consensus-critical; only used for mempool admission
    fn is_valid_address_version(mainnet: bool, version: u8) -> bool {
        if mainnet {
            version == C32_ADDRESS_VERSION_MAINNET_SINGLESIG
                || version == C32_ADDRESS_VERSION_MAINNET_MULTISIG
        } else {
            version == C32_ADDRESS_VERSION_TESTNET_SINGLESIG
                || version == C32_ADDRESS_VERSION_TESTNET_MULTISIG
        }
    }

    /// Get the highest processed block on the canonical burn chain.
    /// Break ties on lexigraphical ordering of the block hash
    /// (i.e. arbitrarily).  The staging block will be returned, but no block data will be filled
    /// in.
    pub fn get_stacks_chain_tip(
        &self,
        sortdb: &SortitionDB,
    ) -> Result<Option<StagingBlock>, Error> {
        let (consensus_hash, block_bhh) =
            SortitionDB::get_canonical_stacks_chain_tip_hash(sortdb.conn())?;
        let sql = "SELECT * FROM staging_blocks WHERE processed = 1 AND orphaned = 0 AND consensus_hash = ?1 AND anchored_block_hash = ?2";
        let args = params![consensus_hash, block_bhh];
        query_row(self.db(), sql, args).map_err(Error::DBError)
    }

    /// Get all possible canonical chain tips
    pub fn get_stacks_chain_tips(&self, sortdb: &SortitionDB) -> Result<Vec<StagingBlock>, Error> {
        let (consensus_hash, block_bhh) =
            SortitionDB::get_canonical_stacks_chain_tip_hash(sortdb.conn())?;
        let sql = "SELECT * FROM staging_blocks WHERE processed = 1 AND orphaned = 0 AND consensus_hash = ?1 AND anchored_block_hash = ?2";
        let args = params![consensus_hash, block_bhh];
        let Some(staging_block): Option<StagingBlock> =
            query_row(self.db(), sql, args).map_err(Error::DBError)?
        else {
            return Ok(vec![]);
        };
        self.get_stacks_chain_tips_at_height(staging_block.height)
    }

    /// Get all Stacks blocks at a given height
    pub fn get_stacks_chain_tips_at_height(&self, height: u64) -> Result<Vec<StagingBlock>, Error> {
        let sql =
            "SELECT * FROM staging_blocks WHERE processed = 1 AND orphaned = 0 AND height = ?1";
        let args = params![u64_to_sql(height)?];
        query_rows(self.db(), sql, args).map_err(Error::DBError)
    }

    /// Get the parent block of `staging_block`.
    pub fn get_stacks_block_parent(
        &self,
        staging_block: &StagingBlock,
    ) -> Result<Option<StagingBlock>, Error> {
        let sql = "SELECT * FROM staging_blocks WHERE processed = 1 AND orphaned = 0 AND consensus_hash = ?1 AND anchored_block_hash = ?2";
        let args = params![
            staging_block.parent_consensus_hash,
            staging_block.parent_anchored_block_hash,
        ];
        query_row(self.db(), sql, args).map_err(Error::DBError)
    }

    /// Get the height of a staging block
    pub fn get_stacks_block_height(
        &self,
        consensus_hash: &ConsensusHash,
        block_hash: &BlockHeaderHash,
    ) -> Result<Option<u64>, Error> {
        let sql = "SELECT height FROM staging_blocks WHERE consensus_hash = ?1 AND anchored_block_hash = ?2";
        let args = params![consensus_hash, block_hash];
        query_row(self.db(), sql, args).map_err(Error::DBError)
    }

    /// This runs checks for the validity of a transaction that
    ///   can be performed just by inspecting the transaction itself (i.e., without
    ///   consulting chain state).
    fn can_admit_mempool_semantic(
        tx: &StacksTransaction,
        is_mainnet: bool,
    ) -> Result<(), MemPoolRejection> {
        if is_mainnet != tx.is_mainnet() {
            return Err(MemPoolRejection::BadTransactionVersion);
        }
        match tx.payload {
            TransactionPayload::TokenTransfer(ref recipient, amount, ref _memo) => {
                let origin = PrincipalData::from(tx.origin_address());
                if &origin == recipient {
                    return Err(MemPoolRejection::TransferRecipientIsSender(origin));
                }
                if amount == 0 {
                    return Err(MemPoolRejection::TransferAmountMustBePositive);
                }
                if !StacksChainState::is_valid_address_version(is_mainnet, recipient.version()) {
                    return Err(MemPoolRejection::BadAddressVersionByte);
                }
                Ok(())
            }
            _ => Ok(()),
        }
    }

    /// Check to see if a transaction can be (potentially) appended on top of a given chain tip.
    /// Note that this only checks the transaction against the _anchored chain tip_, not the
    /// unconfirmed microblock stream trailing off of it.
    pub fn will_admit_mempool_tx(
        &mut self,
        burn_state_db: &dyn BurnStateDB,
        current_consensus_hash: &ConsensusHash,
        current_block: &BlockHeaderHash,
        tx: &StacksTransaction,
        tx_size: u64,
    ) -> Result<(), MemPoolRejection> {
        let is_mainnet = self.clarity_state.is_mainnet();
        StacksChainState::can_admit_mempool_semantic(tx, is_mainnet)?;

        if matches!(tx.payload, TransactionPayload::PoisonMicroblock(..)) {
            return Err(MemPoolRejection::Other(
                "PoisonMicroblock transactions not accepted via mempool".into(),
            ));
        }

        let conf = self.config();

        let current_tip =
            StacksChainState::get_parent_index_block(current_consensus_hash, current_block);
        match self.with_read_only_clarity_tx(burn_state_db, &current_tip, |conn| {
            StacksChainState::can_include_tx(conn, &conf, false, tx, tx_size)
        }) {
            Some(r) => r,
            None => Err(MemPoolRejection::NoSuchChainTip(
                current_consensus_hash.clone(),
                current_block.clone(),
            )),
        }
    }

    /// Given an outstanding clarity connection, can we append the tx to the chain state?
    /// Used when determining whether a transaction can be added to the mempool.
    fn can_include_tx<T: ClarityConnection>(
        clarity_connection: &mut T,
        chainstate_config: &DBConfig,
        has_microblock_pubkey: bool,
        tx: &StacksTransaction,
        tx_size: u64,
    ) -> Result<(), MemPoolRejection> {
        // 1: must parse (done)

        // 2: it must be validly signed.
        let epoch = clarity_connection.get_epoch().clone();

        StacksChainState::process_transaction_precheck(chainstate_config, tx, epoch)
            .map_err(|e| MemPoolRejection::FailedToValidate(e))?;

        // 3: it must pay a tx fee
        let fee = tx.get_tx_fee();

        if fee < MINIMUM_TX_FEE || fee / tx_size < MINIMUM_TX_FEE_RATE_PER_BYTE {
            return Err(MemPoolRejection::FeeTooLow(
                fee,
                cmp::max(MINIMUM_TX_FEE, tx_size * MINIMUM_TX_FEE_RATE_PER_BYTE),
            ));
        }

        // 4: check if transaction is valid in the current epoch
        if !StacksBlock::validate_transaction_static_epoch(tx, epoch) {
            return Err(MemPoolRejection::Other(
                "Transaction is not supported in this epoch".to_string(),
            ));
        }

        // 5: the account nonces must be correct
        let (origin, payer) =
            match StacksChainState::check_transaction_nonces(clarity_connection, tx, true) {
                Ok(x) => x,
                // if errored, check if MEMPOOL_TX_CHAINING would admit this TX
                Err((e, (origin, payer))) => {
                    // if the nonce is less than expected, then TX_CHAINING would not allow in any case
                    if e.actual < e.expected {
                        return Err(e.into());
                    }

                    let tx_origin_nonce = tx.get_origin().nonce();

                    let origin_max_nonce = origin.nonce + 1 + MAXIMUM_MEMPOOL_TX_CHAINING;
                    if origin_max_nonce < tx_origin_nonce {
                        return Err(MemPoolRejection::TooMuchChaining {
                            max_nonce: origin_max_nonce,
                            actual_nonce: tx_origin_nonce,
                            principal: tx.origin_address().into(),
                            is_origin: true,
                        });
                    }

                    if let Some(sponsor_addr) = tx.sponsor_address() {
                        let tx_sponsor_nonce = tx.get_payer().nonce();
                        let sponsor_max_nonce = payer.nonce + 1 + MAXIMUM_MEMPOOL_TX_CHAINING;
                        if sponsor_max_nonce < tx_sponsor_nonce {
                            return Err(MemPoolRejection::TooMuchChaining {
                                max_nonce: sponsor_max_nonce,
                                actual_nonce: tx_sponsor_nonce,
                                principal: sponsor_addr.into(),
                                is_origin: false,
                            });
                        }
                    }
                    (origin, payer)
                }
            };

        if !StacksChainState::is_valid_address_version(
            chainstate_config.mainnet,
            origin.principal.version(),
        ) || !StacksChainState::is_valid_address_version(
            chainstate_config.mainnet,
            payer.principal.version(),
        ) {
            return Err(MemPoolRejection::BadAddressVersionByte);
        }

        let (block_height, v1_unlock_height, v2_unlock_height, v3_unlock_height) =
            clarity_connection
                .with_clarity_db_readonly::<_, Result<_, clarity::vm::errors::Error>>(
                    |ref mut db| {
                        Ok((
                            db.get_current_burnchain_block_height()? as u64,
                            db.get_v1_unlock_height(),
                            db.get_v2_unlock_height()?,
                            db.get_v3_unlock_height()?,
                        ))
                    },
                )?;

        // 6: the paying account must have enough funds
        if !payer.stx_balance.can_transfer_at_burn_block(
            u128::from(fee),
            block_height,
            v1_unlock_height,
            v2_unlock_height,
            v3_unlock_height,
        )? {
            match &tx.payload {
                TransactionPayload::TokenTransfer(..) => {
                    // pass: we'll return a total_spent failure below.
                }
                _ => {
                    return Err(MemPoolRejection::NotEnoughFunds(
                        u128::from(fee),
                        payer.stx_balance.get_available_balance_at_burn_block(
                            block_height,
                            v1_unlock_height,
                            v2_unlock_height,
                            v3_unlock_height,
                        )?,
                    ));
                }
            }
        }

        // 7: payload-specific checks
        match &tx.payload {
            TransactionPayload::TokenTransfer(addr, amount, _memo) => {
                // version byte matches?
                if !StacksChainState::is_valid_address_version(
                    chainstate_config.mainnet,
                    addr.version(),
                ) {
                    return Err(MemPoolRejection::BadAddressVersionByte);
                }

                // does the owner have the funds for the token transfer?
                let total_spent =
                    u128::from(*amount) + if origin == payer { u128::from(fee) } else { 0 };
                if !origin.stx_balance.can_transfer_at_burn_block(
                    total_spent,
                    block_height,
                    v1_unlock_height,
                    v2_unlock_height,
                    v3_unlock_height,
                )? {
                    return Err(MemPoolRejection::NotEnoughFunds(
                        total_spent,
                        origin.stx_balance.get_available_balance_at_burn_block(
                            block_height,
                            v1_unlock_height,
                            v2_unlock_height,
                            v3_unlock_height,
                        )?,
                    ));
                }

                // if the payer for the tx is different from owner, check if they can afford fee
                if origin != payer {
                    if !payer.stx_balance.can_transfer_at_burn_block(
                        u128::from(fee),
                        block_height,
                        v1_unlock_height,
                        v2_unlock_height,
                        v3_unlock_height,
                    )? {
                        return Err(MemPoolRejection::NotEnoughFunds(
                            u128::from(fee),
                            payer.stx_balance.get_available_balance_at_burn_block(
                                block_height,
                                v1_unlock_height,
                                v2_unlock_height,
                                v3_unlock_height,
                            )?,
                        ));
                    }
                }
            }
            TransactionPayload::ContractCall(TransactionContractCall {
                address,
                contract_name,
                function_name,
                function_args,
            }) => {
                // version byte matches?
                if !StacksChainState::is_valid_address_version(
                    chainstate_config.mainnet,
                    address.version,
                ) {
                    return Err(MemPoolRejection::BadAddressVersionByte);
                }

                let contract_identifier =
                    QualifiedContractIdentifier::new(address.clone().into(), contract_name.clone());
                let epoch = clarity_connection.get_epoch().clone();
                clarity_connection.with_analysis_db_readonly(|db| {
                    let function_type = db
                        .get_public_function_type(&contract_identifier, function_name, &epoch)
                        .map_err(|_e| MemPoolRejection::NoSuchContract)?
                        .ok_or_else(|| MemPoolRejection::NoSuchPublicFunction)?;
                    let clarity_version = db
                        .get_clarity_version(&contract_identifier)
                        .map_err(|_e| MemPoolRejection::NoSuchContract)?;
                    function_type
                        .check_args_by_allowing_trait_cast(
                            db,
                            function_args,
                            epoch,
                            clarity_version,
                        )
                        .map_err(|e| MemPoolRejection::BadFunctionArgument(e))
                })?;
            }
            TransactionPayload::SmartContract(
                TransactionSmartContract { name, code_body: _ },
                version_opt,
            ) => {
                let contract_identifier =
                    QualifiedContractIdentifier::new(tx.origin_address().into(), name.clone());

                let exists = clarity_connection
                    .with_analysis_db_readonly(|db| db.has_contract(&contract_identifier));

                if exists {
                    return Err(MemPoolRejection::ContractAlreadyExists(contract_identifier));
                }

                if let Some(_version) = version_opt.as_ref() {
                    if epoch < StacksEpochId::Epoch21 {
                        return Err(MemPoolRejection::Other(
                            "Versioned smart contract transactions are not supported in this epoch"
                                .to_string(),
                        ));
                    }
                }
            }
            TransactionPayload::PoisonMicroblock(microblock_header_1, microblock_header_2) => {
                if microblock_header_1.sequence != microblock_header_2.sequence
                    || microblock_header_1.prev_block != microblock_header_2.prev_block
                    || microblock_header_1.version != microblock_header_2.version
                {
                    return Err(MemPoolRejection::PoisonMicroblocksDoNotConflict);
                }

                let microblock_pkh_1 = microblock_header_1
                    .check_recover_pubkey()
                    .map_err(|_e| MemPoolRejection::InvalidMicroblocks)?;
                let microblock_pkh_2 = microblock_header_2
                    .check_recover_pubkey()
                    .map_err(|_e| MemPoolRejection::InvalidMicroblocks)?;

                if microblock_pkh_1 != microblock_pkh_2 {
                    return Err(MemPoolRejection::PoisonMicroblocksDoNotConflict);
                }

                if !has_microblock_pubkey {
                    return Err(MemPoolRejection::NoAnchorBlockWithPubkeyHash(
                        microblock_pkh_1,
                    ));
                }
            }
            TransactionPayload::Coinbase(..) => return Err(MemPoolRejection::NoCoinbaseViaMempool),
            TransactionPayload::TenureChange(..) => {
                return Err(MemPoolRejection::NoTenureChangeViaMempool)
            }
        };

        Ok(())
    }
}

#[cfg(test)]
pub mod test {
    use std::fs;

    use clarity::vm::ast::ASTRules;
    use clarity::vm::types::StacksAddressExtensions;
    use rand::{thread_rng, Rng};
    use serde_json;
    use stacks_common::types::chainstate::{BlockHeaderHash, StacksWorkScore};
    use stacks_common::util::hash::*;
    use stacks_common::util::retry::*;

    use super::*;
    use crate::burnchains::*;
    use crate::chainstate::burn::db::sortdb::*;
    use crate::chainstate::burn::*;
    use crate::chainstate::stacks::boot::test::eval_at_tip;
    use crate::chainstate::stacks::db::test::*;
    use crate::chainstate::stacks::db::*;
    use crate::chainstate::stacks::miner::*;
    use crate::chainstate::stacks::test::*;
    use crate::chainstate::stacks::tests::*;
    use crate::chainstate::stacks::{Error as chainstate_error, *};
    use crate::core::mempool::*;
    use crate::cost_estimates::metrics::UnitMetric;
    use crate::cost_estimates::UnitEstimator;
    use crate::net::test::*;
    use crate::util_lib::db::{Error as db_error, *};

    pub fn make_empty_coinbase_block(mblock_key: &StacksPrivateKey) -> StacksBlock {
        let privk = StacksPrivateKey::from_hex(
            "59e4d5e18351d6027a37920efe53c2f1cbadc50dca7d77169b7291dff936ed6d01",
        )
        .unwrap();
        let auth = TransactionAuth::from_p2pkh(&privk).unwrap();
        let proof_bytes = hex_bytes("9275df67a68c8745c0ff97b48201ee6db447f7c93b23ae24cdc2400f52fdb08a1a6ac7ec71bf9c9c76e96ee4675ebff60625af28718501047bfd87b810c2d2139b73c23bd69de66360953a642c2a330a").unwrap();
        let proof = VRFProof::from_bytes(&proof_bytes[..].to_vec()).unwrap();

        let mut tx_coinbase = StacksTransaction::new(
            TransactionVersion::Testnet,
            auth,
            TransactionPayload::Coinbase(CoinbasePayload([0u8; 32]), None, None),
        );
        tx_coinbase.anchor_mode = TransactionAnchorMode::OnChainOnly;
        let mut tx_signer = StacksTransactionSigner::new(&tx_coinbase);

        tx_signer.sign_origin(&privk).unwrap();

        let tx_coinbase_signed = tx_signer.get_tx().unwrap();
        let txs = vec![tx_coinbase_signed];

        let work_score = StacksWorkScore {
            burn: 123,
            work: 456,
        };

        let parent_header = StacksBlockHeader {
            version: 0x01,
            total_work: StacksWorkScore {
                burn: 234,
                work: 567,
            },
            proof: proof.clone(),
            parent_block: BlockHeaderHash([5u8; 32]),
            parent_microblock: BlockHeaderHash([6u8; 32]),
            parent_microblock_sequence: 4,
            tx_merkle_root: Sha512Trunc256Sum([7u8; 32]),
            state_index_root: TrieHash([8u8; 32]),
            microblock_pubkey_hash: Hash160([9u8; 20]),
        };

        let parent_microblock_header = StacksMicroblockHeader {
            version: 0x12,
            sequence: 0x34,
            prev_block: BlockHeaderHash([0x0au8; 32]),
            tx_merkle_root: Sha512Trunc256Sum([0x0bu8; 32]),
            signature: MessageSignature([0x0cu8; 65]),
        };

        let mblock_pubkey_hash =
            Hash160::from_node_public_key(&StacksPublicKey::from_private(mblock_key));
        let mut block = StacksBlock::from_parent(
            &parent_header,
            &parent_microblock_header,
            txs.clone(),
            &work_score,
            &proof,
            &TrieHash([2u8; 32]),
            &mblock_pubkey_hash,
        );
        block.header.version = 0x24;
        block
    }

    pub fn make_16k_block(mblock_key: &StacksPrivateKey) -> StacksBlock {
        let privk = StacksPrivateKey::from_hex(
            "59e4d5e18351d6027a37920efe53c2f1cbadc50dca7d77169b7291dff936ed6d01",
        )
        .unwrap();
        let auth = TransactionAuth::from_p2pkh(&privk).unwrap();
        let proof_bytes = hex_bytes("9275df67a68c8745c0ff97b48201ee6db447f7c93b23ae24cdc2400f52fdb08a1a6ac7ec71bf9c9c76e96ee4675ebff60625af28718501047bfd87b810c2d2139b73c23bd69de66360953a642c2a330a").unwrap();
        let proof = VRFProof::from_bytes(&proof_bytes[..].to_vec()).unwrap();

        let mut tx_coinbase = StacksTransaction::new(
            TransactionVersion::Testnet,
            auth.clone(),
            TransactionPayload::Coinbase(CoinbasePayload([0u8; 32]), None, None),
        );
        tx_coinbase.anchor_mode = TransactionAnchorMode::OnChainOnly;
        let mut tx_signer = StacksTransactionSigner::new(&tx_coinbase);

        tx_signer.sign_origin(&privk).unwrap();

        let tx_coinbase_signed = tx_signer.get_tx().unwrap();

        // 16k + 8 contract
        let contract_16k = {
            let mut parts = vec![];
            parts.push("(begin ".to_string());
            for i in 0..1024 {
                parts.push("(print \"abcdef\")".to_string()); // 16 bytes
            }
            parts.push(")".to_string());
            parts.join("")
        };

        let mut tx_big_contract = StacksTransaction::new(
            TransactionVersion::Testnet,
            auth.clone(),
            TransactionPayload::new_smart_contract(
                &format!("hello-world-{}", &thread_rng().gen::<u32>()),
                &contract_16k.to_string(),
                None,
            )
            .unwrap(),
        );

        tx_big_contract.anchor_mode = TransactionAnchorMode::OnChainOnly;
        let mut tx_signer = StacksTransactionSigner::new(&tx_big_contract);
        tx_signer.sign_origin(&privk).unwrap();

        let tx_big_contract_signed = tx_signer.get_tx().unwrap();

        let txs = vec![tx_coinbase_signed, tx_big_contract_signed];

        let work_score = StacksWorkScore {
            burn: 123,
            work: 456,
        };

        let parent_header = StacksBlockHeader {
            version: 0x01,
            total_work: StacksWorkScore {
                burn: 234,
                work: 567,
            },
            proof: proof.clone(),
            parent_block: BlockHeaderHash([5u8; 32]),
            parent_microblock: BlockHeaderHash([6u8; 32]),
            parent_microblock_sequence: 4,
            tx_merkle_root: Sha512Trunc256Sum([7u8; 32]),
            state_index_root: TrieHash([8u8; 32]),
            microblock_pubkey_hash: Hash160([9u8; 20]),
        };

        let parent_microblock_header = StacksMicroblockHeader {
            version: 0x12,
            sequence: 0x34,
            prev_block: BlockHeaderHash([0x0au8; 32]),
            tx_merkle_root: Sha512Trunc256Sum([0x0bu8; 32]),
            signature: MessageSignature([0x0cu8; 65]),
        };

        let mblock_pubkey_hash =
            Hash160::from_node_public_key(&StacksPublicKey::from_private(mblock_key));
        let mut block = StacksBlock::from_parent(
            &parent_header,
            &parent_microblock_header,
            txs.clone(),
            &work_score,
            &proof,
            &TrieHash([2u8; 32]),
            &mblock_pubkey_hash,
        );
        block.header.version = 0x24;
        block
    }

    pub fn make_sample_microblock_stream_fork(
        privk: &StacksPrivateKey,
        base: &BlockHeaderHash,
        initial_seq: u16,
    ) -> Vec<StacksMicroblock> {
        let mut all_txs = vec![];
        let mut microblocks: Vec<StacksMicroblock> = vec![];

        let mut rng = thread_rng();
        for i in 0..49 {
            let random_bytes = rng.gen::<[u8; 8]>();
            let random_bytes_str = to_hex(&random_bytes);
            let auth = TransactionAuth::from_p2pkh(privk).unwrap();

            // 16k + 8 contract
            let contract_16k = {
                let mut parts = vec![];
                parts.push("(begin ".to_string());
                for i in 0..1024 {
                    parts.push("(print \"abcdef\")".to_string()); // 16 bytes
                }
                parts.push(")".to_string());
                parts.join("")
            };

            let mut tx_big_contract = StacksTransaction::new(
                TransactionVersion::Testnet,
                auth.clone(),
                TransactionPayload::new_smart_contract(
                    &format!("hello-world-{}", &thread_rng().gen::<u32>()),
                    &contract_16k.to_string(),
                    None,
                )
                .unwrap(),
            );

            tx_big_contract.anchor_mode = TransactionAnchorMode::OffChainOnly;
            let mut tx_signer = StacksTransactionSigner::new(&tx_big_contract);
            tx_signer.sign_origin(privk).unwrap();

            let tx_big_contract_signed = tx_signer.get_tx().unwrap();
            all_txs.push(tx_big_contract_signed);
        }

        // make microblocks with 3 transactions each (or fewer)
        for i in 0..(all_txs.len() / 3) {
            let txs = vec![
                all_txs[3 * i].clone(),
                all_txs[3 * i + 1].clone(),
                all_txs[3 * i + 2].clone(),
            ];

            let txid_vecs: Vec<_> = txs.iter().map(|tx| tx.txid().as_bytes().to_vec()).collect();

            let merkle_tree = MerkleTree::<Sha512Trunc256Sum>::new(&txid_vecs);
            let tx_merkle_root = merkle_tree.root();

            let prev_block = if i == 0 {
                base.clone()
            } else {
                let l = microblocks.len();
                microblocks[l - 1].block_hash()
            };

            let header = StacksMicroblockHeader {
                version: 0x12,
                sequence: initial_seq + (i as u16),
                prev_block,
                tx_merkle_root,
                signature: MessageSignature([0u8; 65]),
            };

            let mut mblock = StacksMicroblock { header, txs };

            mblock.sign(privk).unwrap();
            microblocks.push(mblock);
        }

        microblocks
    }

    pub fn make_sample_microblock_stream(
        privk: &StacksPrivateKey,
        anchored_block_hash: &BlockHeaderHash,
    ) -> Vec<StacksMicroblock> {
        make_sample_microblock_stream_fork(privk, anchored_block_hash, 0)
    }

    fn resign_microblocks(
        microblocks: &mut Vec<StacksMicroblock>,
        privk: &StacksPrivateKey,
    ) -> BlockHeaderHash {
        for i in 0..microblocks.len() {
            microblocks[i].header.signature = MessageSignature([0u8; 65]);
            microblocks[i].sign(privk).unwrap();
            if i + 1 < microblocks.len() {
                microblocks[i + 1].header.prev_block = microblocks[i].block_hash();
            }
        }
        let l = microblocks.len();
        microblocks[l - 1].block_hash()
    }

    fn assert_block_staging_not_processed(
        chainstate: &mut StacksChainState,
        consensus_hash: &ConsensusHash,
        block: &StacksBlock,
    ) {
        assert!(StacksChainState::load_staging_block_data(
            chainstate.db(),
            &chainstate.blocks_path,
            consensus_hash,
            &block.block_hash()
        )
        .unwrap()
        .is_some());
        assert_eq!(
            StacksChainState::load_staging_block_data(
                chainstate.db(),
                &chainstate.blocks_path,
                consensus_hash,
                &block.block_hash()
            )
            .unwrap()
            .unwrap(),
            *block
        );
        assert_eq!(
            StacksChainState::get_staging_block_status(
                chainstate.db(),
                consensus_hash,
                &block.block_hash()
            )
            .unwrap()
            .unwrap(),
            false
        );

        let index_block_hash =
            StacksBlockHeader::make_index_block_hash(consensus_hash, &block.block_hash());
        assert!(
            StacksChainState::has_block_indexed(&chainstate.blocks_path, &index_block_hash)
                .unwrap()
        );
    }

    fn assert_block_not_stored(
        chainstate: &mut StacksChainState,
        consensus_hash: &ConsensusHash,
        block: &StacksBlock,
    ) {
        assert!(!StacksChainState::has_stored_block(
            chainstate.db(),
            &chainstate.blocks_path,
            consensus_hash,
            &block.block_hash()
        )
        .unwrap());
        assert_eq!(
            StacksChainState::load_staging_block_pubkey_hash(
                chainstate.db(),
                consensus_hash,
                &block.block_hash()
            )
            .unwrap()
            .unwrap(),
            block.header.microblock_pubkey_hash
        );
    }

    fn assert_block_stored_rejected(
        chainstate: &mut StacksChainState,
        consensus_hash: &ConsensusHash,
        block: &StacksBlock,
    ) {
        assert!(StacksChainState::has_stored_block(
            chainstate.db(),
            &chainstate.blocks_path,
            consensus_hash,
            &block.block_hash()
        )
        .unwrap());
        assert!(StacksChainState::load_block(
            &chainstate.blocks_path,
            consensus_hash,
            &block.block_hash()
        )
        .unwrap()
        .is_none());
        assert!(StacksChainState::load_block_header(
            &chainstate.blocks_path,
            consensus_hash,
            &block.block_hash()
        )
        .unwrap()
        .is_none());
        assert!(StacksChainState::load_staging_block_pubkey_hash(
            chainstate.db(),
            consensus_hash,
            &block.block_hash()
        )
        .unwrap()
        .is_none());

        assert_eq!(
            StacksChainState::get_staging_block_status(
                chainstate.db(),
                consensus_hash,
                &block.block_hash()
            )
            .unwrap()
            .unwrap(),
            true
        );
        assert!(StacksChainState::load_staging_block_data(
            chainstate.db(),
            &chainstate.blocks_path,
            consensus_hash,
            &block.block_hash()
        )
        .unwrap()
        .is_none());

        let index_block_hash =
            StacksBlockHeader::make_index_block_hash(consensus_hash, &block.block_hash());
        assert!(
            StacksChainState::has_block_indexed(&chainstate.blocks_path, &index_block_hash)
                .unwrap()
        );
    }

    fn assert_block_stored_not_staging(
        chainstate: &mut StacksChainState,
        consensus_hash: &ConsensusHash,
        block: &StacksBlock,
    ) {
        assert!(StacksChainState::has_stored_block(
            chainstate.db(),
            &chainstate.blocks_path,
            consensus_hash,
            &block.block_hash()
        )
        .unwrap());
        assert!(StacksChainState::load_block(
            &chainstate.blocks_path,
            consensus_hash,
            &block.block_hash()
        )
        .unwrap()
        .is_some());
        assert_eq!(
            StacksChainState::load_block(
                &chainstate.blocks_path,
                consensus_hash,
                &block.block_hash()
            )
            .unwrap()
            .unwrap(),
            *block
        );
        assert_eq!(
            StacksChainState::load_block_header(
                &chainstate.blocks_path,
                consensus_hash,
                &block.block_hash()
            )
            .unwrap()
            .unwrap(),
            block.header
        );
        assert!(StacksChainState::load_staging_block_pubkey_hash(
            chainstate.db(),
            consensus_hash,
            &block.block_hash()
        )
        .unwrap()
        .is_none());

        assert_eq!(
            StacksChainState::get_staging_block_status(
                chainstate.db(),
                consensus_hash,
                &block.block_hash()
            )
            .unwrap()
            .unwrap(),
            true
        );
        assert!(StacksChainState::load_staging_block_data(
            chainstate.db(),
            &chainstate.blocks_path,
            consensus_hash,
            &block.block_hash()
        )
        .unwrap()
        .is_none());

        let index_block_hash =
            StacksBlockHeader::make_index_block_hash(consensus_hash, &block.block_hash());
        assert!(
            StacksChainState::has_block_indexed(&chainstate.blocks_path, &index_block_hash)
                .unwrap()
        );
    }

    pub fn store_staging_block(
        chainstate: &mut StacksChainState,
        consensus_hash: &ConsensusHash,
        block: &StacksBlock,
        parent_consensus_hash: &ConsensusHash,
        commit_burn: u64,
        sortition_burn: u64,
    ) {
        let blocks_path = chainstate.blocks_path.clone();
        let mut tx = chainstate.db_tx_begin().unwrap();
        StacksChainState::store_staging_block(
            &mut tx,
            &blocks_path,
            consensus_hash,
            block,
            parent_consensus_hash,
            commit_burn,
            sortition_burn,
            5,
        )
        .unwrap();
        tx.commit().unwrap();

        let index_block_hash =
            StacksBlockHeader::make_index_block_hash(consensus_hash, &block.block_hash());
        assert!(
            StacksChainState::has_block_indexed(&chainstate.blocks_path, &index_block_hash)
                .unwrap()
        );
    }

    pub fn store_staging_microblock(
        chainstate: &mut StacksChainState,
        parent_consensus_hash: &ConsensusHash,
        parent_anchored_block_hash: &BlockHeaderHash,
        microblock: &StacksMicroblock,
    ) {
        let mut tx = chainstate.db_tx_begin().unwrap();
        StacksChainState::store_staging_microblock(
            &mut tx,
            parent_consensus_hash,
            parent_anchored_block_hash,
            microblock,
        )
        .unwrap();
        tx.commit().unwrap();

        let parent_index_block_hash = StacksBlockHeader::make_index_block_hash(
            parent_consensus_hash,
            parent_anchored_block_hash,
        );
        assert!(chainstate
            .has_microblocks_indexed(&parent_index_block_hash)
            .unwrap());
    }

    pub fn set_block_processed(
        chainstate: &mut StacksChainState,
        consensus_hash: &ConsensusHash,
        anchored_block_hash: &BlockHeaderHash,
        accept: bool,
    ) {
        let index_block_hash =
            StacksBlockHeader::make_index_block_hash(consensus_hash, anchored_block_hash);
        assert!(
            StacksChainState::has_block_indexed(&chainstate.blocks_path, &index_block_hash)
                .unwrap()
        );
        let blocks_path = chainstate.blocks_path.clone();

        let mut tx = chainstate.db_tx_begin().unwrap();
        StacksChainState::set_block_processed(
            &mut tx,
            None,
            &blocks_path,
            consensus_hash,
            anchored_block_hash,
            accept,
        )
        .unwrap();
        tx.commit().unwrap();

        assert!(
            StacksChainState::has_block_indexed(&chainstate.blocks_path, &index_block_hash)
                .unwrap()
        );
    }

    pub fn set_block_orphaned(
        chainstate: &mut StacksChainState,
        consensus_hash: &ConsensusHash,
        anchored_block_hash: &BlockHeaderHash,
    ) {
        let blocks_path = chainstate.blocks_path.clone();

        let mut tx = chainstate.db_tx_begin().unwrap();
        StacksChainState::set_block_orphaned(
            &mut tx,
            &blocks_path,
            consensus_hash,
            anchored_block_hash,
        )
        .unwrap();
        tx.commit().unwrap();
    }

    pub fn set_microblocks_processed(
        chainstate: &mut StacksChainState,
        child_consensus_hash: &ConsensusHash,
        child_anchored_block_hash: &BlockHeaderHash,
        tail_microblock_hash: &BlockHeaderHash,
    ) {
        let child_index_block_hash = StacksBlockHeader::make_index_block_hash(
            child_consensus_hash,
            child_anchored_block_hash,
        );
        let (parent_consensus_hash, parent_block_hash) =
            StacksChainState::get_parent_block_header_hashes(
                chainstate.db(),
                &child_index_block_hash,
            )
            .unwrap()
            .unwrap();
        let parent_index_block_hash =
            StacksBlockHeader::make_index_block_hash(&parent_consensus_hash, &parent_block_hash);

        let parent_microblock_index_hash =
            StacksBlockHeader::make_index_block_hash(&parent_consensus_hash, tail_microblock_hash);

        let mut tx = chainstate.db_tx_begin().unwrap();

        StacksChainState::set_microblocks_processed(
            &mut tx,
            child_consensus_hash,
            child_anchored_block_hash,
            tail_microblock_hash,
        )
        .unwrap();
        tx.commit().unwrap();

        assert!(chainstate
            .has_microblocks_indexed(&parent_index_block_hash)
            .unwrap());
        assert!(StacksChainState::has_processed_microblocks_indexed(
            chainstate.db(),
            &parent_microblock_index_hash
        )
        .unwrap());
    }

    fn process_next_orphaned_staging_block(chainstate: &mut StacksChainState) -> bool {
        let blocks_path = chainstate.blocks_path.clone();
        let mut tx = chainstate.db_tx_begin().unwrap();
        let res =
            StacksChainState::process_next_orphaned_staging_block(&mut tx, &blocks_path).unwrap();
        tx.commit().unwrap();
        res
    }

    fn drop_staging_microblocks(
        chainstate: &mut StacksChainState,
        consensus_hash: &ConsensusHash,
        anchored_block_hash: &BlockHeaderHash,
        invalid_microblock: &BlockHeaderHash,
    ) {
        let mut tx = chainstate.db_tx_begin().unwrap();
        StacksChainState::drop_staging_microblocks(
            &mut tx,
            consensus_hash,
            anchored_block_hash,
            invalid_microblock,
        )
        .unwrap();
        tx.commit().unwrap();
    }

    #[test]
    fn stacks_db_block_load_store_empty() {
        let chainstate = instantiate_chainstate(false, 0x80000000, function_name!());

        let path = StacksChainState::get_block_path(
            &chainstate.blocks_path,
            &ConsensusHash([1u8; 20]),
            &BlockHeaderHash([2u8; 32]),
        )
        .unwrap();
        assert!(fs::metadata(&path).is_err());
        assert!(!StacksChainState::has_stored_block(
            chainstate.db(),
            &chainstate.blocks_path,
            &ConsensusHash([1u8; 20]),
            &BlockHeaderHash([2u8; 32])
        )
        .unwrap());

        StacksChainState::store_empty_block(
            &chainstate.blocks_path,
            &ConsensusHash([1u8; 20]),
            &BlockHeaderHash([2u8; 32]),
        )
        .unwrap();
        assert!(fs::metadata(&path).is_ok());

        // empty block is considered _not_ stored
        assert!(!StacksChainState::has_stored_block(
            chainstate.db(),
            &chainstate.blocks_path,
            &ConsensusHash([1u8; 20]),
            &BlockHeaderHash([2u8; 32])
        )
        .unwrap());
        assert!(StacksChainState::load_block(
            &chainstate.blocks_path,
            &ConsensusHash([1u8; 20]),
            &BlockHeaderHash([2u8; 32])
        )
        .unwrap()
        .is_none());
    }

    #[test]
    fn stacks_db_block_load_store() {
        let mut chainstate = instantiate_chainstate(false, 0x80000000, function_name!());
        let privk = StacksPrivateKey::from_hex(
            "eb05c83546fdd2c79f10f5ad5434a90dd28f7e3acb7c092157aa1bc3656b012c01",
        )
        .unwrap();

        let mut block = make_empty_coinbase_block(&privk);

        // don't worry about freeing microblcok state yet
        block.header.parent_microblock_sequence = 0;
        block.header.parent_microblock = EMPTY_MICROBLOCK_PARENT_HASH.clone();

        let path = StacksChainState::get_block_path(
            &chainstate.blocks_path,
            &ConsensusHash([1u8; 20]),
            &block.block_hash(),
        )
        .unwrap();
        assert!(fs::metadata(&path).is_err());
        assert!(!StacksChainState::has_stored_block(
            chainstate.db(),
            &chainstate.blocks_path,
            &ConsensusHash([1u8; 20]),
            &block.block_hash()
        )
        .unwrap());

        assert!(!StacksChainState::has_stored_block(
            chainstate.db(),
            &chainstate.blocks_path,
            &ConsensusHash([1u8; 20]),
            &block.block_hash()
        )
        .unwrap());

        store_staging_block(
            &mut chainstate,
            &ConsensusHash([1u8; 20]),
            &block,
            &ConsensusHash([2u8; 20]),
            1,
            2,
        );

        set_block_processed(
            &mut chainstate,
            &ConsensusHash([1u8; 20]),
            &block.block_hash(),
            true,
        );

        assert!(StacksChainState::has_stored_block(
            chainstate.db(),
            &chainstate.blocks_path,
            &ConsensusHash([1u8; 20]),
            &block.block_hash()
        )
        .unwrap());

        assert!(StacksChainState::load_block(
            &chainstate.blocks_path,
            &ConsensusHash([1u8; 20]),
            &block.block_hash()
        )
        .unwrap()
        .is_some());
        assert_eq!(
            StacksChainState::load_block(
                &chainstate.blocks_path,
                &ConsensusHash([1u8; 20]),
                &block.block_hash()
            )
            .unwrap()
            .unwrap(),
            block
        );
        assert_eq!(
            StacksChainState::load_block_header(
                &chainstate.blocks_path,
                &ConsensusHash([1u8; 20]),
                &block.block_hash()
            )
            .unwrap()
            .unwrap(),
            block.header
        );

        StacksChainState::free_block_state(
            &chainstate.blocks_path,
            &ConsensusHash([1u8; 20]),
            &block.header,
        );

        // database determines that it's still there
        assert!(StacksChainState::has_stored_block(
            chainstate.db(),
            &chainstate.blocks_path,
            &ConsensusHash([1u8; 20]),
            &block.block_hash()
        )
        .unwrap());
        assert!(StacksChainState::load_block(
            &chainstate.blocks_path,
            &ConsensusHash([1u8; 20]),
            &block.block_hash()
        )
        .unwrap()
        .is_none());

        set_block_processed(
            &mut chainstate,
            &ConsensusHash([1u8; 20]),
            &block.block_hash(),
            false,
        );

        // still technically stored -- we processed it
        assert!(StacksChainState::has_stored_block(
            chainstate.db(),
            &chainstate.blocks_path,
            &ConsensusHash([1u8; 20]),
            &block.block_hash()
        )
        .unwrap());

        let mut dbtx = chainstate.db_tx_begin().unwrap();
        StacksChainState::forget_orphaned_epoch_data(
            &mut dbtx,
            &ConsensusHash([1u8; 20]),
            &block.block_hash(),
        )
        .unwrap();
        dbtx.commit().unwrap();

        // *now* it's not there
        assert!(!StacksChainState::has_stored_block(
            chainstate.db(),
            &chainstate.blocks_path,
            &ConsensusHash([1u8; 20]),
            &block.block_hash()
        )
        .unwrap());

        assert!(StacksChainState::load_block(
            &chainstate.blocks_path,
            &ConsensusHash([1u8; 20]),
            &block.block_hash()
        )
        .unwrap()
        .is_none());
        assert!(StacksChainState::load_block_header(
            &chainstate.blocks_path,
            &ConsensusHash([1u8; 20]),
            &block.block_hash()
        )
        .unwrap()
        .is_none());
    }

    #[test]
    fn stacks_db_staging_block_load_store_accept() {
        let mut chainstate = instantiate_chainstate(false, 0x80000000, function_name!());
        let privk = StacksPrivateKey::from_hex(
            "eb05c83546fdd2c79f10f5ad5434a90dd28f7e3acb7c092157aa1bc3656b012c01",
        )
        .unwrap();

        let block = make_empty_coinbase_block(&privk);

        assert!(StacksChainState::load_staging_block_data(
            chainstate.db(),
            &chainstate.blocks_path,
            &ConsensusHash([2u8; 20]),
            &block.block_hash()
        )
        .unwrap()
        .is_none());

        store_staging_block(
            &mut chainstate,
            &ConsensusHash([2u8; 20]),
            &block,
            &ConsensusHash([1u8; 20]),
            1,
            2,
        );

        assert_block_staging_not_processed(&mut chainstate, &ConsensusHash([2u8; 20]), &block);
        assert_block_not_stored(&mut chainstate, &ConsensusHash([2u8; 20]), &block);

        set_block_processed(
            &mut chainstate,
            &ConsensusHash([2u8; 20]),
            &block.block_hash(),
            true,
        );

        assert_block_stored_not_staging(&mut chainstate, &ConsensusHash([2u8; 20]), &block);

        // should be idempotent
        set_block_processed(
            &mut chainstate,
            &ConsensusHash([2u8; 20]),
            &block.block_hash(),
            true,
        );

        assert_block_stored_not_staging(&mut chainstate, &ConsensusHash([2u8; 20]), &block);
    }

    #[test]
    fn stacks_db_staging_block_load_store_reject() {
        let mut chainstate = instantiate_chainstate(false, 0x80000000, function_name!());
        let privk = StacksPrivateKey::from_hex(
            "eb05c83546fdd2c79f10f5ad5434a90dd28f7e3acb7c092157aa1bc3656b012c01",
        )
        .unwrap();

        let block = make_empty_coinbase_block(&privk);

        assert!(StacksChainState::load_staging_block_data(
            chainstate.db(),
            &chainstate.blocks_path,
            &ConsensusHash([2u8; 20]),
            &block.block_hash()
        )
        .unwrap()
        .is_none());

        store_staging_block(
            &mut chainstate,
            &ConsensusHash([2u8; 20]),
            &block,
            &ConsensusHash([1u8; 20]),
            1,
            2,
        );

        assert_block_staging_not_processed(&mut chainstate, &ConsensusHash([2u8; 20]), &block);
        assert_block_not_stored(&mut chainstate, &ConsensusHash([2u8; 20]), &block);

        set_block_processed(
            &mut chainstate,
            &ConsensusHash([2u8; 20]),
            &block.block_hash(),
            false,
        );

        assert_block_stored_rejected(&mut chainstate, &ConsensusHash([2u8; 20]), &block);

        // should be idempotent
        set_block_processed(
            &mut chainstate,
            &ConsensusHash([2u8; 20]),
            &block.block_hash(),
            false,
        );

        assert_block_stored_rejected(&mut chainstate, &ConsensusHash([2u8; 20]), &block);
    }

    #[test]
    fn stacks_db_load_store_microblock_stream() {
        let mut chainstate = instantiate_chainstate(false, 0x80000000, function_name!());
        let privk = StacksPrivateKey::from_hex(
            "eb05c83546fdd2c79f10f5ad5434a90dd28f7e3acb7c092157aa1bc3656b012c01",
        )
        .unwrap();

        let block = make_empty_coinbase_block(&privk);
        let microblocks = make_sample_microblock_stream(&privk, &block.block_hash());

        assert!(!StacksChainState::has_stored_block(
            chainstate.db(),
            &chainstate.blocks_path,
            &ConsensusHash([2u8; 20]),
            &microblocks[0].block_hash()
        )
        .unwrap());

        assert!(StacksChainState::load_microblock_stream_fork(
            chainstate.db(),
            &ConsensusHash([2u8; 20]),
            &block.block_hash(),
            &microblocks.last().as_ref().unwrap().block_hash(),
        )
        .unwrap()
        .is_none());

        for mblock in microblocks.iter() {
            store_staging_microblock(
                &mut chainstate,
                &ConsensusHash([2u8; 20]),
                &block.block_hash(),
                mblock,
            );
        }

        assert_eq!(
            StacksChainState::load_microblock_stream_fork(
                chainstate.db(),
                &ConsensusHash([2u8; 20]),
                &block.block_hash(),
                &microblocks.last().as_ref().unwrap().block_hash(),
            )
            .unwrap()
            .unwrap(),
            microblocks
        );

        // not processed
        assert!(StacksChainState::load_processed_microblock_stream_fork(
            chainstate.db(),
            &ConsensusHash([2u8; 20]),
            &block.block_hash(),
            &microblocks.last().as_ref().unwrap().block_hash(),
        )
        .unwrap()
        .is_none());
    }

    #[test]
    fn stacks_db_staging_microblock_stream_load_store_confirm_all() {
        let mut chainstate = instantiate_chainstate(false, 0x80000000, function_name!());
        let privk = StacksPrivateKey::from_hex(
            "eb05c83546fdd2c79f10f5ad5434a90dd28f7e3acb7c092157aa1bc3656b012c01",
        )
        .unwrap();

        let block = make_empty_coinbase_block(&privk);
        let microblocks = make_sample_microblock_stream(&privk, &block.block_hash());
        let mut child_block = make_empty_coinbase_block(&privk);

        child_block.header.parent_block = block.block_hash();
        child_block.header.parent_microblock = microblocks.last().as_ref().unwrap().block_hash();
        child_block.header.parent_microblock_sequence =
            microblocks.last().as_ref().unwrap().header.sequence;

        assert!(StacksChainState::load_staging_microblock(
            chainstate.db(),
            &ConsensusHash([2u8; 20]),
            &block.block_hash(),
            &microblocks[0].block_hash()
        )
        .unwrap()
        .is_none());

        assert!(StacksChainState::load_descendant_staging_microblock_stream(
            chainstate.db(),
            &StacksBlockHeader::make_index_block_hash(
                &ConsensusHash([2u8; 20]),
                &block.block_hash()
            ),
            0,
            u16::MAX
        )
        .unwrap()
        .is_none());

        store_staging_block(
            &mut chainstate,
            &ConsensusHash([2u8; 20]),
            &block,
            &ConsensusHash([1u8; 20]),
            1,
            2,
        );
        for mb in microblocks.iter() {
            store_staging_microblock(
                &mut chainstate,
                &ConsensusHash([2u8; 20]),
                &block.block_hash(),
                mb,
            );
        }
        store_staging_block(
            &mut chainstate,
            &ConsensusHash([3u8; 20]),
            &child_block,
            &ConsensusHash([2u8; 20]),
            1,
            2,
        );

        // block should be stored to staging
        assert_block_staging_not_processed(&mut chainstate, &ConsensusHash([2u8; 20]), &block);
        assert_block_staging_not_processed(
            &mut chainstate,
            &ConsensusHash([3u8; 20]),
            &child_block,
        );

        // microblock stream should be stored to staging
        assert!(StacksChainState::load_staging_microblock(
            chainstate.db(),
            &ConsensusHash([2u8; 20]),
            &block.block_hash(),
            &microblocks[0].block_hash()
        )
        .unwrap()
        .is_some());

        assert_eq!(
            StacksChainState::load_staging_microblock(
                chainstate.db(),
                &ConsensusHash([2u8; 20]),
                &block.block_hash(),
                &microblocks[0].block_hash()
            )
            .unwrap()
            .unwrap()
            .try_into_microblock()
            .unwrap(),
            microblocks[0]
        );
        assert_eq!(
            StacksChainState::load_descendant_staging_microblock_stream(
                chainstate.db(),
                &StacksBlockHeader::make_index_block_hash(
                    &ConsensusHash([2u8; 20]),
                    &block.block_hash()
                ),
                0,
                u16::MAX
            )
            .unwrap()
            .unwrap(),
            microblocks
        );

        // block should _not_ be in the chunk store
        assert_block_not_stored(&mut chainstate, &ConsensusHash([2u8; 20]), &block);

        // microblocks present
        assert_eq!(
            StacksChainState::load_microblock_stream_fork(
                chainstate.db(),
                &ConsensusHash([2u8; 20]),
                &block.block_hash(),
                &microblocks.last().as_ref().unwrap().block_hash(),
            )
            .unwrap()
            .unwrap(),
            microblocks
        );

        // microblocks not processed yet
        assert!(StacksChainState::load_processed_microblock_stream_fork(
            chainstate.db(),
            &ConsensusHash([2u8; 20]),
            &block.block_hash(),
            &microblocks.last().as_ref().unwrap().block_hash(),
        )
        .unwrap()
        .is_none());

        set_block_processed(
            &mut chainstate,
            &ConsensusHash([2u8; 20]),
            &block.block_hash(),
            true,
        );
        set_block_processed(
            &mut chainstate,
            &ConsensusHash([3u8; 20]),
            &child_block.block_hash(),
            true,
        );
        set_microblocks_processed(
            &mut chainstate,
            &ConsensusHash([3u8; 20]),
            &child_block.block_hash(),
            &microblocks.last().as_ref().unwrap().block_hash(),
        );

        // block should be stored to chunk store now
        assert_block_stored_not_staging(&mut chainstate, &ConsensusHash([2u8; 20]), &block);
        assert_block_stored_not_staging(&mut chainstate, &ConsensusHash([3u8; 20]), &child_block);

        assert_eq!(
            StacksChainState::load_microblock_stream_fork(
                chainstate.db(),
                &ConsensusHash([2u8; 20]),
                &block.block_hash(),
                &microblocks.last().as_ref().unwrap().block_hash(),
            )
            .unwrap()
            .unwrap(),
            microblocks
        );

        // microblocks should be absent from staging
        for mb in microblocks.iter() {
            assert!(chainstate
                .get_microblock_status(
                    &ConsensusHash([2u8; 20]),
                    &block.block_hash(),
                    &mb.block_hash()
                )
                .unwrap()
                .is_some());
            assert_eq!(
                chainstate
                    .get_microblock_status(
                        &ConsensusHash([2u8; 20]),
                        &block.block_hash(),
                        &mb.block_hash()
                    )
                    .unwrap()
                    .unwrap(),
                true
            );
        }

        // but we should still load the full stream if asked
        assert!(StacksChainState::load_descendant_staging_microblock_stream(
            chainstate.db(),
            &StacksBlockHeader::make_index_block_hash(
                &ConsensusHash([2u8; 20]),
                &block.block_hash()
            ),
            0,
            u16::MAX
        )
        .unwrap()
        .is_some());
        assert_eq!(
            StacksChainState::load_descendant_staging_microblock_stream(
                chainstate.db(),
                &StacksBlockHeader::make_index_block_hash(
                    &ConsensusHash([2u8; 20]),
                    &block.block_hash()
                ),
                0,
                u16::MAX
            )
            .unwrap()
            .unwrap(),
            microblocks
        );
    }

    #[test]
    fn stacks_db_staging_microblock_stream_load_store_partial_confirm() {
        let mut chainstate = instantiate_chainstate(false, 0x80000000, function_name!());
        let privk = StacksPrivateKey::from_hex(
            "eb05c83546fdd2c79f10f5ad5434a90dd28f7e3acb7c092157aa1bc3656b012c01",
        )
        .unwrap();

        let block = make_empty_coinbase_block(&privk);
        let microblocks = make_sample_microblock_stream(&privk, &block.block_hash());
        let mut child_block = make_empty_coinbase_block(&privk);

        child_block.header.parent_block = block.block_hash();
        child_block.header.parent_microblock = microblocks.first().as_ref().unwrap().block_hash();
        child_block.header.parent_microblock_sequence =
            microblocks.first().as_ref().unwrap().header.sequence;

        assert!(StacksChainState::load_staging_microblock(
            chainstate.db(),
            &ConsensusHash([2u8; 20]),
            &block.block_hash(),
            &microblocks[0].block_hash()
        )
        .unwrap()
        .is_none());
        assert!(StacksChainState::load_descendant_staging_microblock_stream(
            chainstate.db(),
            &StacksBlockHeader::make_index_block_hash(
                &ConsensusHash([2u8; 20]),
                &block.block_hash()
            ),
            0,
            u16::MAX
        )
        .unwrap()
        .is_none());

        store_staging_block(
            &mut chainstate,
            &ConsensusHash([2u8; 20]),
            &block,
            &ConsensusHash([1u8; 20]),
            1,
            2,
        );
        for mb in microblocks.iter() {
            store_staging_microblock(
                &mut chainstate,
                &ConsensusHash([2u8; 20]),
                &block.block_hash(),
                mb,
            );
        }
        store_staging_block(
            &mut chainstate,
            &ConsensusHash([3u8; 20]),
            &child_block,
            &ConsensusHash([2u8; 20]),
            1,
            2,
        );

        // block should be stored to staging
        assert_block_staging_not_processed(&mut chainstate, &ConsensusHash([2u8; 20]), &block);
        assert_block_staging_not_processed(
            &mut chainstate,
            &ConsensusHash([3u8; 20]),
            &child_block,
        );
        assert_block_not_stored(&mut chainstate, &ConsensusHash([2u8; 20]), &block);
        assert_block_not_stored(&mut chainstate, &ConsensusHash([3u8; 20]), &child_block);

        // microblock stream should be stored to staging
        assert!(StacksChainState::load_staging_microblock(
            chainstate.db(),
            &ConsensusHash([2u8; 20]),
            &block.block_hash(),
            &microblocks[0].block_hash()
        )
        .unwrap()
        .is_some());
        assert_eq!(
            StacksChainState::load_staging_microblock(
                chainstate.db(),
                &ConsensusHash([2u8; 20]),
                &block.block_hash(),
                &microblocks[0].block_hash()
            )
            .unwrap()
            .unwrap()
            .try_into_microblock()
            .unwrap(),
            microblocks[0]
        );
        assert_eq!(
            StacksChainState::load_descendant_staging_microblock_stream(
                chainstate.db(),
                &StacksBlockHeader::make_index_block_hash(
                    &ConsensusHash([2u8; 20]),
                    &block.block_hash()
                ),
                0,
                u16::MAX
            )
            .unwrap()
            .unwrap(),
            microblocks
        );
        assert_eq!(
            StacksChainState::load_microblock_stream_fork(
                chainstate.db(),
                &ConsensusHash([2u8; 20]),
                &block.block_hash(),
                &microblocks.last().as_ref().unwrap().block_hash(),
            )
            .unwrap()
            .unwrap(),
            microblocks
        );

        // not processed
        assert!(StacksChainState::load_processed_microblock_stream_fork(
            chainstate.db(),
            &ConsensusHash([2u8; 20]),
            &block.block_hash(),
            &microblocks.last().as_ref().unwrap().block_hash(),
        )
        .unwrap()
        .is_none());

        // confirm the 0th microblock, but not the 1st or later.
        // do not confirm the block.
        set_block_processed(
            &mut chainstate,
            &ConsensusHash([2u8; 20]),
            &block.block_hash(),
            true,
        );
        set_block_processed(
            &mut chainstate,
            &ConsensusHash([3u8; 20]),
            &child_block.block_hash(),
            true,
        );
        set_microblocks_processed(
            &mut chainstate,
            &ConsensusHash([3u8; 20]),
            &child_block.block_hash(),
            &microblocks[0].block_hash(),
        );

        // block should be processed in staging, but the data should not be in the staging DB
        assert_block_stored_not_staging(&mut chainstate, &ConsensusHash([2u8; 20]), &block);
        assert_block_stored_not_staging(&mut chainstate, &ConsensusHash([3u8; 20]), &child_block);

        // microblocks should not be in the chunk store, except for block 0 which was confirmed
        assert_eq!(
            StacksChainState::load_microblock_stream_fork(
                chainstate.db(),
                &ConsensusHash([2u8; 20]),
                &block.block_hash(),
                &microblocks.last().as_ref().unwrap().block_hash(),
            )
            .unwrap()
            .unwrap(),
            microblocks
        );

        assert_eq!(
            StacksChainState::load_processed_microblock_stream_fork(
                chainstate.db(),
                &ConsensusHash([2u8; 20]),
                &block.block_hash(),
                &microblocks.first().as_ref().unwrap().block_hash(),
            )
            .unwrap()
            .unwrap(),
            vec![microblocks[0].clone()]
        );

        assert_eq!(
            StacksChainState::load_processed_microblock_stream_fork(
                chainstate.db(),
                &ConsensusHash([2u8; 20]),
                &block.block_hash(),
                &microblocks[1].block_hash(),
            )
            .unwrap(),
            None
        );

        // microblocks should be present in staging, except for block 0
        for mb in microblocks.iter() {
            assert!(chainstate
                .get_microblock_status(
                    &ConsensusHash([2u8; 20]),
                    &block.block_hash(),
                    &mb.block_hash()
                )
                .unwrap()
                .is_some());

            if mb.header.sequence == 0 {
                assert_eq!(
                    chainstate
                        .get_microblock_status(
                            &ConsensusHash([2u8; 20]),
                            &block.block_hash(),
                            &mb.block_hash()
                        )
                        .unwrap()
                        .unwrap(),
                    true
                );
            } else {
                // not processed since seq=0 was the last block to be accepted
                assert_eq!(
                    chainstate
                        .get_microblock_status(
                            &ConsensusHash([2u8; 20]),
                            &block.block_hash(),
                            &mb.block_hash()
                        )
                        .unwrap()
                        .unwrap(),
                    false
                );
            }
        }

        // can load the entire stream still
        assert!(StacksChainState::load_descendant_staging_microblock_stream(
            chainstate.db(),
            &StacksBlockHeader::make_index_block_hash(
                &ConsensusHash([2u8; 20]),
                &block.block_hash()
            ),
            0,
            u16::MAX
        )
        .unwrap()
        .is_some());
        assert_eq!(
            StacksChainState::load_descendant_staging_microblock_stream(
                chainstate.db(),
                &StacksBlockHeader::make_index_block_hash(
                    &ConsensusHash([2u8; 20]),
                    &block.block_hash()
                ),
                0,
                u16::MAX
            )
            .unwrap()
            .unwrap(),
            microblocks
        );
    }

    #[test]
    fn stacks_db_staging_microblock_stream_load_continuous_streams() {
        let mut chainstate = instantiate_chainstate(false, 0x80000000, function_name!());
        let privk = StacksPrivateKey::from_hex(
            "eb05c83546fdd2c79f10f5ad5434a90dd28f7e3acb7c092157aa1bc3656b012c01",
        )
        .unwrap();

        let block = make_empty_coinbase_block(&privk);
        let microblocks = make_sample_microblock_stream(&privk, &block.block_hash());
        let mut child_block = make_empty_coinbase_block(&privk);

        child_block.header.parent_block = block.block_hash();
        child_block.header.parent_microblock = microblocks.first().as_ref().unwrap().block_hash();
        child_block.header.parent_microblock_sequence =
            microblocks.first().as_ref().unwrap().header.sequence;

        assert!(StacksChainState::load_staging_microblock(
            chainstate.db(),
            &ConsensusHash([2u8; 20]),
            &block.block_hash(),
            &microblocks[0].block_hash()
        )
        .unwrap()
        .is_none());
        assert!(StacksChainState::load_descendant_staging_microblock_stream(
            chainstate.db(),
            &StacksBlockHeader::make_index_block_hash(
                &ConsensusHash([2u8; 20]),
                &block.block_hash()
            ),
            0,
            u16::MAX
        )
        .unwrap()
        .is_none());

        store_staging_block(
            &mut chainstate,
            &ConsensusHash([2u8; 20]),
            &block,
            &ConsensusHash([1u8; 20]),
            1,
            2,
        );

        // don't store the first microblock, but store the rest
        for (i, mb) in microblocks.iter().enumerate() {
            if i > 0 {
                store_staging_microblock(
                    &mut chainstate,
                    &ConsensusHash([2u8; 20]),
                    &block.block_hash(),
                    mb,
                );
            }
        }
        store_staging_block(
            &mut chainstate,
            &ConsensusHash([3u8; 20]),
            &child_block,
            &ConsensusHash([2u8; 20]),
            1,
            2,
        );

        // block should be stored to staging
        assert_block_staging_not_processed(&mut chainstate, &ConsensusHash([2u8; 20]), &block);
        assert_block_staging_not_processed(
            &mut chainstate,
            &ConsensusHash([3u8; 20]),
            &child_block,
        );
        assert_block_not_stored(&mut chainstate, &ConsensusHash([2u8; 20]), &block);
        assert_block_not_stored(&mut chainstate, &ConsensusHash([3u8; 20]), &child_block);

        // missing head
        assert!(StacksChainState::load_staging_microblock(
            chainstate.db(),
            &ConsensusHash([2u8; 20]),
            &block.block_hash(),
            &microblocks[0].block_hash()
        )
        .unwrap()
        .is_none());

        // subsequent microblock stream should be stored to staging
        assert!(StacksChainState::load_staging_microblock(
            chainstate.db(),
            &ConsensusHash([2u8; 20]),
            &block.block_hash(),
            &microblocks[1].block_hash()
        )
        .unwrap()
        .is_some());
        assert_eq!(
            StacksChainState::load_staging_microblock(
                chainstate.db(),
                &ConsensusHash([2u8; 20]),
                &block.block_hash(),
                &microblocks[1].block_hash()
            )
            .unwrap()
            .unwrap()
            .try_into_microblock()
            .unwrap(),
            microblocks[1]
        );

        // can't load descendent stream because missing head
        assert!(StacksChainState::load_descendant_staging_microblock_stream(
            chainstate.db(),
            &StacksBlockHeader::make_index_block_hash(
                &ConsensusHash([2u8; 20]),
                &block.block_hash()
            ),
            0,
            u16::MAX
        )
        .unwrap()
        .is_none());
    }

    #[test]
    fn stacks_db_validate_parent_microblock_stream() {
        let privk = StacksPrivateKey::from_hex(
            "eb05c83546fdd2c79f10f5ad5434a90dd28f7e3acb7c092157aa1bc3656b012c01",
        )
        .unwrap();
        let block = make_empty_coinbase_block(&privk);
        let microblocks = make_sample_microblock_stream(&privk, &block.block_hash());
        let num_mblocks = microblocks.len();

        let proof_bytes = hex_bytes("9275df67a68c8745c0ff97b48201ee6db447f7c93b23ae24cdc2400f52fdb08a1a6ac7ec71bf9c9c76e96ee4675ebff60625af28718501047bfd87b810c2d2139b73c23bd69de66360953a642c2a330a").unwrap();
        let proof = VRFProof::from_bytes(&proof_bytes[..].to_vec()).unwrap();

        let child_block_header = StacksBlockHeader {
            version: 0x01,
            total_work: StacksWorkScore {
                burn: 234,
                work: 567,
            },
            proof: proof.clone(),
            parent_block: block.block_hash(),
            parent_microblock: microblocks[num_mblocks - 1].block_hash(),
            parent_microblock_sequence: microblocks[num_mblocks - 1].header.sequence,
            tx_merkle_root: Sha512Trunc256Sum([7u8; 32]),
            state_index_root: TrieHash([8u8; 32]),
            microblock_pubkey_hash: Hash160([9u8; 20]),
        };

        // contiguous, non-empty stream
        {
            let res = StacksChainState::validate_parent_microblock_stream(
                &block.header,
                &child_block_header,
                &microblocks,
                true,
            );
            assert!(res.is_some());

            let (cutoff, poison_opt) = res.unwrap();
            assert!(poison_opt.is_none());
            assert_eq!(cutoff, num_mblocks);
        }

        // empty stream
        {
            let mut child_block_header_empty = child_block_header.clone();
            child_block_header_empty.parent_microblock = EMPTY_MICROBLOCK_PARENT_HASH.clone();
            child_block_header_empty.parent_microblock_sequence = 0;

            let res = StacksChainState::validate_parent_microblock_stream(
                &block.header,
                &child_block_header_empty,
                &vec![],
                true,
            );
            assert!(res.is_some());

            let (cutoff, poison_opt) = res.unwrap();
            assert!(poison_opt.is_none());
            assert_eq!(cutoff, 0);
        }

        // non-empty stream, but child drops all microblocks
        {
            let mut child_block_header_empty = child_block_header.clone();
            child_block_header_empty.parent_microblock = EMPTY_MICROBLOCK_PARENT_HASH.clone();
            child_block_header_empty.parent_microblock_sequence = 0;

            let res = StacksChainState::validate_parent_microblock_stream(
                &block.header,
                &child_block_header_empty,
                &microblocks,
                true,
            );
            assert!(res.is_some());

            let (cutoff, poison_opt) = res.unwrap();
            assert!(poison_opt.is_none());
            assert_eq!(cutoff, 0);
        }

        // non-empty stream, but child drops some microblocks
        {
            for i in 0..num_mblocks - 1 {
                let mut child_block_header_trunc = child_block_header.clone();
                child_block_header_trunc.parent_microblock = microblocks[i].block_hash();
                child_block_header_trunc.parent_microblock_sequence =
                    microblocks[i].header.sequence;

                let res = StacksChainState::validate_parent_microblock_stream(
                    &block.header,
                    &child_block_header_trunc,
                    &microblocks,
                    true,
                );
                assert!(res.is_some());

                let (cutoff, poison_opt) = res.unwrap();
                assert!(poison_opt.is_none());
                assert_eq!(cutoff, i + 1);
            }
        }

        // non-empty stream, but child does not identify any block as its parent
        {
            let mut child_block_header_broken = child_block_header.clone();
            child_block_header_broken.parent_microblock = BlockHeaderHash([1u8; 32]);
            child_block_header_broken.parent_microblock_sequence = 5;

            let res = StacksChainState::validate_parent_microblock_stream(
                &block.header,
                &child_block_header_broken,
                &microblocks,
                true,
            );
            assert!(res.is_none());
        }

        // non-empty stream, but missing first microblock
        {
            let mut broken_microblocks = vec![];
            for i in 1..num_mblocks {
                broken_microblocks.push(microblocks[i].clone());
            }

            let mut new_child_block_header = child_block_header.clone();
            new_child_block_header.parent_microblock =
                resign_microblocks(&mut broken_microblocks, &privk);

            let res = StacksChainState::validate_parent_microblock_stream(
                &block.header,
                &new_child_block_header,
                &broken_microblocks,
                true,
            );
            assert!(res.is_none());
        }

        // non-empty stream, but missing intermediate microblock
        {
            let mut broken_microblocks = vec![];
            let missing = num_mblocks / 2;
            for i in 0..num_mblocks {
                if i != missing {
                    broken_microblocks.push(microblocks[i].clone());
                }
            }

            let mut new_child_block_header = child_block_header.clone();
            new_child_block_header.parent_microblock =
                resign_microblocks(&mut broken_microblocks, &privk);

            let res = StacksChainState::validate_parent_microblock_stream(
                &block.header,
                &new_child_block_header,
                &broken_microblocks,
                true,
            );
            assert!(res.is_none());
        }

        // nonempty stream, but discontiguous first microblock (doesn't connect to parent block)
        {
            let mut broken_microblocks = microblocks.clone();
            broken_microblocks[0].header.prev_block = BlockHeaderHash([1u8; 32]);

            let mut new_child_block_header = child_block_header.clone();
            new_child_block_header.parent_microblock =
                resign_microblocks(&mut broken_microblocks, &privk);

            let res = StacksChainState::validate_parent_microblock_stream(
                &block.header,
                &new_child_block_header,
                &broken_microblocks,
                true,
            );
            assert!(res.is_none());
        }

        // nonempty stream, but discontiguous first microblock (wrong sequence)
        {
            let mut broken_microblocks = microblocks.clone();
            broken_microblocks[0].header.sequence = 1;

            let mut new_child_block_header = child_block_header.clone();
            new_child_block_header.parent_microblock =
                resign_microblocks(&mut broken_microblocks, &privk);

            let res = StacksChainState::validate_parent_microblock_stream(
                &block.header,
                &new_child_block_header,
                &broken_microblocks,
                true,
            );
            assert!(res.is_none());
        }

        // nonempty stream, but discontiguous hash chain
        {
            let mut broken_microblocks = microblocks.clone();

            let mut new_child_block_header = child_block_header.clone();

            for i in 0..broken_microblocks.len() {
                broken_microblocks[i].header.signature = MessageSignature([0u8; 65]);
                broken_microblocks[i].sign(&privk).unwrap();
                if i + 1 < broken_microblocks.len() {
                    if i != num_mblocks / 2 {
                        broken_microblocks[i + 1].header.prev_block =
                            broken_microblocks[i].block_hash();
                    } else {
                        broken_microblocks[i + 1].header.prev_block = BlockHeaderHash([1u8; 32]);
                    }
                }
            }
            let l = broken_microblocks.len();
            new_child_block_header.parent_microblock = broken_microblocks[l - 1].block_hash();

            let res = StacksChainState::validate_parent_microblock_stream(
                &block.header,
                &new_child_block_header,
                &broken_microblocks,
                true,
            );
            assert!(res.is_none());
        }

        // nonempty string, but bad signature
        {
            let mut broken_microblocks = microblocks.clone();
            broken_microblocks[num_mblocks / 2].header.signature = MessageSignature([1u8; 65]);

            let res = StacksChainState::validate_parent_microblock_stream(
                &block.header,
                &child_block_header,
                &broken_microblocks,
                true,
            );
            assert!(res.is_none());
        }

        // deliberate miner fork
        {
            let mut broken_microblocks = microblocks.clone();
            let mut forked_microblocks = vec![];

            let mut new_child_block_header = child_block_header.clone();
            let mut conflicting_microblock = microblocks[0].clone();

            for i in 0..broken_microblocks.len() {
                broken_microblocks[i].header.signature = MessageSignature([0u8; 65]);
                broken_microblocks[i].sign(&privk).unwrap();
                if i + 1 < broken_microblocks.len() {
                    broken_microblocks[i + 1].header.prev_block =
                        broken_microblocks[i].block_hash();
                }

                forked_microblocks.push(broken_microblocks[i].clone());
                if i == num_mblocks / 2 {
                    conflicting_microblock = broken_microblocks[i].clone();

                    let extra_tx = {
                        let auth = TransactionAuth::from_p2pkh(&privk).unwrap();
                        let tx_smart_contract = StacksTransaction::new(
                            TransactionVersion::Testnet,
                            auth.clone(),
                            TransactionPayload::new_smart_contract(
                                &"name-contract".to_string(),
                                &format!("conflicting smart contract {}", i),
                                None,
                            )
                            .unwrap(),
                        );
                        let mut tx_signer = StacksTransactionSigner::new(&tx_smart_contract);
                        tx_signer.sign_origin(&privk).unwrap();
                        tx_signer.get_tx().unwrap()
                    };

                    conflicting_microblock.txs.push(extra_tx);

                    let txid_vecs: Vec<_> = conflicting_microblock
                        .txs
                        .iter()
                        .map(|tx| tx.txid().as_bytes().to_vec())
                        .collect();

                    let merkle_tree = MerkleTree::<Sha512Trunc256Sum>::new(&txid_vecs);

                    conflicting_microblock.header.tx_merkle_root = merkle_tree.root();

                    conflicting_microblock.sign(&privk).unwrap();
                    forked_microblocks.push(conflicting_microblock.clone());
                }
            }

            let l = broken_microblocks.len();
            new_child_block_header.parent_microblock = broken_microblocks[l - 1].block_hash();

            let res = StacksChainState::validate_parent_microblock_stream(
                &block.header,
                &child_block_header,
                &forked_microblocks,
                true,
            );
            assert!(res.is_some());

            let (cutoff, poison_opt) = res.unwrap();
            assert_eq!(cutoff, num_mblocks / 2);
            assert!(poison_opt.is_some());

            let poison = poison_opt.unwrap();
            match poison {
                TransactionPayload::PoisonMicroblock(ref h1, ref h2) => {
                    assert_eq!(*h2, forked_microblocks[num_mblocks / 2].header);
                    assert_eq!(*h1, conflicting_microblock.header);
                }
                _ => {
                    assert!(false);
                }
            }
        }
    }

    #[test]
    fn stacks_db_staging_block_load_store_accept_attachable() {
        let mut chainstate = instantiate_chainstate(false, 0x80000000, function_name!());
        let privk = StacksPrivateKey::from_hex(
            "eb05c83546fdd2c79f10f5ad5434a90dd28f7e3acb7c092157aa1bc3656b012c01",
        )
        .unwrap();

        let mut block_1 = make_empty_coinbase_block(&privk);
        let mut block_2 = make_empty_coinbase_block(&privk);
        let mut block_3 = make_empty_coinbase_block(&privk);
        let mut block_4 = make_empty_coinbase_block(&privk);

        block_1.header.parent_block = FIRST_STACKS_BLOCK_HASH;
        block_2.header.parent_block = block_1.block_hash();
        block_3.header.parent_block = block_2.block_hash();
        block_4.header.parent_block = block_3.block_hash();

        let consensus_hashes = vec![
            ConsensusHash([2u8; 20]),
            ConsensusHash([3u8; 20]),
            ConsensusHash([4u8; 20]),
            ConsensusHash([5u8; 20]),
        ];

        let parent_consensus_hashes = vec![
            FIRST_BURNCHAIN_CONSENSUS_HASH,
            ConsensusHash([2u8; 20]),
            ConsensusHash([3u8; 20]),
            ConsensusHash([4u8; 20]),
        ];

        let blocks = &[&block_1, &block_2, &block_3, &block_4];

        // store each block
        for ((block, consensus_hash), parent_consensus_hash) in blocks
            .iter()
            .zip(&consensus_hashes)
            .zip(&parent_consensus_hashes)
        {
            assert!(StacksChainState::load_staging_block_data(
                chainstate.db(),
                &chainstate.blocks_path,
                consensus_hash,
                &block.block_hash()
            )
            .unwrap()
            .is_none());
            store_staging_block(
                &mut chainstate,
                consensus_hash,
                block,
                parent_consensus_hash,
                1,
                2,
            );
            assert_block_staging_not_processed(&mut chainstate, consensus_hash, block);
        }

        // first block is attachable, but all the rest are not
        assert_eq!(
            StacksChainState::load_staging_block(
                chainstate.db(),
                &chainstate.blocks_path,
                &consensus_hashes[0],
                &block_1.block_hash()
            )
            .unwrap()
            .unwrap()
            .attachable,
            true
        );

        for (block, consensus_hash) in blocks[1..].iter().zip(&consensus_hashes[1..]) {
            assert_eq!(
                StacksChainState::load_staging_block(
                    chainstate.db(),
                    &chainstate.blocks_path,
                    consensus_hash,
                    &block.block_hash()
                )
                .unwrap()
                .unwrap()
                .attachable,
                false
            );
        }

        // process all blocks, and check that processing a parent makes the child attachable
        for (i, (block, consensus_hash)) in blocks.iter().zip(&consensus_hashes).enumerate() {
            // child block is not attachable
            if i + 1 < consensus_hashes.len() {
                let child_consensus_hash = &consensus_hashes[i + 1];
                let child_block = &blocks[i + 1];
                assert_eq!(
                    StacksChainState::load_staging_block(
                        chainstate.db(),
                        &chainstate.blocks_path,
                        child_consensus_hash,
                        &child_block.block_hash()
                    )
                    .unwrap()
                    .unwrap()
                    .attachable,
                    false
                );
            }

            // block not stored yet
            assert_block_not_stored(&mut chainstate, consensus_hash, block);

            set_block_processed(&mut chainstate, consensus_hash, &block.block_hash(), true);

            // block is now stored
            assert_block_stored_not_staging(&mut chainstate, consensus_hash, block);

            // child block is attachable
            if i + 1 < consensus_hashes.len() {
                let child_consensus_hash = &consensus_hashes[i + 1];
                let child_block = &blocks[i + 1];
                assert_eq!(
                    StacksChainState::load_staging_block(
                        chainstate.db(),
                        &chainstate.blocks_path,
                        child_consensus_hash,
                        &child_block.block_hash()
                    )
                    .unwrap()
                    .unwrap()
                    .attachable,
                    true
                );
            }
        }
    }

    #[test]
    fn stacks_db_staging_block_load_store_accept_attachable_reversed() {
        let mut chainstate = instantiate_chainstate(false, 0x80000000, function_name!());
        let privk = StacksPrivateKey::from_hex(
            "eb05c83546fdd2c79f10f5ad5434a90dd28f7e3acb7c092157aa1bc3656b012c01",
        )
        .unwrap();

        let mut block_1 = make_empty_coinbase_block(&privk);
        let mut block_2 = make_empty_coinbase_block(&privk);
        let mut block_3 = make_empty_coinbase_block(&privk);
        let mut block_4 = make_empty_coinbase_block(&privk);

        block_1.header.parent_block = FIRST_STACKS_BLOCK_HASH;
        block_2.header.parent_block = block_1.block_hash();
        block_3.header.parent_block = block_2.block_hash();
        block_4.header.parent_block = block_3.block_hash();

        let consensus_hashes = vec![
            ConsensusHash([2u8; 20]),
            ConsensusHash([3u8; 20]),
            ConsensusHash([4u8; 20]),
            ConsensusHash([5u8; 20]),
        ];

        let parent_consensus_hashes = vec![
            FIRST_BURNCHAIN_CONSENSUS_HASH,
            ConsensusHash([2u8; 20]),
            ConsensusHash([3u8; 20]),
            ConsensusHash([4u8; 20]),
        ];

        let blocks = &[&block_1, &block_2, &block_3, &block_4];

        // store each block, in reverse order!
        for ((block, consensus_hash), parent_consensus_hash) in blocks
            .iter()
            .zip(&consensus_hashes)
            .zip(&parent_consensus_hashes)
            .rev()
        {
            assert!(StacksChainState::load_staging_block_data(
                chainstate.db(),
                &chainstate.blocks_path,
                consensus_hash,
                &block.block_hash()
            )
            .unwrap()
            .is_none());
            store_staging_block(
                &mut chainstate,
                consensus_hash,
                block,
                parent_consensus_hash,
                1,
                2,
            );
            assert_block_staging_not_processed(&mut chainstate, consensus_hash, block);
        }

        // first block is accepted, but all the rest are not
        assert_eq!(
            StacksChainState::load_staging_block(
                chainstate.db(),
                &chainstate.blocks_path,
                &consensus_hashes[0],
                &block_1.block_hash()
            )
            .unwrap()
            .unwrap()
            .attachable,
            true
        );

        for (block, consensus_hash) in blocks[1..].iter().zip(&consensus_hashes[1..]) {
            assert_eq!(
                StacksChainState::load_staging_block(
                    chainstate.db(),
                    &chainstate.blocks_path,
                    consensus_hash,
                    &block.block_hash()
                )
                .unwrap()
                .unwrap()
                .attachable,
                false
            );
        }

        // process all blocks, and check that processing a parent makes the child attachable
        for (i, (block, consensus_hash)) in blocks.iter().zip(&consensus_hashes).enumerate() {
            // child block is not attachable
            if i + 1 < consensus_hashes.len() {
                let child_consensus_hash = &consensus_hashes[i + 1];
                let child_block = &blocks[i + 1];
                assert_eq!(
                    StacksChainState::load_staging_block(
                        chainstate.db(),
                        &chainstate.blocks_path,
                        child_consensus_hash,
                        &child_block.block_hash()
                    )
                    .unwrap()
                    .unwrap()
                    .attachable,
                    false
                );
            }

            // block not stored yet
            assert_block_not_stored(&mut chainstate, consensus_hash, block);

            set_block_processed(&mut chainstate, consensus_hash, &block.block_hash(), true);

            // block is now stored
            assert_block_stored_not_staging(&mut chainstate, consensus_hash, block);

            // child block is attachable
            if i + 1 < consensus_hashes.len() {
                let child_consensus_hash = &consensus_hashes[i + 1];
                let child_block = &blocks[i + 1];
                assert_eq!(
                    StacksChainState::load_staging_block(
                        chainstate.db(),
                        &chainstate.blocks_path,
                        child_consensus_hash,
                        &child_block.block_hash()
                    )
                    .unwrap()
                    .unwrap()
                    .attachable,
                    true
                );
            }
        }
    }

    #[test]
    fn stacks_db_staging_block_load_store_accept_attachable_fork() {
        let mut chainstate = instantiate_chainstate(false, 0x80000000, function_name!());
        let privk = StacksPrivateKey::from_hex(
            "eb05c83546fdd2c79f10f5ad5434a90dd28f7e3acb7c092157aa1bc3656b012c01",
        )
        .unwrap();

        let mut block_1 = make_empty_coinbase_block(&privk);
        let mut block_2 = make_empty_coinbase_block(&privk);
        let mut block_3 = make_empty_coinbase_block(&privk);
        let mut block_4 = make_empty_coinbase_block(&privk);

        //            block_3 -- block_4
        // block_1 --/
        //           \
        //            block_2
        //
        // storing block_1 to staging renders block_2 and block_3 unattachable
        // processing and accepting block_1 renders both block_2 and block_3 attachable again

        block_1.header.parent_block = FIRST_STACKS_BLOCK_HASH;
        block_2.header.parent_block = block_1.block_hash();
        block_3.header.parent_block = block_1.block_hash();
        block_4.header.parent_block = block_3.block_hash();

        let consensus_hashes = vec![
            ConsensusHash([2u8; 20]),
            ConsensusHash([3u8; 20]),
            ConsensusHash([4u8; 20]),
            ConsensusHash([5u8; 20]),
        ];

        let parent_consensus_hashes = vec![
            FIRST_BURNCHAIN_CONSENSUS_HASH,
            ConsensusHash([2u8; 20]),
            ConsensusHash([3u8; 20]),
            ConsensusHash([4u8; 20]),
        ];

        let blocks = &[&block_1, &block_2, &block_3, &block_4];

        // store each block in reverse order, except for block_1
        for ((block, consensus_hash), parent_consensus_hash) in blocks[1..]
            .iter()
            .zip(&consensus_hashes[1..])
            .zip(&parent_consensus_hashes[1..])
            .rev()
        {
            assert!(StacksChainState::load_staging_block_data(
                chainstate.db(),
                &chainstate.blocks_path,
                consensus_hash,
                &block.block_hash()
            )
            .unwrap()
            .is_none());
            store_staging_block(
                &mut chainstate,
                consensus_hash,
                block,
                parent_consensus_hash,
                1,
                2,
            );
            assert_block_staging_not_processed(&mut chainstate, consensus_hash, block);
        }

        // blocks 2, 3, and 4 are not attachable since block 1 isn't in staging_blocks
        for (block, consensus_hash) in [&block_2, &block_3, &block_4].iter().zip(&[
            &consensus_hashes[1],
            &consensus_hashes[2],
            &consensus_hashes[3],
        ]) {
            assert_eq!(
                StacksChainState::load_staging_block(
                    chainstate.db(),
                    &chainstate.blocks_path,
                    consensus_hash,
                    &block.block_hash()
                )
                .unwrap()
                .unwrap()
                .attachable,
                false
            );
        }

        // store block 1
        assert!(StacksChainState::load_staging_block_data(
            chainstate.db(),
            &chainstate.blocks_path,
            &consensus_hashes[0],
            &block_1.block_hash()
        )
        .unwrap()
        .is_none());
        store_staging_block(
            &mut chainstate,
            &consensus_hashes[0],
            &block_1,
            &parent_consensus_hashes[0],
            1,
            2,
        );
        assert_block_staging_not_processed(&mut chainstate, &consensus_hashes[0], &block_1);

        // first block is attachable
        assert_eq!(
            StacksChainState::load_staging_block(
                chainstate.db(),
                &chainstate.blocks_path,
                &consensus_hashes[0],
                &block_1.block_hash()
            )
            .unwrap()
            .unwrap()
            .attachable,
            true
        );

        // blocks 2 and 3 are not attachable
        for (block, consensus_hash) in [&block_2, &block_3]
            .iter()
            .zip(&[&consensus_hashes[1], &consensus_hashes[2]])
        {
            assert_eq!(
                StacksChainState::load_staging_block(
                    chainstate.db(),
                    &chainstate.blocks_path,
                    consensus_hash,
                    &block.block_hash()
                )
                .unwrap()
                .unwrap()
                .attachable,
                false
            );
        }

        // process block 1, and confirm that it makes block 2 and 3 attachable
        assert_block_not_stored(&mut chainstate, &consensus_hashes[0], &block_1);
        set_block_processed(
            &mut chainstate,
            &consensus_hashes[0],
            &block_1.block_hash(),
            true,
        );
        assert_block_stored_not_staging(&mut chainstate, &consensus_hashes[0], &block_1);

        // now block 2 and 3 are attachable
        for (block, consensus_hash) in blocks[1..3].iter().zip(&consensus_hashes[1..3]) {
            assert_eq!(
                StacksChainState::load_staging_block(
                    chainstate.db(),
                    &chainstate.blocks_path,
                    consensus_hash,
                    &block.block_hash()
                )
                .unwrap()
                .unwrap()
                .attachable,
                true
            );
        }

        // and block 4 is still not
        assert_eq!(
            StacksChainState::load_staging_block(
                chainstate.db(),
                &chainstate.blocks_path,
                &consensus_hashes[3],
                &block_4.block_hash()
            )
            .unwrap()
            .unwrap()
            .attachable,
            false
        );
    }

    #[test]
    fn stacks_db_staging_microblocks_multiple_descendants() {
        // multiple anchored blocks build off of different microblock parents
        let mut chainstate = instantiate_chainstate(false, 0x80000000, function_name!());
        let privk = StacksPrivateKey::from_hex(
            "eb05c83546fdd2c79f10f5ad5434a90dd28f7e3acb7c092157aa1bc3656b012c01",
        )
        .unwrap();

        let block_1 = make_empty_coinbase_block(&privk);
        let mut block_2 = make_empty_coinbase_block(&privk);
        let mut block_3 = make_empty_coinbase_block(&privk);
        let mut block_4 = make_empty_coinbase_block(&privk);

        let mut mblocks = make_sample_microblock_stream(&privk, &block_1.block_hash());
        mblocks.truncate(3);

        //
        //
        // block_1 --> mblocks[0] --> mblocks[1] --> mblocks[2] --> block_4
        //             \              \
        //              block_2        block_3
        //

        block_2.header.parent_block = block_1.block_hash();
        block_3.header.parent_block = block_1.block_hash();
        block_4.header.parent_block = block_1.block_hash();

        block_2.header.parent_microblock = mblocks[0].block_hash();
        block_2.header.parent_microblock_sequence = mblocks[0].header.sequence;

        block_3.header.parent_microblock = mblocks[1].block_hash();
        block_3.header.parent_microblock_sequence = mblocks[1].header.sequence;

        block_4.header.parent_microblock = mblocks[2].block_hash();
        block_4.header.parent_microblock_sequence = mblocks[2].header.sequence;

        let consensus_hashes = vec![
            ConsensusHash([2u8; 20]),
            ConsensusHash([3u8; 20]),
            ConsensusHash([4u8; 20]),
            ConsensusHash([5u8; 20]),
        ];

        let parent_consensus_hash = ConsensusHash([1u8; 20]);

        let blocks = &[&block_1, &block_2, &block_3, &block_4];

        // store all microblocks to staging
        for mblock in mblocks.iter() {
            store_staging_microblock(
                &mut chainstate,
                &consensus_hashes[0],
                &blocks[0].block_hash(),
                mblock,
            );
        }

        // store block 1 to staging
        assert!(StacksChainState::load_staging_block_data(
            chainstate.db(),
            &chainstate.blocks_path,
            &consensus_hashes[0],
            &blocks[0].block_hash()
        )
        .unwrap()
        .is_none());
        store_staging_block(
            &mut chainstate,
            &consensus_hashes[0],
            blocks[0],
            &parent_consensus_hash,
            1,
            2,
        );
        assert_block_staging_not_processed(&mut chainstate, &consensus_hashes[0], blocks[0]);

        set_block_processed(
            &mut chainstate,
            &consensus_hashes[0],
            &blocks[0].block_hash(),
            true,
        );
        assert_block_stored_not_staging(&mut chainstate, &consensus_hashes[0], blocks[0]);

        // process and store blocks 1 and N, as well as microblocks in-between
        for (i, block) in blocks.iter().skip(1).enumerate() {
            // this is what happens at the end of append_block()
            // store block to staging and process it
            assert!(StacksChainState::load_staging_block_data(
                chainstate.db(),
                &chainstate.blocks_path,
                &consensus_hashes[i],
                &block.block_hash()
            )
            .unwrap()
            .is_none());
            store_staging_block(
                &mut chainstate,
                &consensus_hashes[i],
                block,
                &consensus_hashes[0],
                1,
                2,
            );
            assert_block_staging_not_processed(&mut chainstate, &consensus_hashes[i], block);

            set_block_processed(
                &mut chainstate,
                &consensus_hashes[i],
                &block.block_hash(),
                true,
            );

            // set different parts of this stream as confirmed
            set_microblocks_processed(
                &mut chainstate,
                &consensus_hashes[i],
                &block.block_hash(),
                &block.header.parent_microblock,
            );

            assert_block_stored_not_staging(&mut chainstate, &consensus_hashes[i], block);

            let mblocks_confirmed = StacksChainState::load_processed_microblock_stream_fork(
                chainstate.db(),
                &consensus_hashes[0],
                &blocks[0].block_hash(),
                &block.header.parent_microblock,
            )
            .unwrap()
            .unwrap();
            assert_eq!(mblocks_confirmed.as_slice(), &mblocks[0..i]);
        }
    }

    #[test]
    fn stacks_db_staging_blocks_orphaned() {
        let mut chainstate = instantiate_chainstate(false, 0x80000000, function_name!());
        let privk = StacksPrivateKey::from_hex(
            "eb05c83546fdd2c79f10f5ad5434a90dd28f7e3acb7c092157aa1bc3656b012c01",
        )
        .unwrap();

        let block_1 = make_empty_coinbase_block(&privk);
        let block_2 = make_empty_coinbase_block(&privk);
        let block_3 = make_empty_coinbase_block(&privk);
        let block_4 = make_empty_coinbase_block(&privk);

        let mut blocks = vec![block_1, block_2, block_3, block_4];

        let mut microblocks = vec![];

        for i in 0..blocks.len() {
            // make a sample microblock stream for block i
            let mut mblocks = make_sample_microblock_stream(&privk, &blocks[i].block_hash());
            mblocks.truncate(3);

            if i + 1 < blocks.len() {
                blocks[i + 1].header.parent_block = blocks[i].block_hash();
                blocks[i + 1].header.parent_microblock = mblocks[2].block_hash();
                blocks[i + 1].header.parent_microblock_sequence = mblocks[2].header.sequence;
            }

            microblocks.push(mblocks);
        }

        let consensus_hashes = vec![
            ConsensusHash([2u8; 20]),
            ConsensusHash([3u8; 20]),
            ConsensusHash([4u8; 20]),
            ConsensusHash([5u8; 20]),
        ];

        let parent_consensus_hashes = vec![
            ConsensusHash([1u8; 20]),
            ConsensusHash([2u8; 20]),
            ConsensusHash([3u8; 20]),
            ConsensusHash([4u8; 20]),
        ];

        // store all microblocks to staging
        for ((block, consensus_hash), mblocks) in
            blocks.iter().zip(&consensus_hashes).zip(&microblocks)
        {
            for mblock in mblocks {
                store_staging_microblock(
                    &mut chainstate,
                    consensus_hash,
                    &block.block_hash(),
                    mblock,
                );
                assert!(StacksChainState::load_staging_microblock(
                    chainstate.db(),
                    consensus_hash,
                    &block.block_hash(),
                    &mblock.block_hash()
                )
                .unwrap()
                .is_some());
            }
        }

        // store blocks to staging
        for (i, block) in blocks.iter().enumerate() {
            assert!(StacksChainState::load_staging_block_data(
                chainstate.db(),
                &chainstate.blocks_path,
                &consensus_hashes[i],
                &block.block_hash()
            )
            .unwrap()
            .is_none());
            store_staging_block(
                &mut chainstate,
                &consensus_hashes[i],
                block,
                &parent_consensus_hashes[i],
                1,
                2,
            );
            assert_block_staging_not_processed(&mut chainstate, &consensus_hashes[i], block);
        }

        // reject block 1
        set_block_processed(
            &mut chainstate,
            &consensus_hashes[0],
            &blocks[0].block_hash(),
            false,
        );

        // destroy all descendants
        for i in 0..blocks.len() {
            // confirm that block i is deleted, as are its microblocks
            assert_block_stored_rejected(&mut chainstate, &consensus_hashes[i], &blocks[i]);

            // block i's microblocks should all be marked as processed, orphaned, and deleted
            for mblock in microblocks[i].iter() {
                assert!(StacksChainState::load_staging_microblock(
                    chainstate.db(),
                    &consensus_hashes[i],
                    &blocks[i].block_hash(),
                    &mblock.block_hash()
                )
                .unwrap()
                .is_none());

                assert!(StacksChainState::load_staging_microblock_bytes(
                    chainstate.db(),
                    &mblock.block_hash()
                )
                .unwrap()
                .is_none());
            }

            if i + 1 < blocks.len() {
                // block i+1 should be marked as an orphan, but its data should still be there
                assert!(StacksChainState::load_staging_block(
                    chainstate.db(),
                    &chainstate.blocks_path,
                    &consensus_hashes[i + 1],
                    &blocks[i + 1].block_hash()
                )
                .unwrap()
                .is_none());
                assert!(!StacksChainState::load_block_bytes(
                    &chainstate.blocks_path,
                    &consensus_hashes[i + 1],
                    &blocks[i + 1].block_hash()
                )
                .unwrap()
                .unwrap()
                .is_empty());

                for mblock in microblocks[i + 1].iter() {
                    let staging_mblock = StacksChainState::load_staging_microblock(
                        chainstate.db(),
                        &consensus_hashes[i + 1],
                        &blocks[i + 1].block_hash(),
                        &mblock.block_hash(),
                    )
                    .unwrap()
                    .unwrap();
                    assert!(!staging_mblock.processed);
                    assert!(!staging_mblock.orphaned);
                    assert!(!staging_mblock.block_data.is_empty());
                }
            }

            // process next orphan block (should be block i+1)
            let res = process_next_orphaned_staging_block(&mut chainstate);

            if i < blocks.len() - 1 {
                // have more to do
                assert!(res);
            } else {
                // should be done
                assert!(!res);
            }
        }
    }

    #[test]
    fn stacks_db_drop_staging_microblocks() {
        let mut chainstate = instantiate_chainstate(false, 0x80000000, function_name!());
        let privk = StacksPrivateKey::from_hex(
            "eb05c83546fdd2c79f10f5ad5434a90dd28f7e3acb7c092157aa1bc3656b012c01",
        )
        .unwrap();

        let block = make_empty_coinbase_block(&privk);
        let mut mblocks = make_sample_microblock_stream(&privk, &block.block_hash());
        mblocks.truncate(3);

        let consensus_hash = ConsensusHash([2u8; 20]);
        let parent_consensus_hash = ConsensusHash([1u8; 20]);

        // store microblocks to staging
        for mblock in mblocks.iter() {
            store_staging_microblock(
                &mut chainstate,
                &consensus_hash,
                &block.block_hash(),
                mblock,
            );
            assert!(StacksChainState::load_staging_microblock(
                chainstate.db(),
                &consensus_hash,
                &block.block_hash(),
                &mblock.block_hash()
            )
            .unwrap()
            .is_some());
        }

        // store block to staging
        assert!(StacksChainState::load_staging_block_data(
            chainstate.db(),
            &chainstate.blocks_path,
            &consensus_hash,
            &block.block_hash()
        )
        .unwrap()
        .is_none());
        store_staging_block(
            &mut chainstate,
            &consensus_hash,
            &block,
            &parent_consensus_hash,
            1,
            2,
        );
        assert_block_staging_not_processed(&mut chainstate, &consensus_hash, &block);

        // drop microblocks
        let len = mblocks.len();
        for i in 0..len {
            drop_staging_microblocks(
                &mut chainstate,
                &consensus_hash,
                &block.block_hash(),
                &mblocks[len - i - 1].block_hash(),
            );
            if i < len - 1 {
                assert_eq!(
                    StacksChainState::load_descendant_staging_microblock_stream(
                        chainstate.db(),
                        &StacksBlockHeader::make_index_block_hash(
                            &consensus_hash,
                            &block.block_hash()
                        ),
                        0,
                        u16::MAX
                    )
                    .unwrap()
                    .unwrap()
                    .as_slice(),
                    &mblocks[0..len - i - 1]
                );
            } else {
                // last time we do this, there will be no more stream
                assert!(StacksChainState::load_descendant_staging_microblock_stream(
                    chainstate.db(),
                    &StacksBlockHeader::make_index_block_hash(&consensus_hash, &block.block_hash()),
                    0,
                    u16::MAX
                )
                .unwrap()
                .is_none());
            }
        }
    }

    #[test]
    fn stacks_db_has_blocks_and_microblocks() {
        let mut chainstate = instantiate_chainstate(false, 0x80000000, function_name!());
        let privk = StacksPrivateKey::from_hex(
            "eb05c83546fdd2c79f10f5ad5434a90dd28f7e3acb7c092157aa1bc3656b012c01",
        )
        .unwrap();

        let block = make_empty_coinbase_block(&privk);
        let mut mblocks = make_sample_microblock_stream(&privk, &block.block_hash());
        mblocks.truncate(3);

        let mut child_block = make_empty_coinbase_block(&privk);

        child_block.header.parent_block = block.block_hash();
        child_block.header.parent_microblock = mblocks.last().as_ref().unwrap().block_hash();
        child_block.header.parent_microblock_sequence =
            mblocks.last().as_ref().unwrap().header.sequence;

        let consensus_hash = ConsensusHash([2u8; 20]);
        let parent_consensus_hash = ConsensusHash([1u8; 20]);
        let child_consensus_hash = ConsensusHash([3u8; 20]);

        let index_block_header =
            StacksBlockHeader::make_index_block_hash(&consensus_hash, &block.block_hash());
        assert!(
            !StacksChainState::has_block_indexed(&chainstate.blocks_path, &index_block_header)
                .unwrap()
        );
        assert!(!chainstate
            .has_microblocks_indexed(&index_block_header)
            .unwrap());

        let child_index_block_header = StacksBlockHeader::make_index_block_hash(
            &child_consensus_hash,
            &child_block.block_hash(),
        );
        assert!(!StacksChainState::has_block_indexed(
            &chainstate.blocks_path,
            &child_index_block_header
        )
        .unwrap());
        assert!(!chainstate
            .has_microblocks_indexed(&child_index_block_header)
            .unwrap());

        assert_eq!(
            StacksChainState::stream_microblock_get_info(chainstate.db(), &index_block_header)
                .unwrap()
                .len(),
            0
        );

        // store microblocks to staging
        for (i, mblock) in mblocks.iter().enumerate() {
            assert!(StacksChainState::stream_microblock_get_rowid(
                chainstate.db(),
                &index_block_header,
                &mblock.header.block_hash(),
            )
            .unwrap()
            .is_none());

            store_staging_microblock(
                &mut chainstate,
                &consensus_hash,
                &block.block_hash(),
                mblock,
            );
            assert!(StacksChainState::load_staging_microblock(
                chainstate.db(),
                &consensus_hash,
                &block.block_hash(),
                &mblock.block_hash()
            )
            .unwrap()
            .is_some());

            assert!(chainstate
                .has_microblocks_indexed(&index_block_header)
                .unwrap());
            assert!(StacksChainState::stream_microblock_get_rowid(
                chainstate.db(),
                &index_block_header,
                &mblock.header.block_hash(),
            )
            .unwrap()
            .is_some());

            assert!(!StacksChainState::has_block_indexed(
                &chainstate.blocks_path,
                &index_block_header
            )
            .unwrap());

            let mblock_info =
                StacksChainState::stream_microblock_get_info(chainstate.db(), &index_block_header)
                    .unwrap();
            assert_eq!(mblock_info.len(), i + 1);

            let last_mblock_info = mblock_info.last().unwrap();
            assert_eq!(last_mblock_info.consensus_hash, consensus_hash);
            assert_eq!(last_mblock_info.anchored_block_hash, block.block_hash());
            assert_eq!(last_mblock_info.microblock_hash, mblock.block_hash());
            assert_eq!(last_mblock_info.sequence, mblock.header.sequence);
            assert!(!last_mblock_info.processed);
            assert!(!last_mblock_info.orphaned);
            assert_eq!(last_mblock_info.block_data.len(), 0);
        }

        // store block to staging
        store_staging_block(
            &mut chainstate,
            &consensus_hash,
            &block,
            &parent_consensus_hash,
            1,
            2,
        );
        store_staging_block(
            &mut chainstate,
            &child_consensus_hash,
            &child_block,
            &consensus_hash,
            1,
            2,
        );

        assert!(
            StacksChainState::has_block_indexed(&chainstate.blocks_path, &index_block_header)
                .unwrap()
        );
        assert!(StacksChainState::has_block_indexed(
            &chainstate.blocks_path,
            &child_index_block_header
        )
        .unwrap());

        // accept it
        set_block_processed(&mut chainstate, &consensus_hash, &block.block_hash(), true);
        assert!(
            StacksChainState::has_block_indexed(&chainstate.blocks_path, &index_block_header)
                .unwrap()
        );
        set_block_processed(
            &mut chainstate,
            &child_consensus_hash,
            &child_block.block_hash(),
            true,
        );
        assert!(StacksChainState::has_block_indexed(
            &chainstate.blocks_path,
            &child_index_block_header
        )
        .unwrap());

        for i in 0..mblocks.len() {
            assert!(StacksChainState::stream_microblock_get_rowid(
                chainstate.db(),
                &index_block_header,
                &mblocks[i].block_hash(),
            )
            .unwrap()
            .is_some());

            // set different parts of this stream as confirmed
            set_microblocks_processed(
                &mut chainstate,
                &child_consensus_hash,
                &child_block.block_hash(),
                &mblocks[i].block_hash(),
            );
            assert!(chainstate
                .has_microblocks_indexed(&index_block_header)
                .unwrap());

            let mblock_info =
                StacksChainState::stream_microblock_get_info(chainstate.db(), &index_block_header)
                    .unwrap();
            assert_eq!(mblock_info.len(), mblocks.len());

            let this_mblock_info = &mblock_info[i];
            test_debug!("Pass {} (seq {})", &i, &this_mblock_info.sequence);

            assert_eq!(this_mblock_info.consensus_hash, consensus_hash);
            assert_eq!(this_mblock_info.anchored_block_hash, block.block_hash());
            assert_eq!(this_mblock_info.microblock_hash, mblocks[i].block_hash());
            assert_eq!(this_mblock_info.sequence, mblocks[i].header.sequence);
            assert!(this_mblock_info.processed);
            assert!(!this_mblock_info.orphaned);
            assert_eq!(this_mblock_info.block_data.len(), 0);
        }
    }

    pub fn decode_microblock_stream(mblock_bytes: &Vec<u8>) -> Vec<StacksMicroblock> {
        // decode stream
        let mut mblock_ptr = mblock_bytes.as_slice();
        let mut mblocks = vec![];
        loop {
            test_debug!("decoded {}", mblocks.len());
            {
                let mut debug_reader = LogReader::from_reader(&mut mblock_ptr);
                let next_mblock = StacksMicroblock::consensus_deserialize(&mut debug_reader)
                    .map_err(|e| {
                        eprintln!("Failed to decode microblock {}: {:?}", mblocks.len(), &e);
                        eprintln!("Bytes consumed:");
                        for buf in debug_reader.log().iter() {
                            eprintln!("  {}", to_hex(buf));
                        }
                        assert!(false);
                        unreachable!();
                    })
                    .unwrap();
                mblocks.push(next_mblock);
            }
            if mblock_ptr.is_empty() {
                break;
            }
        }
        mblocks
    }

    #[test]
    fn stacks_db_get_blocks_inventory() {
        let mut chainstate = instantiate_chainstate(false, 0x80000000, function_name!());

        let mut blocks: Vec<StacksBlock> = vec![];
        let mut privks = vec![];
        let mut microblocks = vec![];
        let mut consensus_hashes = vec![];
        let mut parent_consensus_hashes = vec![];

        for i in 0..32 {
            test_debug!("Making block {}", i);
            let privk = StacksPrivateKey::new();
            let block = make_empty_coinbase_block(&privk);

            blocks.push(block);
            privks.push(privk);

            let bhh = ConsensusHash([((i + 1) as u8); 20]);
            consensus_hashes.push(bhh);

            let parent_bhh = ConsensusHash([(i as u8); 20]);
            parent_consensus_hashes.push(parent_bhh);
        }

        for i in 0..blocks.len() {
            test_debug!("Making microblock stream {}", i);
            // make a sample microblock stream for block i
            let mut mblocks = make_sample_microblock_stream(&privks[i], &blocks[i].block_hash());
            mblocks.truncate(3);

            if i + 1 < blocks.len() {
                blocks[i + 1].header.parent_block = blocks[i].block_hash();
                blocks[i + 1].header.parent_microblock = mblocks[2].block_hash();
                blocks[i + 1].header.parent_microblock_sequence = mblocks[2].header.sequence;
            }

            microblocks.push(mblocks);
        }

        let block_hashes: Vec<BlockHeaderHash> = blocks.iter().map(|b| b.block_hash()).collect();
        let header_hashes_all: Vec<(ConsensusHash, Option<BlockHeaderHash>)> = consensus_hashes
            .iter()
            .zip(block_hashes.iter())
            .map(|(burn, block)| ((*burn).clone(), Some((*block).clone())))
            .collect();

        // nothing is stored, so our inventory should be empty
        let block_inv_all = chainstate.get_blocks_inventory(&header_hashes_all).unwrap();

        assert_eq!(block_inv_all.bitlen as usize, block_hashes.len());
        for i in 0..blocks.len() {
            assert!(!block_inv_all.has_ith_block(i as u16));
            assert!(!block_inv_all.has_ith_microblock_stream(i as u16));
        }

        // store all microblocks to staging
        for (i, ((block, consensus_hash), mblocks)) in blocks
            .iter()
            .zip(&consensus_hashes)
            .zip(&microblocks)
            .enumerate()
        {
            test_debug!("Store microblock stream {} to staging", i);
            for mblock in mblocks.iter() {
                test_debug!("Store microblock {}", &mblock.block_hash());
                store_staging_microblock(
                    &mut chainstate,
                    consensus_hash,
                    &block.block_hash(),
                    mblock,
                );
            }
        }

        // no anchored blocks are stored, so our block inventory should _still_ be empty
        let block_inv_all = chainstate.get_blocks_inventory(&header_hashes_all).unwrap();

        assert_eq!(block_inv_all.bitlen as usize, block_hashes.len());
        for i in 0..blocks.len() {
            assert!(!block_inv_all.has_ith_block(i as u16));
            assert!(!block_inv_all.has_ith_microblock_stream(i as u16)); // because anchord blocks are missing, microblocks won't be reported either
        }

        // store blocks to staging
        for i in 0..blocks.len() {
            test_debug!("Store block {} to staging", i);
            assert!(StacksChainState::load_staging_block_data(
                chainstate.db(),
                &chainstate.blocks_path,
                &consensus_hashes[i],
                &blocks[i].block_hash()
            )
            .unwrap()
            .is_none());

            store_staging_block(
                &mut chainstate,
                &consensus_hashes[i],
                &blocks[i],
                &parent_consensus_hashes[i],
                1,
                2,
            );
            assert_block_staging_not_processed(&mut chainstate, &consensus_hashes[i], &blocks[i]);

            // some anchored blocks are stored (to staging)
            let block_inv_all = chainstate.get_blocks_inventory(&header_hashes_all).unwrap();
            assert_eq!(block_inv_all.bitlen as usize, block_hashes.len());
            for j in 0..(i + 1) {
                assert!(
                    block_inv_all.has_ith_block(j as u16),
                    "Missing block {} from bitvec {}",
                    j,
                    to_hex(&block_inv_all.block_bitvec)
                );

                // microblocks not stored yet, so they should be marked absent
                assert!(
                    !block_inv_all.has_ith_microblock_stream(j as u16),
                    "Have microblock {} from bitvec {}",
                    j,
                    to_hex(&block_inv_all.microblocks_bitvec)
                );
            }
            for j in i + 1..blocks.len() {
                assert!(!block_inv_all.has_ith_block(j as u16));
                assert!(!block_inv_all.has_ith_microblock_stream(j as u16));
            }
        }

        // confirm blocks and microblocks
        for i in 0..blocks.len() {
            test_debug!("Confirm block {} and its microblock stream", i);

            set_block_processed(
                &mut chainstate,
                &consensus_hashes[i],
                &block_hashes[i],
                true,
            );

            // have block, but stream is still empty
            let block_inv_all = chainstate.get_blocks_inventory(&header_hashes_all).unwrap();
            assert!(!block_inv_all.has_ith_microblock_stream((i + 1) as u16));

            if i < blocks.len() - 1 {
                for k in 0..3 {
                    set_microblocks_processed(
                        &mut chainstate,
                        &consensus_hashes[i + 1],
                        &block_hashes[i + 1],
                        &microblocks[i][k].block_hash(),
                    );

                    let block_inv_all =
                        chainstate.get_blocks_inventory(&header_hashes_all).unwrap();
                    test_debug!("Inv: {:?}", &block_inv_all);
                    for j in 0..blocks.len() {
                        // still have all the blocks
                        assert!(block_inv_all.has_ith_block(j as u16));

                        // all prior microblock streams remain present
                        test_debug!("Test microblock bit {} ({})", j, i);
                        if j == 0 {
                            assert!(!block_inv_all.has_ith_microblock_stream(j as u16));
                        } else if j <= i + 1 {
                            if k == 2 || j < i + 1 {
                                // all blocks prior to i+1 confirmed a microblock stream, except for
                                // the first.
                                // If k == 2, then block i+1 confirmed its stream fully.
                                assert!(block_inv_all.has_ith_microblock_stream(j as u16));
                            } else {
                                // only some microblocks processed in stream (k != 2 && j == i + 1)
                                assert!(!block_inv_all.has_ith_microblock_stream(j as u16));
                            }
                        } else {
                            assert!(!block_inv_all.has_ith_microblock_stream(j as u16));
                        }
                    }
                }
            }
        }

        // mark blocks as empty.  Should also orphan its descendant microblock stream
        for i in 0..blocks.len() {
            test_debug!("Mark block {} as invalid", i);
            set_block_orphaned(
                &mut chainstate,
                &consensus_hashes[i],
                &blocks[i].block_hash(),
            );

            // some anchored blocks are stored (to staging)
            let block_inv_all = chainstate.get_blocks_inventory(&header_hashes_all).unwrap();
            test_debug!("Blocks inv: {:?}", &block_inv_all);

            assert_eq!(block_inv_all.bitlen as usize, block_hashes.len());
            for j in 1..(i + 1) {
                test_debug!("Test bit {} ({})", j, i);
                assert!(
                    !block_inv_all.has_ith_block(j as u16),
                    "Have orphaned block {} from bitvec {}",
                    j,
                    to_hex(&block_inv_all.block_bitvec)
                );
                assert!(
                    !block_inv_all.has_ith_microblock_stream(j as u16),
                    "Still have microblock {} from bitvec {}",
                    j,
                    to_hex(&block_inv_all.microblocks_bitvec)
                );
            }
            for j in (i + 1)..blocks.len() {
                assert!(block_inv_all.has_ith_block(j as u16));
                if j > i + 1 {
                    assert!(block_inv_all.has_ith_microblock_stream(j as u16));
                }
            }
        }
    }

    #[test]
    fn stacks_db_get_blocks_inventory_for_reward_cycle() {
        let mut peer_config = TestPeerConfig::new(function_name!(), 21313, 21314);

        let privk = StacksPrivateKey::new();
        let addr = StacksAddress::from_public_keys(
            C32_ADDRESS_VERSION_TESTNET_SINGLESIG,
            &AddressHashMode::SerializeP2PKH,
            1,
            &vec![StacksPublicKey::from_private(&privk)],
        )
        .unwrap();

        let initial_balance = 1000000000;
        peer_config.initial_balances = vec![(addr.to_account_principal(), initial_balance)];
        let recv_addr =
            StacksAddress::from_string("ST1H1B54MY50RMBRRKS7GV2ZWG79RZ1RQ1ETW4E01").unwrap();

        let mut peer = TestPeer::new(peer_config.clone());

        let chainstate_path = peer.chainstate_path.clone();

        // NOTE: first_stacks_block_height is the burnchain height at which the node starts mining.
        // The burnchain block at this height will have the VRF key register, but no block-commit.
        // The first burnchain block with a Stacks block is at first_stacks_block_height + 1.
        let (first_stacks_block_height, canonical_sort_id) = {
            let sn =
                SortitionDB::get_canonical_burn_chain_tip(peer.sortdb.as_ref().unwrap().conn())
                    .unwrap();
            (sn.block_height, sn.sortition_id)
        };

        let mut header_hashes = vec![];
        for i in 0..(first_stacks_block_height + 1) {
            let ic = peer.sortdb.as_ref().unwrap().index_conn();
            let sn = SortitionDB::get_ancestor_snapshot(&ic, i, &canonical_sort_id)
                .unwrap()
                .unwrap();
            header_hashes.push((
                sn.consensus_hash,
                if sn.sortition {
                    Some(sn.winning_stacks_block_hash)
                } else {
                    None
                },
            ));
        }

        let last_stacks_block_height = first_stacks_block_height
            + ((peer_config.burnchain.pox_constants.reward_cycle_length as u64) * 5)
            + 2;

        let mut mblock_nonce = 0;

        // make some blocks, up to and including a fractional reward cycle
        for tenure_id in 0..(last_stacks_block_height - first_stacks_block_height) {
            let tip =
                SortitionDB::get_canonical_burn_chain_tip(peer.sortdb.as_ref().unwrap().conn())
                    .unwrap();

            assert_eq!(tip.block_height, first_stacks_block_height + tenure_id);

            let (burn_ops, stacks_block, microblocks) = peer.make_tenure(
                |ref mut miner,
                 ref mut sortdb,
                 ref mut chainstate,
                 vrf_proof,
                 ref parent_opt,
                 ref parent_microblock_header_opt| {
                    let parent_tip = match parent_opt {
                        None => StacksChainState::get_genesis_header_info(chainstate.db()).unwrap(),
                        Some(block) => {
                            let ic = sortdb.index_conn();
                            let snapshot =
                                SortitionDB::get_block_snapshot_for_winning_stacks_block(
                                    &ic,
                                    &tip.sortition_id,
                                    &block.block_hash(),
                                )
                                .unwrap()
                                .unwrap(); // succeeds because we don't fork
                            StacksChainState::get_anchored_block_header_info(
                                chainstate.db(),
                                &snapshot.consensus_hash,
                                &snapshot.winning_stacks_block_hash,
                            )
                            .unwrap()
                            .unwrap()
                        }
                    };

                    let mut mempool =
                        MemPoolDB::open_test(false, 0x80000000, &chainstate_path).unwrap();
                    let coinbase_tx =
                        make_coinbase_with_nonce(miner, tenure_id as usize, tenure_id.into(), None);

                    let microblock_privkey = StacksPrivateKey::new();
                    let microblock_pubkeyhash = Hash160::from_node_public_key(
                        &StacksPublicKey::from_private(&microblock_privkey),
                    );
                    let anchored_block = StacksBlockBuilder::build_anchored_block(
                        chainstate,
                        &sortdb.index_handle_at_tip(),
                        &mut mempool,
                        &parent_tip,
                        tip.total_burn,
                        vrf_proof,
                        microblock_pubkeyhash,
                        &coinbase_tx,
                        BlockBuilderSettings::max_value(),
                        None,
                        &peer_config.burnchain,
                    )
                    .unwrap();

                    let mut microblocks: Vec<StacksMicroblock> = vec![];
                    for i in 0..2 {
                        let mut mblock_txs = vec![];
                        let tx = {
                            let auth = TransactionAuth::Standard(
                                TransactionSpendingCondition::new_singlesig_p2pkh(
                                    StacksPublicKey::from_private(&privk),
                                )
                                .unwrap(),
                            );
                            let mut tx_stx_transfer = StacksTransaction::new(
                                TransactionVersion::Testnet,
                                auth.clone(),
                                TransactionPayload::TokenTransfer(
                                    recv_addr.clone().into(),
                                    1,
                                    TokenTransferMemo([0u8; 34]),
                                ),
                            );

                            tx_stx_transfer.chain_id = 0x80000000;
                            tx_stx_transfer.post_condition_mode =
                                TransactionPostConditionMode::Allow;
                            tx_stx_transfer.set_tx_fee(0);
                            tx_stx_transfer.set_origin_nonce(mblock_nonce);
                            mblock_nonce += 1;

                            let mut signer = StacksTransactionSigner::new(&tx_stx_transfer);
                            signer.sign_origin(&privk).unwrap();

                            let signed_tx = signer.get_tx().unwrap();
                            signed_tx
                        };

                        mblock_txs.push(tx);
                        let microblock = StacksMicroblockBuilder::make_next_microblock_from_txs(
                            mblock_txs,
                            &microblock_privkey,
                            &anchored_block.0.block_hash(),
                            microblocks.last().map(|mblock| &mblock.header),
                            ASTRules::PrecheckSize,
                        )
                        .unwrap();
                        microblocks.push(microblock);
                    }

                    (anchored_block.0, microblocks)
                },
            );

            let (_, burn_header_hash, consensus_hash) = peer.next_burnchain_block(burn_ops.clone());
            peer.process_stacks_epoch_at_tip(&stacks_block, &microblocks);

            header_hashes.push((consensus_hash, Some(stacks_block.block_hash())));
        }

        let total_reward_cycles = peer_config
            .burnchain
            .block_height_to_reward_cycle(last_stacks_block_height)
            .unwrap();
        let mut chainstate = StacksChainState::open(false, 0x80000000, &chainstate_path, None)
            .unwrap()
            .0;

        test_debug!(
            "first, last block heights are {}, {}. Total reward cycles: {}",
            first_stacks_block_height,
            last_stacks_block_height,
            total_reward_cycles
        );

        // everything is stored, so check each reward cycle
        for i in 0..total_reward_cycles {
            let start_range = peer_config.burnchain.reward_cycle_to_block_height(i);
            let end_range = cmp::min(
                header_hashes.len() as u64,
                peer_config.burnchain.reward_cycle_to_block_height(i + 1),
            );
            let blocks_inv = chainstate
                .get_blocks_inventory_for_reward_cycle(
                    &peer_config.burnchain,
                    i,
                    &header_hashes[(start_range as usize)..(end_range as usize)],
                )
                .unwrap();

            let original_blocks_inv = chainstate
                .get_blocks_inventory(&header_hashes[(start_range as usize)..(end_range as usize)])
                .unwrap();

            test_debug!(
                "reward cycle {}: {:?} (compare to {:?})",
                i,
                &blocks_inv,
                &original_blocks_inv
            );
            assert_eq!(original_blocks_inv, blocks_inv);
            for block_height in start_range..end_range {
                test_debug!(
                    "check block {} ({}-{})",
                    block_height,
                    start_range,
                    end_range
                );
                if block_height > first_stacks_block_height
                    && block_height <= last_stacks_block_height
                {
                    assert!(blocks_inv.has_ith_block((block_height - start_range) as u16));
                    if block_height > first_stacks_block_height + 1 {
                        // the first block doesn't have a microblock parent
                        assert!(blocks_inv
                            .has_ith_microblock_stream((block_height - start_range) as u16));
                    }
                } else {
                    assert!(!blocks_inv.has_ith_block((block_height - start_range) as u16));
                    assert!(
                        !blocks_inv.has_ith_microblock_stream((block_height - start_range) as u16)
                    );
                }
            }
        }

        // orphan blocks
        for i in 0..total_reward_cycles {
            let start_range = peer_config.burnchain.reward_cycle_to_block_height(i);
            let end_range = cmp::min(
                header_hashes.len() as u64,
                peer_config.burnchain.reward_cycle_to_block_height(i + 1),
            );
            for block_height in start_range..end_range {
                if let Some(hdr_hash) = &header_hashes[block_height as usize].1 {
                    if block_height % 3 == 0 {
                        set_block_orphaned(
                            &mut chainstate,
                            &header_hashes[block_height as usize].0,
                            hdr_hash,
                        );
                        test_debug!(
                            "Orphaned {}/{}",
                            &header_hashes[block_height as usize].0,
                            &hdr_hash
                        );
                    }
                }
            }
        }

        for i in 0..total_reward_cycles {
            let start_range = peer_config.burnchain.reward_cycle_to_block_height(i);
            let end_range = cmp::min(
                header_hashes.len() as u64,
                peer_config.burnchain.reward_cycle_to_block_height(i + 1),
            );
            let blocks_inv = chainstate
                .get_blocks_inventory_for_reward_cycle(
                    &peer_config.burnchain,
                    i,
                    &header_hashes[(start_range as usize)..(end_range as usize)],
                )
                .unwrap();

            let original_blocks_inv = chainstate
                .get_blocks_inventory(&header_hashes[(start_range as usize)..(end_range as usize)])
                .unwrap();

            test_debug!(
                "reward cycle {}: {:?} (compare to {:?})",
                i,
                &blocks_inv,
                &original_blocks_inv
            );
            assert_eq!(original_blocks_inv, blocks_inv);
        }
    }

    #[test]
    fn test_get_parent_block_header() {
        let peer_config = TestPeerConfig::new(function_name!(), 21313, 21314);
        let burnchain = peer_config.burnchain.clone();
        let mut peer = TestPeer::new(peer_config);

        let chainstate_path = peer.chainstate_path.clone();

        let num_blocks = 10;
        let first_stacks_block_height = {
            let sn =
                SortitionDB::get_canonical_burn_chain_tip(peer.sortdb.as_ref().unwrap().conn())
                    .unwrap();
            sn.block_height
        };

        let mut last_block_ch: Option<ConsensusHash> = None;
        let mut last_parent_opt: Option<StacksBlock> = None;
        for tenure_id in 0..num_blocks {
            let tip =
                SortitionDB::get_canonical_burn_chain_tip(peer.sortdb.as_ref().unwrap().conn())
                    .unwrap();

            assert_eq!(
                tip.block_height,
                first_stacks_block_height + (tenure_id as u64)
            );

            let (burn_ops, stacks_block, microblocks) = peer.make_tenure(
                |ref mut miner,
                 ref mut sortdb,
                 ref mut chainstate,
                 vrf_proof,
                 ref parent_opt,
                 ref parent_microblock_header_opt| {
                    last_parent_opt = parent_opt.cloned();
                    let parent_tip = match parent_opt {
                        None => StacksChainState::get_genesis_header_info(chainstate.db()).unwrap(),
                        Some(block) => {
                            let ic = sortdb.index_conn();
                            let snapshot =
                                SortitionDB::get_block_snapshot_for_winning_stacks_block(
                                    &ic,
                                    &tip.sortition_id,
                                    &block.block_hash(),
                                )
                                .unwrap()
                                .unwrap(); // succeeds because we don't fork
                            StacksChainState::get_anchored_block_header_info(
                                chainstate.db(),
                                &snapshot.consensus_hash,
                                &snapshot.winning_stacks_block_hash,
                            )
                            .unwrap()
                            .unwrap()
                        }
                    };

                    let mut mempool =
                        MemPoolDB::open_test(false, 0x80000000, &chainstate_path).unwrap();
                    let coinbase_tx = make_coinbase(miner, tenure_id);

                    let anchored_block = StacksBlockBuilder::build_anchored_block(
                        chainstate,
                        &sortdb.index_handle_at_tip(),
                        &mut mempool,
                        &parent_tip,
                        tip.total_burn,
                        vrf_proof,
                        Hash160([tenure_id as u8; 20]),
                        &coinbase_tx,
                        BlockBuilderSettings::max_value(),
                        None,
                        &burnchain,
                    )
                    .unwrap();
                    (anchored_block.0, vec![])
                },
            );

            let (_, burn_header_hash, consensus_hash) = peer.next_burnchain_block(burn_ops.clone());

            peer.process_stacks_epoch_at_tip(&stacks_block, &microblocks);

            let blocks_path = peer.chainstate().blocks_path.clone();

            if tenure_id == 0 {
                let parent_header_opt = StacksChainState::load_parent_block_header(
                    &peer.sortdb.as_ref().unwrap().index_conn(),
                    &blocks_path,
                    &consensus_hash,
                    &stacks_block.block_hash(),
                );
                assert!(parent_header_opt.is_err());
            } else {
                let parent_header_opt = StacksChainState::load_parent_block_header(
                    &peer.sortdb.as_ref().unwrap().index_conn(),
                    &blocks_path,
                    &consensus_hash,
                    &stacks_block.block_hash(),
                )
                .unwrap();
                let (parent_header, parent_ch) = parent_header_opt.unwrap();

                assert_eq!(last_parent_opt.as_ref().unwrap().header, parent_header);
                assert_eq!(parent_ch, last_block_ch.clone().unwrap());

                let chain_tip_index_hash = parent_header.index_block_hash(&parent_ch);
                let upper_bound_header =
                    StacksChainState::get_stacks_block_header_info_by_index_block_hash(
                        peer.chainstate().db(),
                        &chain_tip_index_hash,
                    )
                    .unwrap()
                    .unwrap();
                let ancestors = StacksChainState::get_ancestors_headers(
                    peer.chainstate().db(),
                    upper_bound_header,
                    0,
                )
                .unwrap();
                // Test that the segment returned by get_ancestors_headers (from genesis to chain tip) grows when the chain is growing
                assert_eq!(tenure_id, ancestors.len() - 1);
            }

            last_block_ch = Some(consensus_hash.clone());
        }
    }

    #[test]
    fn stacks_db_staging_microblocks_fork() {
        // multiple anchored blocks build off of a forked microblock stream
        let mut chainstate = instantiate_chainstate(false, 0x80000000, function_name!());
        let privk = StacksPrivateKey::from_hex(
            "eb05c83546fdd2c79f10f5ad5434a90dd28f7e3acb7c092157aa1bc3656b012c01",
        )
        .unwrap();

        let block_1 = make_empty_coinbase_block(&privk);

        let mut mblocks_1 = make_sample_microblock_stream(&privk, &block_1.block_hash());
        mblocks_1.truncate(3);

        let mut mblocks_2 = make_sample_microblock_stream(&privk, &block_1.block_hash());
        mblocks_2.truncate(3);

        let mut block_2 = make_empty_coinbase_block(&privk);
        let mut block_3 = make_empty_coinbase_block(&privk);

        block_2.header.parent_block = block_1.block_hash();
        block_3.header.parent_block = block_1.block_hash();

        block_2.header.parent_microblock = mblocks_1[2].block_hash();
        block_2.header.parent_microblock_sequence = mblocks_2[2].header.sequence;

        block_3.header.parent_microblock = mblocks_2[2].block_hash();
        block_3.header.parent_microblock_sequence = mblocks_2[2].header.sequence;

        let consensus_hashes = vec![
            ConsensusHash([2u8; 20]),
            ConsensusHash([3u8; 20]),
            ConsensusHash([4u8; 20]),
        ];

        let parent_consensus_hash = ConsensusHash([1u8; 20]);

        // store both microblock forks to staging
        for mblock in mblocks_1.iter() {
            store_staging_microblock(
                &mut chainstate,
                &consensus_hashes[0],
                &block_1.block_hash(),
                mblock,
            );
        }

        for mblock in mblocks_2.iter() {
            store_staging_microblock(
                &mut chainstate,
                &consensus_hashes[0],
                &block_1.block_hash(),
                mblock,
            );
        }

        store_staging_block(
            &mut chainstate,
            &consensus_hashes[0],
            &block_1,
            &parent_consensus_hash,
            1,
            2,
        );

        store_staging_block(
            &mut chainstate,
            &consensus_hashes[1],
            &block_2,
            &consensus_hashes[0],
            1,
            2,
        );

        store_staging_block(
            &mut chainstate,
            &consensus_hashes[2],
            &block_3,
            &consensus_hashes[0],
            1,
            2,
        );

        set_block_processed(
            &mut chainstate,
            &consensus_hashes[0],
            &block_1.block_hash(),
            true,
        );
        set_block_processed(
            &mut chainstate,
            &consensus_hashes[1],
            &block_2.block_hash(),
            true,
        );
        set_block_processed(
            &mut chainstate,
            &consensus_hashes[2],
            &block_3.block_hash(),
            true,
        );

        set_microblocks_processed(
            &mut chainstate,
            &consensus_hashes[1],
            &block_2.block_hash(),
            &mblocks_1[2].block_hash(),
        );

        set_microblocks_processed(
            &mut chainstate,
            &consensus_hashes[2],
            &block_3.block_hash(),
            &mblocks_2[2].block_hash(),
        );

        // both streams should be present
        assert_eq!(
            StacksChainState::load_microblock_stream_fork(
                chainstate.db(),
                &consensus_hashes[0],
                &block_1.block_hash(),
                &mblocks_1.last().as_ref().unwrap().block_hash(),
            )
            .unwrap()
            .unwrap(),
            mblocks_1
        );

        assert_eq!(
            StacksChainState::load_microblock_stream_fork(
                chainstate.db(),
                &consensus_hashes[0],
                &block_1.block_hash(),
                &mblocks_2.last().as_ref().unwrap().block_hash(),
            )
            .unwrap()
            .unwrap(),
            mblocks_2
        );

        // loading a descendant stream should fail to load any microblocks, since the fork is at
        // seq 0
        assert_eq!(
            StacksChainState::load_descendant_staging_microblock_stream(
                chainstate.db(),
                &StacksBlockHeader::make_index_block_hash(
                    &consensus_hashes[0],
                    &block_1.block_hash()
                ),
                0,
                u16::MAX
            )
            .unwrap()
            .unwrap(),
            vec![]
        );
    }

    #[test]
    fn stacks_db_staging_microblocks_multiple_forks() {
        // multiple anchored blocks build off of a microblock stream that gets forked multiple
        // times
        let mut chainstate = instantiate_chainstate(false, 0x80000000, function_name!());
        let privk = StacksPrivateKey::from_hex(
            "eb05c83546fdd2c79f10f5ad5434a90dd28f7e3acb7c092157aa1bc3656b012c01",
        )
        .unwrap();

        let block_1 = make_empty_coinbase_block(&privk);
        let mut blocks = vec![];

        let mut mblocks = make_sample_microblock_stream(&privk, &block_1.block_hash());
        mblocks.truncate(5);

        let mut mblocks_branches = vec![];
        let mut consensus_hashes = vec![ConsensusHash([2u8; 20])];

        for i in 1..4 {
            let mut mblocks_branch = make_sample_microblock_stream_fork(
                &privk,
                &mblocks[i].block_hash(),
                mblocks[i].header.sequence + 1,
            );
            mblocks_branch.truncate(3);

            let mut block = make_empty_coinbase_block(&privk);
            block.header.parent_block = block_1.block_hash();
            block.header.parent_microblock = mblocks_branch[2].block_hash();
            block.header.parent_microblock_sequence = mblocks_branch[2].header.sequence;

            mblocks_branches.push(mblocks_branch);
            blocks.push(block);
            consensus_hashes.push(ConsensusHash([(i + 2) as u8; 20]));
        }

        let parent_consensus_hash = ConsensusHash([1u8; 20]);

        // store everything
        store_staging_block(
            &mut chainstate,
            &consensus_hashes[0],
            &block_1,
            &parent_consensus_hash,
            1,
            2,
        );

        for (i, block) in blocks.iter().enumerate() {
            store_staging_block(
                &mut chainstate,
                &consensus_hashes[i + 1],
                block,
                &consensus_hashes[0],
                1,
                2,
            );
        }

        // store both microblock forks to staging
        for mblock in mblocks.iter() {
            store_staging_microblock(
                &mut chainstate,
                &consensus_hashes[0],
                &block_1.block_hash(),
                mblock,
            );
        }

        for mblock_branch in mblocks_branches.iter() {
            for mblock in mblock_branch {
                store_staging_microblock(
                    &mut chainstate,
                    &consensus_hashes[0],
                    &block_1.block_hash(),
                    mblock,
                );
            }
        }

        set_block_processed(
            &mut chainstate,
            &consensus_hashes[0],
            &block_1.block_hash(),
            true,
        );
        for (i, block) in blocks.iter().enumerate() {
            set_block_processed(
                &mut chainstate,
                &consensus_hashes[i + 1],
                &block.block_hash(),
                true,
            );
        }

        for (i, mblock_branch) in mblocks_branches.iter().enumerate() {
            set_microblocks_processed(
                &mut chainstate,
                &consensus_hashes[i + 1],
                &blocks[i].block_hash(),
                &mblock_branch[2].block_hash(),
            );
        }

        // all streams should be present
        assert_eq!(
            StacksChainState::load_microblock_stream_fork(
                chainstate.db(),
                &consensus_hashes[0],
                &block_1.block_hash(),
                &mblocks.last().as_ref().unwrap().block_hash(),
            )
            .unwrap()
            .unwrap(),
            mblocks
        );

        for (i, mblock_branch) in mblocks_branches.iter().enumerate() {
            let mut expected_mblocks = vec![];
            for j in 0..((mblock_branch[0].header.sequence) as usize) {
                expected_mblocks.push(mblocks[j].clone());
            }
            expected_mblocks.append(&mut mblock_branch.clone());

            assert_eq!(
                StacksChainState::load_microblock_stream_fork(
                    chainstate.db(),
                    &consensus_hashes[0],
                    &block_1.block_hash(),
                    &mblock_branch.last().as_ref().unwrap().block_hash()
                )
                .unwrap()
                .unwrap(),
                expected_mblocks
            );
        }

        // loading a descendant stream should fail to load any microblocks, since the fork is at
        // seq 1
        assert_eq!(
            StacksChainState::load_descendant_staging_microblock_stream(
                chainstate.db(),
                &StacksBlockHeader::make_index_block_hash(
                    &consensus_hashes[0],
                    &block_1.block_hash()
                ),
                0,
                u16::MAX
            )
            .unwrap()
            .unwrap(),
            mblocks[0..2].to_vec()
        );
    }

    fn make_transfer_op(
        addr: &StacksAddress,
        recipient_addr: &StacksAddress,
        burn_height: u64,
        tenure_id: usize,
    ) -> TransferStxOp {
        let transfer_op = TransferStxOp {
            sender: addr.clone(),
            recipient: recipient_addr.clone(),
            transfered_ustx: ((tenure_id + 1) * 1000) as u128,
            memo: vec![0x00, 0x01, 0x02, 0x03, 0x04, 0x05],

            txid: Txid::from_test_data(
                tenure_id as u64,
                1,
                &BurnchainHeaderHash([tenure_id as u8; 32]),
                tenure_id as u64,
            ),
            vtxindex: (10 + tenure_id) as u32,
            block_height: burn_height,
            burn_header_hash: BurnchainHeaderHash([0x00; 32]),
        };
        transfer_op
    }

    fn make_delegate_op(
        addr: &StacksAddress,
        delegate_addr: &StacksAddress,
        burn_height: u64,
        tenure_id: usize,
    ) -> DelegateStxOp {
        let del_op = DelegateStxOp {
            sender: addr.clone(),
            delegate_to: delegate_addr.clone(),
            reward_addr: None,
            delegated_ustx: ((tenure_id + 1) * 1000) as u128,
            until_burn_height: None,
            // to be filled in
            txid: Txid::from_test_data(
                tenure_id as u64,
                2,
                &BurnchainHeaderHash([tenure_id as u8; 32]),
                tenure_id as u64,
            ),
            vtxindex: (11 + tenure_id) as u32,
            block_height: burn_height,
            burn_header_hash: BurnchainHeaderHash([0x00; 32]),
        };

        del_op
    }

    /// Verify that the stacking, transfer, and delegate operations on the burnchain work as expected in
    /// Stacks 2.1.  That is, they're up for consideration in the 6 subsequent sortiitons after
    /// they are mined (including the one they are in).  This test verifies that TransferSTX & DelegateSTX
    /// operations are picked up and applied as expected in the given Stacks fork, even though
    /// there are empty sortitions.
    #[test]
    fn test_get_stacking_and_transfer_and_delegate_burn_ops_v210() {
        let mut peer_config = TestPeerConfig::new(function_name!(), 21315, 21316);
        let num_blocks = 10;

        let privk = StacksPrivateKey::from_hex(
            "eb05c83546fdd2c79f10f5ad5434a90dd28f7e3acb7c092157aa1bc3656b012c01",
        )
        .unwrap();
        let addr = StacksAddress::from_public_keys(
            C32_ADDRESS_VERSION_TESTNET_SINGLESIG,
            &AddressHashMode::SerializeP2PKH,
            1,
            &vec![StacksPublicKey::from_private(&privk)],
        )
        .unwrap();

        let del_addrs: Vec<_> = (0..num_blocks)
            .map(|_| {
                StacksAddress::from_public_keys(
                    C32_ADDRESS_VERSION_TESTNET_SINGLESIG,
                    &AddressHashMode::SerializeP2PKH,
                    1,
                    &vec![StacksPublicKey::from_private(&StacksPrivateKey::new())],
                )
                .unwrap()
            })
            .collect();

        let recipient_privk = StacksPrivateKey::new();
        let recipient_addr = StacksAddress::from_public_keys(
            C32_ADDRESS_VERSION_TESTNET_SINGLESIG,
            &AddressHashMode::SerializeP2PKH,
            1,
            &vec![StacksPublicKey::from_private(&recipient_privk)],
        )
        .unwrap();

        let initial_balance = 1000000000;
        let mut init_balances: Vec<(PrincipalData, u64)> = del_addrs
            .iter()
            .map(|addr| (addr.to_account_principal(), initial_balance))
            .collect();
        init_balances.push((addr.to_account_principal(), initial_balance));
        peer_config.initial_balances = init_balances;
        let mut epochs = StacksEpoch::unit_test_2_1(0);
        let last_epoch = epochs.last_mut().unwrap();
        last_epoch.block_limit.runtime = 10_000_000;
        peer_config.epochs = Some(epochs);
        peer_config.burnchain.pox_constants.v1_unlock_height = 26;
        let burnchain = peer_config.burnchain.clone();

        let mut peer = TestPeer::new(peer_config);

        let chainstate_path = peer.chainstate_path.clone();

        let first_stacks_block_height = {
            let sn =
                SortitionDB::get_canonical_burn_chain_tip(peer.sortdb.as_ref().unwrap().conn())
                    .unwrap();
            sn.block_height
        };

        let mut last_block_id = StacksBlockId([0x00; 32]);
        for tenure_id in 0..num_blocks {
            let del_addr = del_addrs[tenure_id];
            let tip =
                SortitionDB::get_canonical_burn_chain_tip(peer.sortdb.as_ref().unwrap().conn())
                    .unwrap();

            assert_eq!(
                tip.block_height,
                first_stacks_block_height + (tenure_id as u64)
            );

            // For the first 5 burn blocks, sortition a Stacks block.
            // For sortitions 6 and 8, don't sortition any Stacks block.
            // For sortitions 7 and 9, do sortition a Stacks block, and verify that it includes all
            // burnchain STX operations that got skipped by the missing sortition.
            let process_stacks_block = tenure_id <= 5 || tenure_id % 2 != 0;

            let (mut burn_ops, stacks_block_opt, microblocks_opt) = if process_stacks_block {
                let (burn_ops, stacks_block, microblocks) = peer.make_tenure(
                    |ref mut miner,
                     ref mut sortdb,
                     ref mut chainstate,
                     vrf_proof,
                     ref parent_opt,
                     ref parent_microblock_header_opt| {
                        let parent_tip = match parent_opt {
                            None => {
                                StacksChainState::get_genesis_header_info(chainstate.db()).unwrap()
                            }
                            Some(block) => {
                                let ic = sortdb.index_conn();
                                let snapshot =
                                    SortitionDB::get_block_snapshot_for_winning_stacks_block(
                                        &ic,
                                        &tip.sortition_id,
                                        &block.block_hash(),
                                    )
                                    .unwrap()
                                    .unwrap(); // succeeds because we don't fork
                                StacksChainState::get_anchored_block_header_info(
                                    chainstate.db(),
                                    &snapshot.consensus_hash,
                                    &snapshot.winning_stacks_block_hash,
                                )
                                .unwrap()
                                .unwrap()
                            }
                        };

                        let mut mempool =
                            MemPoolDB::open_test(false, 0x80000000, &chainstate_path).unwrap();
                        let coinbase_tx = make_coinbase(miner, tenure_id);

                        let anchored_block = StacksBlockBuilder::build_anchored_block(
                            chainstate,
                            &sortdb.index_handle_at_tip(),
                            &mut mempool,
                            &parent_tip,
                            tip.total_burn,
                            vrf_proof,
                            Hash160([tenure_id as u8; 20]),
                            &coinbase_tx,
                            BlockBuilderSettings::max_value(),
                            None,
                            &burnchain,
                        )
                        .unwrap();

                        (anchored_block.0, vec![])
                    },
                );
                (burn_ops, Some(stacks_block), Some(microblocks))
            } else {
                (vec![], None, None)
            };

            let (mut expected_transfer_ops, mut expected_del_ops) = if tenure_id == 0
                || tenure_id - 1 < 5
            {
                // all contiguous blocks up to now, so only expect this block's stx-transfer
                // ditto for delegate stx
                (
                    vec![make_transfer_op(
                        &addr,
                        &recipient_addr,
                        tip.block_height + 1,
                        tenure_id,
                    )],
                    vec![make_delegate_op(
                        &del_addr,
                        &recipient_addr,
                        tip.block_height + 1,
                        tenure_id,
                    )],
                )
            } else if (tenure_id - 1) % 2 == 0 {
                // no sortition in the last burn block, so only expect this block's stx-transfer
                // ditto for delegate stx
                (
                    vec![make_transfer_op(
                        &addr,
                        &recipient_addr,
                        tip.block_height + 1,
                        tenure_id,
                    )],
                    vec![make_delegate_op(
                        &del_addr,
                        &recipient_addr,
                        tip.block_height + 1,
                        tenure_id,
                    )],
                )
            } else {
                // last sortition had no block, so expect both the previous block's
                // stx-transfer *and* this block's stx-transfer
                // ditto for delegate stx
                (
                    vec![
                        make_transfer_op(&addr, &recipient_addr, tip.block_height, tenure_id - 1),
                        make_transfer_op(&addr, &recipient_addr, tip.block_height + 1, tenure_id),
                    ],
                    vec![
                        make_delegate_op(
                            &del_addrs[tenure_id - 1],
                            &recipient_addr,
                            tip.block_height,
                            tenure_id - 1,
                        ),
                        make_delegate_op(
                            &del_addr,
                            &recipient_addr,
                            tip.block_height + 1,
                            tenure_id,
                        ),
                    ],
                )
            };

            // add one stx-transfer burn op per block
            let mut transfer_stx_burn_ops = vec![BlockstackOperationType::TransferStx(
                make_transfer_op(&addr, &recipient_addr, tip.block_height + 1, tenure_id),
            )];
            burn_ops.append(&mut transfer_stx_burn_ops);

            // add one delegate-stx burn op per block
            let mut del_stx_burn_ops = vec![BlockstackOperationType::DelegateStx(
                make_delegate_op(&del_addr, &recipient_addr, tip.block_height + 1, tenure_id),
            )];
            burn_ops.append(&mut del_stx_burn_ops);

            let (_, burn_header_hash, consensus_hash) = peer.next_burnchain_block(burn_ops.clone());

            match (stacks_block_opt, microblocks_opt) {
                (Some(stacks_block), Some(microblocks)) => {
                    peer.process_stacks_epoch_at_tip(&stacks_block, &microblocks);
                    last_block_id = StacksBlockHeader::make_index_block_hash(
                        &consensus_hash,
                        &stacks_block.block_hash(),
                    );
                }
                _ => {}
            }

            let tip =
                SortitionDB::get_canonical_burn_chain_tip(peer.sortdb.as_ref().unwrap().conn())
                    .unwrap();

            let sortdb = peer.sortdb.take().unwrap();
            {
                let chainstate = peer.chainstate();
                let (mut chainstate_tx, clarity_instance) =
                    chainstate.chainstate_tx_begin().unwrap();
                let (stack_stx_ops, transfer_stx_ops, delegate_stx_ops, vote_for_aggregate_key_ops) =
                    StacksChainState::get_stacking_and_transfer_and_delegate_burn_ops_v210(
                        &mut chainstate_tx,
                        &last_block_id,
                        sortdb.conn(),
                        &tip.burn_header_hash,
                        tip.block_height,
                        0,
                    )
                    .unwrap();

                assert_eq!(transfer_stx_ops.len(), expected_transfer_ops.len());
                assert_eq!(delegate_stx_ops.len(), expected_del_ops.len());

                // burn header hash will be different, since it's set post-processing.
                // everything else must be the same though.
                for i in 0..expected_transfer_ops.len() {
                    expected_transfer_ops[i].burn_header_hash =
                        transfer_stx_ops[i].burn_header_hash.clone();
                }
                for i in 0..expected_del_ops.len() {
                    expected_del_ops[i].burn_header_hash =
                        delegate_stx_ops[i].burn_header_hash.clone();
                }

                assert_eq!(transfer_stx_ops, expected_transfer_ops);
                assert_eq!(delegate_stx_ops, expected_del_ops);
            }
            peer.sortdb.replace(sortdb);
        }

        // all burnchain transactions mined, even if there was no sortition in the burn block in
        // which they were mined.
        let sortdb = peer.sortdb.take().unwrap();

        // definitely missing some blocks -- there are empty sortitions
        let stacks_tip =
            NakamotoChainState::get_canonical_block_header(peer.chainstate().db(), &sortdb)
                .unwrap()
                .unwrap();
        assert_eq!(stacks_tip.anchored_header.height(), 8);

        // but we did process all burnchain operations
        let (consensus_hash, block_bhh) =
            SortitionDB::get_canonical_stacks_chain_tip_hash(sortdb.conn()).unwrap();
        let tip_hash = StacksBlockHeader::make_index_block_hash(&consensus_hash, &block_bhh);
        let account = peer
            .chainstate()
            .with_read_only_clarity_tx(&sortdb.index_handle_at_tip(), &tip_hash, |conn| {
                StacksChainState::get_account(conn, &addr.to_account_principal())
            })
            .unwrap();
        peer.sortdb.replace(sortdb);

        assert_eq!(
            account.stx_balance.get_total_balance().unwrap(),
            1000000000 - (1000 + 2000 + 3000 + 4000 + 5000 + 6000 + 7000 + 8000 + 9000)
        );

        for i in 0..(num_blocks - 1) {
            let del_addr = del_addrs[i];
            let result = eval_at_tip(
                &mut peer,
                "pox-2",
                &format!("(get-delegation-info '{})", &del_addr),
            );

            let data = result
                .expect_optional()
                .unwrap()
                .unwrap()
                .expect_tuple()
                .unwrap()
                .data_map;
            let delegation_amt = data
                .get("amount-ustx")
                .cloned()
                .unwrap()
                .expect_u128()
                .unwrap();

            assert_eq!(delegation_amt, 1000 * (i as u128 + 1));
        }
    }

    /// Verify that the stacking, transfer, and delegate operations on the burnchain work as expected in
    /// Stacks 2.1.  That is, they're up for consideration in the 6 subsequent sortiitons after
    /// they are mined (including the one they are in).  This test verifies that TransferSTX & DelegateSTX
    /// operations are only dropped from consideration if there are more than 6 sortitions
    /// between when they are mined and when the next Stacks block is mined.
    #[test]
    fn test_get_stacking_and_transfer_and_delegate_burn_ops_v210_expiration() {
        let mut peer_config = TestPeerConfig::new(function_name!(), 21317, 21318);
        let num_blocks = 20;
        let privk = StacksPrivateKey::from_hex(
            "eb05c83546fdd2c79f10f5ad5434a90dd28f7e3acb7c092157aa1bc3656b012c01",
        )
        .unwrap();
        let addr = StacksAddress::from_public_keys(
            C32_ADDRESS_VERSION_TESTNET_SINGLESIG,
            &AddressHashMode::SerializeP2PKH,
            1,
            &vec![StacksPublicKey::from_private(&privk)],
        )
        .unwrap();

        let del_addrs: Vec<_> = (0..num_blocks)
            .map(|_| {
                StacksAddress::from_public_keys(
                    C32_ADDRESS_VERSION_TESTNET_SINGLESIG,
                    &AddressHashMode::SerializeP2PKH,
                    1,
                    &vec![StacksPublicKey::from_private(&StacksPrivateKey::new())],
                )
                .unwrap()
            })
            .collect();

        let recipient_privk = StacksPrivateKey::new();
        let recipient_addr = StacksAddress::from_public_keys(
            C32_ADDRESS_VERSION_TESTNET_SINGLESIG,
            &AddressHashMode::SerializeP2PKH,
            1,
            &vec![StacksPublicKey::from_private(&recipient_privk)],
        )
        .unwrap();

        let initial_balance = 1000000000;
        let mut init_balances: Vec<(PrincipalData, u64)> = del_addrs
            .iter()
            .map(|addr| (addr.to_account_principal(), initial_balance))
            .collect();
        init_balances.push((addr.to_account_principal(), initial_balance));
        peer_config.initial_balances = init_balances;
        let mut epochs = StacksEpoch::unit_test_2_1(0);
        let last_epoch = epochs.last_mut().unwrap();
        last_epoch.block_limit.runtime = 10_000_000;
        last_epoch.block_limit.read_length = 10_000_000;
        peer_config.epochs = Some(epochs);
        peer_config.burnchain.pox_constants.v1_unlock_height = 26;
        let burnchain = peer_config.burnchain.clone();

        let mut peer = TestPeer::new(peer_config);

        let chainstate_path = peer.chainstate_path.clone();

        let first_stacks_block_height = {
            let sn =
                SortitionDB::get_canonical_burn_chain_tip(peer.sortdb.as_ref().unwrap().conn())
                    .unwrap();
            sn.block_height
        };

        let mut last_block_id = StacksBlockId([0x00; 32]);
        for tenure_id in 0..num_blocks {
            let del_addr = del_addrs[tenure_id];
            let tip =
                SortitionDB::get_canonical_burn_chain_tip(peer.sortdb.as_ref().unwrap().conn())
                    .unwrap();

            assert_eq!(
                tip.block_height,
                first_stacks_block_height + (tenure_id as u64)
            );

            // For the first 5 burn blocks, sortition a Stacks block.
            let process_stacks_block = tenure_id <= 5 || tenure_id >= 13;

            let (mut burn_ops, stacks_block_opt, microblocks_opt) = if process_stacks_block {
                let (burn_ops, stacks_block, microblocks) = peer.make_tenure(
                    |ref mut miner,
                     ref mut sortdb,
                     ref mut chainstate,
                     vrf_proof,
                     ref parent_opt,
                     ref parent_microblock_header_opt| {
                        let parent_tip = match parent_opt {
                            None => {
                                StacksChainState::get_genesis_header_info(chainstate.db()).unwrap()
                            }
                            Some(block) => {
                                let ic = sortdb.index_conn();
                                let snapshot =
                                    SortitionDB::get_block_snapshot_for_winning_stacks_block(
                                        &ic,
                                        &tip.sortition_id,
                                        &block.block_hash(),
                                    )
                                    .unwrap()
                                    .unwrap(); // succeeds because we don't fork
                                StacksChainState::get_anchored_block_header_info(
                                    chainstate.db(),
                                    &snapshot.consensus_hash,
                                    &snapshot.winning_stacks_block_hash,
                                )
                                .unwrap()
                                .unwrap()
                            }
                        };

                        let mut mempool =
                            MemPoolDB::open_test(false, 0x80000000, &chainstate_path).unwrap();
                        let coinbase_tx = make_coinbase(miner, tenure_id);

                        let anchored_block = StacksBlockBuilder::build_anchored_block(
                            chainstate,
                            &sortdb.index_handle_at_tip(),
                            &mut mempool,
                            &parent_tip,
                            tip.total_burn,
                            vrf_proof,
                            Hash160([tenure_id as u8; 20]),
                            &coinbase_tx,
                            BlockBuilderSettings::max_value(),
                            None,
                            &burnchain,
                        )
                        .unwrap();

                        (anchored_block.0, vec![])
                    },
                );
                (burn_ops, Some(stacks_block), Some(microblocks))
            } else {
                (vec![], None, None)
            };

            let (mut expected_transfer_ops, mut expected_delegate_ops) = if tenure_id == 0
                || tenure_id - 1 < 5
            {
                // all contiguous blocks up to now, so only expect this block's stx-transfer
                (
                    vec![make_transfer_op(
                        &addr,
                        &recipient_addr,
                        tip.block_height + 1,
                        tenure_id,
                    )],
                    vec![make_delegate_op(
                        &del_addr,
                        &recipient_addr,
                        tip.block_height + 1,
                        tenure_id,
                    )],
                )
            } else if tenure_id - 1 == 5 {
                (
                    vec![
                        make_transfer_op(&addr, &recipient_addr, tip.block_height, tenure_id - 1),
                        make_transfer_op(&addr, &recipient_addr, tip.block_height + 1, tenure_id),
                    ],
                    vec![
                        make_delegate_op(
                            &del_addrs[tenure_id - 1],
                            &recipient_addr,
                            tip.block_height,
                            tenure_id - 1,
                        ),
                        make_delegate_op(
                            &del_addr,
                            &recipient_addr,
                            tip.block_height + 1,
                            tenure_id,
                        ),
                    ],
                )
            } else if tenure_id - 1 == 6 {
                (
                    vec![
                        make_transfer_op(
                            &addr,
                            &recipient_addr,
                            tip.block_height - 1,
                            tenure_id - 2,
                        ),
                        make_transfer_op(&addr, &recipient_addr, tip.block_height, tenure_id - 1),
                        make_transfer_op(&addr, &recipient_addr, tip.block_height + 1, tenure_id),
                    ],
                    vec![
                        make_delegate_op(
                            &del_addrs[tenure_id - 2],
                            &recipient_addr,
                            tip.block_height - 1,
                            tenure_id - 2,
                        ),
                        make_delegate_op(
                            &del_addrs[tenure_id - 1],
                            &recipient_addr,
                            tip.block_height,
                            tenure_id - 1,
                        ),
                        make_delegate_op(
                            &del_addr,
                            &recipient_addr,
                            tip.block_height + 1,
                            tenure_id,
                        ),
                    ],
                )
            } else if tenure_id - 1 == 7 {
                (
                    vec![
                        make_transfer_op(
                            &addr,
                            &recipient_addr,
                            tip.block_height - 2,
                            tenure_id - 3,
                        ),
                        make_transfer_op(
                            &addr,
                            &recipient_addr,
                            tip.block_height - 1,
                            tenure_id - 2,
                        ),
                        make_transfer_op(&addr, &recipient_addr, tip.block_height, tenure_id - 1),
                        make_transfer_op(&addr, &recipient_addr, tip.block_height + 1, tenure_id),
                    ],
                    vec![
                        make_delegate_op(
                            &del_addrs[tenure_id - 3],
                            &recipient_addr,
                            tip.block_height - 2,
                            tenure_id - 3,
                        ),
                        make_delegate_op(
                            &del_addrs[tenure_id - 2],
                            &recipient_addr,
                            tip.block_height - 1,
                            tenure_id - 2,
                        ),
                        make_delegate_op(
                            &del_addrs[tenure_id - 1],
                            &recipient_addr,
                            tip.block_height,
                            tenure_id - 1,
                        ),
                        make_delegate_op(
                            &del_addr,
                            &recipient_addr,
                            tip.block_height + 1,
                            tenure_id,
                        ),
                    ],
                )
            } else if tenure_id - 1 == 8 {
                (
                    vec![
                        make_transfer_op(
                            &addr,
                            &recipient_addr,
                            tip.block_height - 3,
                            tenure_id - 4,
                        ),
                        make_transfer_op(
                            &addr,
                            &recipient_addr,
                            tip.block_height - 2,
                            tenure_id - 3,
                        ),
                        make_transfer_op(
                            &addr,
                            &recipient_addr,
                            tip.block_height - 1,
                            tenure_id - 2,
                        ),
                        make_transfer_op(&addr, &recipient_addr, tip.block_height, tenure_id - 1),
                        make_transfer_op(&addr, &recipient_addr, tip.block_height + 1, tenure_id),
                    ],
                    vec![
                        make_delegate_op(
                            &del_addrs[tenure_id - 4],
                            &recipient_addr,
                            tip.block_height - 3,
                            tenure_id - 4,
                        ),
                        make_delegate_op(
                            &del_addrs[tenure_id - 3],
                            &recipient_addr,
                            tip.block_height - 2,
                            tenure_id - 3,
                        ),
                        make_delegate_op(
                            &del_addrs[tenure_id - 2],
                            &recipient_addr,
                            tip.block_height - 1,
                            tenure_id - 2,
                        ),
                        make_delegate_op(
                            &del_addrs[tenure_id - 1],
                            &recipient_addr,
                            tip.block_height,
                            tenure_id - 1,
                        ),
                        make_delegate_op(
                            &del_addr,
                            &recipient_addr,
                            tip.block_height + 1,
                            tenure_id,
                        ),
                    ],
                )
            } else if tenure_id - 1 == 9 {
                (
                    vec![
                        make_transfer_op(
                            &addr,
                            &recipient_addr,
                            tip.block_height - 4,
                            tenure_id - 5,
                        ),
                        make_transfer_op(
                            &addr,
                            &recipient_addr,
                            tip.block_height - 3,
                            tenure_id - 4,
                        ),
                        make_transfer_op(
                            &addr,
                            &recipient_addr,
                            tip.block_height - 2,
                            tenure_id - 3,
                        ),
                        make_transfer_op(
                            &addr,
                            &recipient_addr,
                            tip.block_height - 1,
                            tenure_id - 2,
                        ),
                        make_transfer_op(&addr, &recipient_addr, tip.block_height, tenure_id - 1),
                        make_transfer_op(&addr, &recipient_addr, tip.block_height + 1, tenure_id),
                    ],
                    vec![
                        make_delegate_op(
                            &del_addrs[tenure_id - 5],
                            &recipient_addr,
                            tip.block_height - 4,
                            tenure_id - 5,
                        ),
                        make_delegate_op(
                            &del_addrs[tenure_id - 4],
                            &recipient_addr,
                            tip.block_height - 3,
                            tenure_id - 4,
                        ),
                        make_delegate_op(
                            &del_addrs[tenure_id - 3],
                            &recipient_addr,
                            tip.block_height - 2,
                            tenure_id - 3,
                        ),
                        make_delegate_op(
                            &del_addrs[tenure_id - 2],
                            &recipient_addr,
                            tip.block_height - 1,
                            tenure_id - 2,
                        ),
                        make_delegate_op(
                            &del_addrs[tenure_id - 1],
                            &recipient_addr,
                            tip.block_height,
                            tenure_id - 1,
                        ),
                        make_delegate_op(
                            &del_addr,
                            &recipient_addr,
                            tip.block_height + 1,
                            tenure_id,
                        ),
                    ],
                )
            } else if tenure_id - 1 == 10 {
                (
                    vec![
                        make_transfer_op(
                            &addr,
                            &recipient_addr,
                            tip.block_height - 5,
                            tenure_id - 6,
                        ),
                        make_transfer_op(
                            &addr,
                            &recipient_addr,
                            tip.block_height - 4,
                            tenure_id - 5,
                        ),
                        make_transfer_op(
                            &addr,
                            &recipient_addr,
                            tip.block_height - 3,
                            tenure_id - 4,
                        ),
                        make_transfer_op(
                            &addr,
                            &recipient_addr,
                            tip.block_height - 2,
                            tenure_id - 3,
                        ),
                        make_transfer_op(
                            &addr,
                            &recipient_addr,
                            tip.block_height - 1,
                            tenure_id - 2,
                        ),
                        make_transfer_op(&addr, &recipient_addr, tip.block_height, tenure_id - 1),
                        make_transfer_op(&addr, &recipient_addr, tip.block_height + 1, tenure_id),
                    ],
                    vec![
                        make_delegate_op(
                            &del_addrs[tenure_id - 6],
                            &recipient_addr,
                            tip.block_height - 5,
                            tenure_id - 6,
                        ),
                        make_delegate_op(
                            &del_addrs[tenure_id - 5],
                            &recipient_addr,
                            tip.block_height - 4,
                            tenure_id - 5,
                        ),
                        make_delegate_op(
                            &del_addrs[tenure_id - 4],
                            &recipient_addr,
                            tip.block_height - 3,
                            tenure_id - 4,
                        ),
                        make_delegate_op(
                            &del_addrs[tenure_id - 3],
                            &recipient_addr,
                            tip.block_height - 2,
                            tenure_id - 3,
                        ),
                        make_delegate_op(
                            &del_addrs[tenure_id - 2],
                            &recipient_addr,
                            tip.block_height - 1,
                            tenure_id - 2,
                        ),
                        make_delegate_op(
                            &del_addrs[tenure_id - 1],
                            &recipient_addr,
                            tip.block_height,
                            tenure_id - 1,
                        ),
                        make_delegate_op(
                            &del_addr,
                            &recipient_addr,
                            tip.block_height + 1,
                            tenure_id,
                        ),
                    ],
                )
            } else if tenure_id - 1 == 11 {
                (
                    vec![
                        make_transfer_op(
                            &addr,
                            &recipient_addr,
                            tip.block_height - 5,
                            tenure_id - 6,
                        ),
                        make_transfer_op(
                            &addr,
                            &recipient_addr,
                            tip.block_height - 4,
                            tenure_id - 5,
                        ),
                        make_transfer_op(
                            &addr,
                            &recipient_addr,
                            tip.block_height - 3,
                            tenure_id - 4,
                        ),
                        make_transfer_op(
                            &addr,
                            &recipient_addr,
                            tip.block_height - 2,
                            tenure_id - 3,
                        ),
                        make_transfer_op(
                            &addr,
                            &recipient_addr,
                            tip.block_height - 1,
                            tenure_id - 2,
                        ),
                        make_transfer_op(&addr, &recipient_addr, tip.block_height, tenure_id - 1),
                        make_transfer_op(&addr, &recipient_addr, tip.block_height + 1, tenure_id),
                    ],
                    vec![
                        make_delegate_op(
                            &del_addrs[tenure_id - 6],
                            &recipient_addr,
                            tip.block_height - 5,
                            tenure_id - 6,
                        ),
                        make_delegate_op(
                            &del_addrs[tenure_id - 5],
                            &recipient_addr,
                            tip.block_height - 4,
                            tenure_id - 5,
                        ),
                        make_delegate_op(
                            &del_addrs[tenure_id - 4],
                            &recipient_addr,
                            tip.block_height - 3,
                            tenure_id - 4,
                        ),
                        make_delegate_op(
                            &del_addrs[tenure_id - 3],
                            &recipient_addr,
                            tip.block_height - 2,
                            tenure_id - 3,
                        ),
                        make_delegate_op(
                            &del_addrs[tenure_id - 2],
                            &recipient_addr,
                            tip.block_height - 1,
                            tenure_id - 2,
                        ),
                        make_delegate_op(
                            &del_addrs[tenure_id - 1],
                            &recipient_addr,
                            tip.block_height,
                            tenure_id - 1,
                        ),
                        make_delegate_op(
                            &del_addr,
                            &recipient_addr,
                            tip.block_height + 1,
                            tenure_id,
                        ),
                    ],
                )
            } else {
                (
                    vec![make_transfer_op(
                        &addr,
                        &recipient_addr,
                        tip.block_height + 1,
                        tenure_id,
                    )],
                    vec![make_delegate_op(
                        &del_addr,
                        &recipient_addr,
                        tip.block_height + 1,
                        tenure_id,
                    )],
                )
            };

            // add one stx-transfer burn op per block
            let mut transfer_stx_burn_ops = vec![BlockstackOperationType::TransferStx(
                make_transfer_op(&addr, &recipient_addr, tip.block_height + 1, tenure_id),
            )];
            burn_ops.append(&mut transfer_stx_burn_ops);

            // add one delegate-stx burn op per block
            let mut del_stx_burn_ops = vec![BlockstackOperationType::DelegateStx(
                make_delegate_op(&del_addr, &recipient_addr, tip.block_height + 1, tenure_id),
            )];
            burn_ops.append(&mut del_stx_burn_ops);

            let (_, burn_header_hash, consensus_hash) = peer.next_burnchain_block(burn_ops.clone());

            match (stacks_block_opt, microblocks_opt) {
                (Some(stacks_block), Some(microblocks)) => {
                    peer.process_stacks_epoch_at_tip(&stacks_block, &microblocks);
                    last_block_id = StacksBlockHeader::make_index_block_hash(
                        &consensus_hash,
                        &stacks_block.block_hash(),
                    );
                }
                _ => {}
            }

            let tip =
                SortitionDB::get_canonical_burn_chain_tip(peer.sortdb.as_ref().unwrap().conn())
                    .unwrap();

            let sortdb = peer.sortdb.take().unwrap();
            {
                let chainstate = peer.chainstate();
                let (mut chainstate_tx, clarity_instance) =
                    chainstate.chainstate_tx_begin().unwrap();
                let (stack_stx_ops, transfer_stx_ops, delegate_stx_ops, _) =
                    StacksChainState::get_stacking_and_transfer_and_delegate_burn_ops_v210(
                        &mut chainstate_tx,
                        &last_block_id,
                        sortdb.conn(),
                        &tip.burn_header_hash,
                        tip.block_height,
                        0,
                    )
                    .unwrap();

                assert_eq!(transfer_stx_ops.len(), expected_transfer_ops.len());
                assert_eq!(delegate_stx_ops.len(), expected_delegate_ops.len());

                // burn header hash will be different, since it's set post-processing.
                // everything else must be the same though.
                for i in 0..expected_transfer_ops.len() {
                    expected_transfer_ops[i].burn_header_hash =
                        transfer_stx_ops[i].burn_header_hash.clone();
                }
                for i in 0..expected_delegate_ops.len() {
                    expected_delegate_ops[i].burn_header_hash =
                        delegate_stx_ops[i].burn_header_hash.clone();
                }

                assert_eq!(transfer_stx_ops, expected_transfer_ops);
                assert_eq!(delegate_stx_ops, expected_delegate_ops);
            }
            peer.sortdb.replace(sortdb);
        }

        // all burnchain transactions mined, even if there was no sortition in the burn block in
        // which they were mined.
        let sortdb = peer.sortdb.take().unwrap();

        // definitely missing some blocks -- there are empty sortitions
        let stacks_tip =
            NakamotoChainState::get_canonical_block_header(peer.chainstate().db(), &sortdb)
                .unwrap()
                .unwrap();
        assert_eq!(stacks_tip.anchored_header.height(), 13);

        // but we did process all burnchain operations
        let (consensus_hash, block_bhh) =
            SortitionDB::get_canonical_stacks_chain_tip_hash(sortdb.conn()).unwrap();
        let tip_hash = StacksBlockHeader::make_index_block_hash(&consensus_hash, &block_bhh);
        let iconn = sortdb
            .index_handle_at_block(peer.chainstate(), &tip_hash)
            .unwrap();
        let account = peer
            .chainstate()
            .with_read_only_clarity_tx(&iconn, &tip_hash, |conn| {
                StacksChainState::get_account(conn, &addr.to_account_principal())
            })
            .unwrap();
        peer.sortdb.replace(sortdb);

        // skipped tenure 6's TransferSTX
        assert_eq!(
            account.stx_balance.get_total_balance().unwrap(),
            1000000000
                - (1000
                    + 2000
                    + 3000
                    + 4000
                    + 5000
                    + 7000
                    + 8000
                    + 9000
                    + 10000
                    + 11000
                    + 12000
                    + 13000
                    + 14000
                    + 15000
                    + 16000
                    + 17000
                    + 18000
                    + 19000)
        );

        for i in 0..(num_blocks - 1) {
            // skipped tenure 6's DelegateSTX
            if i == 5 {
                continue;
            }
            let del_addr = del_addrs[i];
            let result = eval_at_tip(
                &mut peer,
                "pox-2",
                &format!(
                    "
                (get-delegation-info '{})",
                    &del_addr
                ),
            );

            let data = result
                .expect_optional()
                .unwrap()
                .unwrap()
                .expect_tuple()
                .unwrap()
                .data_map;
            let delegation_amt = data
                .get("amount-ustx")
                .cloned()
                .unwrap()
                .expect_u128()
                .unwrap();

            assert_eq!(delegation_amt, 1000 * (i as u128 + 1));
        }
    }

    // TODO(test): test multiple anchored blocks confirming the same microblock stream (in the same
    // place, and different places, with/without orphans)
    // TODO(test): process_next_staging_block
    // TODO(test): test resource limits -- shouldn't be able to load microblock streams that are too big
}<|MERGE_RESOLUTION|>--- conflicted
+++ resolved
@@ -2785,13 +2785,8 @@
         parent_index_block_hash: &StacksBlockId,
         min_seq: u16,
     ) -> Result<bool, Error> {
-<<<<<<< HEAD
         StacksChainState::read_i64s(self.db(), "SELECT processed FROM staging_microblocks WHERE index_block_hash = ?1 AND sequence >= ?2 LIMIT 1", &[&parent_index_block_hash, &min_seq])
-            .and_then(|processed| Ok(!processed.is_empty()))
-=======
-        StacksChainState::read_i64s(&self.db(), "SELECT processed FROM staging_microblocks WHERE index_block_hash = ?1 AND sequence >= ?2 LIMIT 1", &[&parent_index_block_hash, &min_seq])
             .map(|processed| !processed.is_empty())
->>>>>>> a70b3d51
     }
 
     /// Do we have a given microblock as a descendant of a given anchored block?
@@ -2803,13 +2798,8 @@
         parent_index_block_hash: &StacksBlockId,
         microblock_hash: &BlockHeaderHash,
     ) -> Result<bool, Error> {
-<<<<<<< HEAD
         StacksChainState::read_i64s(self.db(), "SELECT processed FROM staging_microblocks WHERE index_block_hash = ?1 AND microblock_hash = ?2 LIMIT 1", &[parent_index_block_hash, microblock_hash])
-            .and_then(|processed| Ok(!processed.is_empty()))
-=======
-        StacksChainState::read_i64s(&self.db(), "SELECT processed FROM staging_microblocks WHERE index_block_hash = ?1 AND microblock_hash = ?2 LIMIT 1", &[parent_index_block_hash, microblock_hash])
             .map(|processed| !processed.is_empty())
->>>>>>> a70b3d51
     }
 
     /// Do we have any microblock available to serve in any capacity, given its parent anchored block's
