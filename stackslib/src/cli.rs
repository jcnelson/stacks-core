// Copyright (C) 2013-2020 Blockstack PBC, a public benefit corporation
// Copyright (C) 2020 Stacks Open Internet Foundation
//
// This program is free software: you can redistribute it and/or modify
// it under the terms of the GNU General Public License as published by
// the Free Software Foundation, either version 3 of the License, or
// (at your option) any later version.
//
// This program is distributed in the hope that it will be useful,
// but WITHOUT ANY WARRANTY; without even the implied warranty of
// MERCHANTABILITY or FITNESS FOR A PARTICULAR PURPOSE.  See the
// GNU General Public License for more details.
//
// You should have received a copy of the GNU General Public License
// along with this program.  If not, see <http://www.gnu.org/licenses/>.

//! Subcommands used by `stacks-inspect` binary

use std::cell::LazyCell;
use std::path::PathBuf;
use std::time::Instant;
use std::{env, fs, io, process, thread};

use clarity::types::chainstate::SortitionId;
use db::blocks::DummyEventDispatcher;
use db::ChainstateTx;
use regex::Regex;
use rusqlite::{Connection, OpenFlags};
use stacks_common::types::chainstate::{BlockHeaderHash, BurnchainHeaderHash, StacksBlockId};
use stacks_common::types::sqlite::NO_PARAMS;

use crate::burnchains::db::BurnchainDB;
use crate::burnchains::PoxConstants;
use crate::chainstate::burn::db::sortdb::{
    get_ancestor_sort_id, SortitionDB, SortitionHandle, SortitionHandleContext,
};
use crate::chainstate::burn::{BlockSnapshot, ConsensusHash};
use crate::chainstate::coordinator::OnChainRewardSetProvider;
use crate::chainstate::nakamoto::{NakamotoBlock, NakamotoChainState};
use crate::chainstate::stacks::db::blocks::StagingBlock;
use crate::chainstate::stacks::db::{StacksBlockHeaderTypes, StacksChainState, StacksHeaderInfo};
use crate::chainstate::stacks::miner::*;
use crate::chainstate::stacks::{Error as ChainstateError, *};
use crate::clarity_vm::clarity::ClarityInstance;
use crate::core::*;
use crate::util_lib::db::IndexDBTx;

/// Can be used with CLI commands to support non-mainnet chainstate
/// Allows integration testing of these functions
#[derive(Deserialize)]
pub struct StacksChainConfig {
    pub chain_id: u32,
    pub first_block_height: u64,
    pub first_burn_header_hash: BurnchainHeaderHash,
    pub first_burn_header_timestamp: u64,
    pub pox_constants: PoxConstants,
    pub epochs: EpochList,
}

impl StacksChainConfig {
    pub fn default_mainnet() -> Self {
        Self {
            chain_id: CHAIN_ID_MAINNET,
            first_block_height: BITCOIN_MAINNET_FIRST_BLOCK_HEIGHT,
            first_burn_header_hash: BurnchainHeaderHash::from_hex(BITCOIN_MAINNET_FIRST_BLOCK_HASH)
                .unwrap(),
            first_burn_header_timestamp: BITCOIN_MAINNET_FIRST_BLOCK_TIMESTAMP.into(),
            pox_constants: PoxConstants::mainnet_default(),
            epochs: (*STACKS_EPOCHS_MAINNET).clone(),
        }
    }

    pub fn default_testnet() -> Self {
        let mut pox_constants = PoxConstants::regtest_default();
        pox_constants.prepare_length = 100;
        pox_constants.reward_cycle_length = 900;
        pox_constants.v1_unlock_height = 3;
        pox_constants.v2_unlock_height = 5;
        pox_constants.pox_3_activation_height = 5;
        pox_constants.pox_4_activation_height = 6;
        pox_constants.v3_unlock_height = 7;
        let mut epochs = STACKS_EPOCHS_REGTEST.to_vec();
        epochs[0].start_height = 0;
        epochs[0].end_height = 0;
        epochs[1].start_height = 0;
        epochs[1].end_height = 1;
        epochs[2].start_height = 1;
        epochs[2].end_height = 2;
        epochs[3].start_height = 2;
        epochs[3].end_height = 3;
        epochs[4].start_height = 3;
        epochs[4].end_height = 4;
        epochs[5].start_height = 4;
        epochs[5].end_height = 5;
        epochs[6].start_height = 5;
        epochs[6].end_height = 6;
        epochs[7].start_height = 6;
        epochs[7].end_height = 56_457;
        epochs[8].start_height = 56_457;
        Self {
            chain_id: CHAIN_ID_TESTNET,
            first_block_height: 0,
            first_burn_header_hash: BurnchainHeaderHash::from_hex(BITCOIN_REGTEST_FIRST_BLOCK_HASH)
                .unwrap(),
            first_burn_header_timestamp: BITCOIN_REGTEST_FIRST_BLOCK_TIMESTAMP.into(),
            pox_constants,
            epochs,
        }
    }
}

const STACKS_CHAIN_CONFIG_DEFAULT_MAINNET: LazyCell<StacksChainConfig> =
    LazyCell::new(StacksChainConfig::default_mainnet);

/// Replay blocks from chainstate database
/// Terminates on error using `process::exit()`
///
/// Arguments:
///  - `argv`: Args in CLI format: `<command-name> [args...]`
pub fn command_replay_block(argv: &[String], conf: Option<&StacksChainConfig>) {
    let print_help_and_exit = || -> ! {
        let n = &argv[0];
        eprintln!("Usage:");
        eprintln!("  {n} <database-path>");
        eprintln!("  {n} <database-path> prefix <index-block-hash-prefix>");
        eprintln!("  {n} <database-path> index-range <start-block> <end-block>");
        eprintln!("  {n} <database-path> range <start-block> <end-block>");
        eprintln!("  {n} <database-path> <first|last> <block-count>");
        process::exit(1);
    };
    let start = Instant::now();
    let db_path = argv.get(1).unwrap_or_else(|| print_help_and_exit());
    let mode = argv.get(2).map(String::as_str);
    let staging_blocks_db_path = format!("{db_path}/chainstate/vm/index.sqlite");
    let conn =
        Connection::open_with_flags(&staging_blocks_db_path, OpenFlags::SQLITE_OPEN_READ_ONLY)
            .unwrap();

    let query = match mode {
        Some("prefix") => format!(
			"SELECT index_block_hash FROM staging_blocks WHERE orphaned = 0 AND index_block_hash LIKE \"{}%\"",
			argv[3]
		),
        Some("first") => format!(
			"SELECT index_block_hash FROM staging_blocks WHERE orphaned = 0 ORDER BY height ASC LIMIT {}",
			argv[3]
		),
        Some("range") => {
            let arg4 = argv[3]
                .parse::<u64>()
                .expect("<start_block> not a valid u64");
            let arg5 = argv[4].parse::<u64>().expect("<end-block> not a valid u64");
            let start = arg4.saturating_sub(1);
            let blocks = arg5.saturating_sub(arg4);
            format!("SELECT index_block_hash FROM staging_blocks WHERE orphaned = 0 ORDER BY height ASC LIMIT {start}, {blocks}")
        }
        Some("index-range") => {
            let start = argv[3]
                .parse::<u64>()
                .expect("<start_block> not a valid u64");
            let end = argv[4].parse::<u64>().expect("<end-block> not a valid u64");
            let blocks = end.saturating_sub(start);
            format!("SELECT index_block_hash FROM staging_blocks WHERE orphaned = 0 ORDER BY index_block_hash ASC LIMIT {start}, {blocks}")
        }
        Some("last") => format!(
			"SELECT index_block_hash FROM staging_blocks WHERE orphaned = 0 ORDER BY height DESC LIMIT {}",
			argv[3]
		),
        Some(_) => print_help_and_exit(),
        // Default to ALL blocks
        None => "SELECT index_block_hash FROM staging_blocks WHERE orphaned = 0".into(),
    };

    let mut stmt = conn.prepare(&query).unwrap();
    let mut hashes_set = stmt.query(NO_PARAMS).unwrap();

    let mut index_block_hashes: Vec<String> = vec![];
    while let Ok(Some(row)) = hashes_set.next() {
        index_block_hashes.push(row.get(0).unwrap());
    }

    let total = index_block_hashes.len();
    println!("Will check {total} blocks");
    for (i, index_block_hash) in index_block_hashes.iter().enumerate() {
        if i % 100 == 0 {
            println!("Checked {i}...");
        }
        replay_staging_block(db_path, index_block_hash, conf);
    }
    println!("Finished. run_time_seconds = {}", start.elapsed().as_secs());
}

/// Replay blocks from chainstate database
/// Terminates on error using `process::exit()`
///
/// Arguments:
///  - `argv`: Args in CLI format: `<command-name> [args...]`
pub fn command_replay_block_nakamoto(argv: &[String], conf: Option<&StacksChainConfig>) {
    let print_help_and_exit = || -> ! {
        let n = &argv[0];
        eprintln!("Usage:");
        eprintln!("  {n} <database-path>");
        eprintln!("  {n} <database-path> prefix <index-block-hash-prefix>");
        eprintln!("  {n} <database-path> index-range <start-block> <end-block>");
        eprintln!("  {n} <database-path> range <start-block> <end-block>");
        eprintln!("  {n} <database-path> <first|last> <block-count>");
        process::exit(1);
    };
    let start = Instant::now();
    let db_path = argv.get(1).unwrap_or_else(|| print_help_and_exit());
    let mode = argv.get(2).map(String::as_str);

    let chain_state_path = format!("{db_path}/chainstate/");

    let default_conf = STACKS_CHAIN_CONFIG_DEFAULT_MAINNET;
    let conf = conf.unwrap_or(&default_conf);

    let mainnet = conf.chain_id == CHAIN_ID_MAINNET;
    let (chainstate, _) =
        StacksChainState::open(mainnet, conf.chain_id, &chain_state_path, None).unwrap();

    let conn = chainstate.nakamoto_blocks_db();

    let query = match mode {
        Some("prefix") => format!(
			"SELECT index_block_hash FROM nakamoto_staging_blocks WHERE orphaned = 0 AND index_block_hash LIKE \"{}%\"",
			argv[3]
		),
        Some("first") => format!(
			"SELECT index_block_hash FROM nakamoto_staging_blocks WHERE orphaned = 0 ORDER BY height ASC LIMIT {}",
			argv[3]
		),
        Some("range") => {
            let arg4 = argv[3]
                .parse::<u64>()
                .expect("<start_block> not a valid u64");
            let arg5 = argv[4].parse::<u64>().expect("<end-block> not a valid u64");
            let start = arg4.saturating_sub(1);
            let blocks = arg5.saturating_sub(arg4);
            format!("SELECT index_block_hash FROM nakamoto_staging_blocks WHERE orphaned = 0 ORDER BY height ASC LIMIT {start}, {blocks}")
        }
        Some("index-range") => {
            let start = argv[3]
                .parse::<u64>()
                .expect("<start_block> not a valid u64");
            let end = argv[4].parse::<u64>().expect("<end-block> not a valid u64");
            let blocks = end.saturating_sub(start);
            format!("SELECT index_block_hash FROM nakamoto_staging_blocks WHERE orphaned = 0 ORDER BY index_block_hash ASC LIMIT {start}, {blocks}")
        }
        Some("last") => format!(
			"SELECT index_block_hash FROM nakamoto_staging_blocks WHERE orphaned = 0 ORDER BY height DESC LIMIT {}",
			argv[3]
		),
        Some(_) => print_help_and_exit(),
        // Default to ALL blocks
        None => "SELECT index_block_hash FROM nakamoto_staging_blocks WHERE orphaned = 0".into(),
    };

    let mut stmt = conn.prepare(&query).unwrap();
    let mut hashes_set = stmt.query(NO_PARAMS).unwrap();

    let mut index_block_hashes: Vec<String> = vec![];
    while let Ok(Some(row)) = hashes_set.next() {
        index_block_hashes.push(row.get(0).unwrap());
    }

    let total = index_block_hashes.len();
    println!("Will check {total} blocks");
    for (i, index_block_hash) in index_block_hashes.iter().enumerate() {
        if i % 100 == 0 {
            println!("Checked {i}...");
        }
        replay_naka_staging_block(db_path, index_block_hash, &conf);
    }
    println!("Finished. run_time_seconds = {}", start.elapsed().as_secs());
}

/// Replay mock mined blocks from JSON files
/// Terminates on error using `process::exit()`
///
/// Arguments:
///  - `argv`: Args in CLI format: `<command-name> [args...]`
///  - `conf`: Optional config for running on non-mainnet chainstate
pub fn command_replay_mock_mining(argv: &[String], conf: Option<&StacksChainConfig>) {
    let print_help_and_exit = || -> ! {
        let n = &argv[0];
        eprintln!("Usage:");
        eprintln!("  {n} <database-path> <mock-mined-blocks-path>");
        process::exit(1);
    };

    // Process CLI args
    let db_path = argv.get(1).unwrap_or_else(|| print_help_and_exit());

    let blocks_path = argv
        .get(2)
        .map(PathBuf::from)
        .map(fs::canonicalize)
        .transpose()
        .unwrap_or_else(|e| panic!("Not a valid path: {e}"))
        .unwrap_or_else(|| print_help_and_exit());

    // Validate directory path
    if !blocks_path.is_dir() {
        panic!("{blocks_path:?} is not a valid directory");
    }

    // Read entries in directory
    let dir_entries = blocks_path
        .read_dir()
        .unwrap_or_else(|e| panic!("Failed to read {blocks_path:?}: {e}"))
        .filter_map(|e| e.ok());

    // Get filenames, filtering out anything that isn't a regular file
    let filenames = dir_entries.filter_map(|e| match e.file_type() {
        Ok(t) if t.is_file() => e.file_name().into_string().ok(),
        _ => None,
    });

    // Get vec of (block_height, filename), to prepare for sorting
    //
    // NOTE: Trusting the filename is not ideal. We could sort on data read from the file,
    // but that requires reading all files
    let re = Regex::new(r"^([0-9]+)\.json$").unwrap();
    let mut indexed_files = filenames
        .filter_map(|filename| {
            // Use regex to extract block number from filename
            let Some(cap) = re.captures(&filename) else {
                debug!("Regex capture failed on {filename}");
                return None;
            };
            // cap.get(0) return entire filename
            // cap.get(1) return block number
            let i = 1;
            let Some(m) = cap.get(i) else {
                debug!("cap.get({i}) failed on {filename} match");
                return None;
            };
            let Ok(bh) = m.as_str().parse::<u64>() else {
                debug!("parse::<u64>() failed on '{}'", m.as_str());
                return None;
            };
            Some((bh, filename))
        })
        .collect::<Vec<_>>();

    // Sort by block height
    indexed_files.sort_by_key(|(bh, _)| *bh);

    if indexed_files.is_empty() {
        panic!("No block files found in {blocks_path:?}");
    }

    info!(
        "Replaying {} blocks starting at {}",
        indexed_files.len(),
        indexed_files[0].0
    );

    for (bh, filename) in indexed_files {
        let filepath = blocks_path.join(filename);
        let block = AssembledAnchorBlock::deserialize_from_file(&filepath)
            .unwrap_or_else(|e| panic!("Error reading block {bh} from file: {e}"));
        info!("Replaying block from {filepath:?}";
            "block_height" => bh,
            "block" => ?block
        );
        replay_mock_mined_block(&db_path, block, conf);
    }
}

/// Fetch and process a `StagingBlock` from database and call `replay_block()` to validate
fn replay_staging_block(
    db_path: &str,
    index_block_hash_hex: &str,
    conf: Option<&StacksChainConfig>,
) {
    let block_id = StacksBlockId::from_hex(index_block_hash_hex).unwrap();
    let chain_state_path = format!("{db_path}/chainstate/");
    let sort_db_path = format!("{db_path}/burnchain/sortition");
    let burn_db_path = format!("{db_path}/burnchain/burnchain.sqlite");
    let burnchain_blocks_db = BurnchainDB::open(&burn_db_path, false).unwrap();

    let default_conf = STACKS_CHAIN_CONFIG_DEFAULT_MAINNET;
    let conf = conf.unwrap_or(&default_conf);

    let mainnet = conf.chain_id == CHAIN_ID_MAINNET;
    let (mut chainstate, _) =
        StacksChainState::open(mainnet, conf.chain_id, &chain_state_path, None).unwrap();

    let mut sortdb = SortitionDB::connect(
        &sort_db_path,
        conf.first_block_height,
        &conf.first_burn_header_hash,
        conf.first_burn_header_timestamp,
        &conf.epochs,
        conf.pox_constants.clone(),
        None,
        true,
    )
    .unwrap();
    let sort_tx = sortdb.tx_begin_at_tip();

    let blocks_path = chainstate.blocks_path.clone();
    let (mut chainstate_tx, clarity_instance) = chainstate
        .chainstate_tx_begin()
        .expect("Failed to start chainstate tx");
    let mut next_staging_block =
        StacksChainState::load_staging_block_info(&chainstate_tx.tx, &block_id)
            .expect("Failed to load staging block data")
            .expect("No such index block hash in block database");

    next_staging_block.block_data = StacksChainState::load_block_bytes(
        &blocks_path,
        &next_staging_block.consensus_hash,
        &next_staging_block.anchored_block_hash,
    )
    .unwrap()
    .unwrap_or_default();

    let Some(parent_header_info) =
        StacksChainState::get_parent_header_info(&mut chainstate_tx, &next_staging_block).unwrap()
    else {
        println!("Failed to load parent head info for block: {index_block_hash_hex}");
        return;
    };

    let block =
        StacksChainState::extract_stacks_block(&next_staging_block).expect("Failed to get block");
    let block_size = next_staging_block.block_data.len() as u64;

    replay_block(
        sort_tx,
        chainstate_tx,
        clarity_instance,
        &burnchain_blocks_db,
        &parent_header_info,
        &next_staging_block.parent_microblock_hash,
        next_staging_block.parent_microblock_seq,
        &block_id,
        &block,
        block_size,
        &next_staging_block.consensus_hash,
        &next_staging_block.anchored_block_hash,
        next_staging_block.commit_burn,
        next_staging_block.sortition_burn,
    );
}

/// Process a mock mined block and call `replay_block()` to validate
fn replay_mock_mined_block(
    db_path: &str,
    block: AssembledAnchorBlock,
    conf: Option<&StacksChainConfig>,
) {
    let chain_state_path = format!("{db_path}/chainstate/");
    let sort_db_path = format!("{db_path}/burnchain/sortition");
    let burn_db_path = format!("{db_path}/burnchain/burnchain.sqlite");
    let burnchain_blocks_db = BurnchainDB::open(&burn_db_path, false).unwrap();

    let default_conf = STACKS_CHAIN_CONFIG_DEFAULT_MAINNET;
    let conf = conf.unwrap_or(&default_conf);

    let mainnet = conf.chain_id == CHAIN_ID_MAINNET;
    let (mut chainstate, _) =
        StacksChainState::open(mainnet, conf.chain_id, &chain_state_path, None).unwrap();

    let mut sortdb = SortitionDB::connect(
        &sort_db_path,
        conf.first_block_height,
        &conf.first_burn_header_hash,
        conf.first_burn_header_timestamp,
        &conf.epochs,
        conf.pox_constants.clone(),
        None,
        true,
    )
    .unwrap();
    let sort_tx = sortdb.tx_begin_at_tip();

    let (mut chainstate_tx, clarity_instance) = chainstate
        .chainstate_tx_begin()
        .expect("Failed to start chainstate tx");

    let block_consensus_hash = &block.consensus_hash;
    let block_hash = block.anchored_block.block_hash();
    let block_id = StacksBlockId::new(block_consensus_hash, &block_hash);
    let block_size = block
        .anchored_block
        .block_size()
        .map(u64::try_from)
        .unwrap_or_else(|e| panic!("Error serializing block {block_hash}: {e}"))
        .expect("u64 overflow");

    let Some(parent_header_info) = StacksChainState::get_anchored_block_header_info(
        &mut chainstate_tx,
        &block.parent_consensus_hash,
        &block.anchored_block.header.parent_block,
    )
    .unwrap() else {
        println!("Failed to load parent head info for block: {block_hash}");
        return;
    };

    replay_block(
        sort_tx,
        chainstate_tx,
        clarity_instance,
        &burnchain_blocks_db,
        &parent_header_info,
        &block.anchored_block.header.parent_microblock,
        block.anchored_block.header.parent_microblock_sequence,
        &block_id,
        &block.anchored_block,
        block_size,
        block_consensus_hash,
        &block_hash,
        // I think the burn is used for miner rewards but not necessary for validation
        0,
        0,
    );
}

/// Validate a block against chainstate
fn replay_block(
    mut sort_tx: IndexDBTx<SortitionHandleContext, SortitionId>,
    mut chainstate_tx: ChainstateTx,
    clarity_instance: &mut ClarityInstance,
    burnchain_blocks_db: &BurnchainDB,
    parent_header_info: &StacksHeaderInfo,
    parent_microblock_hash: &BlockHeaderHash,
    parent_microblock_seq: u16,
    block_id: &StacksBlockId,
    block: &StacksBlock,
    block_size: u64,
    block_consensus_hash: &ConsensusHash,
    block_hash: &BlockHeaderHash,
    block_commit_burn: u64,
    block_sortition_burn: u64,
) {
    let parent_block_header = match &parent_header_info.anchored_header {
        StacksBlockHeaderTypes::Epoch2(bh) => bh,
        StacksBlockHeaderTypes::Nakamoto(_) => panic!("Nakamoto blocks not supported yet"),
    };
    let parent_block_hash = parent_block_header.block_hash();

    let Some(next_microblocks) = StacksChainState::inner_find_parent_microblock_stream(
        &chainstate_tx.tx,
        &block_hash,
        &parent_block_hash,
        &parent_header_info.consensus_hash,
        parent_microblock_hash,
        parent_microblock_seq,
    )
    .unwrap() else {
        println!("No microblock stream found for {block_id}");
        return;
    };

    let (burn_header_hash, burn_header_height, burn_header_timestamp, _winning_block_txid) =
        match SortitionDB::get_block_snapshot_consensus(&sort_tx, &block_consensus_hash).unwrap() {
            Some(sn) => (
                sn.burn_header_hash,
                sn.block_height as u32,
                sn.burn_header_timestamp,
                sn.winning_block_txid,
            ),
            None => {
                // shouldn't happen
                panic!("CORRUPTION: staging block {block_consensus_hash}/{block_hash} does not correspond to a burn block");
            }
        };

    info!(
        "Process block {}/{} = {} in burn block {}, parent microblock {}",
        block_consensus_hash, block_hash, &block_id, &burn_header_hash, parent_microblock_hash,
    );

    if !StacksChainState::check_block_attachment(&parent_block_header, &block.header) {
        let msg = format!(
            "Invalid stacks block {}/{} -- does not attach to parent {}/{}",
            &block_consensus_hash,
            block.block_hash(),
            parent_block_header.block_hash(),
            &parent_header_info.consensus_hash
        );
        println!("{msg}");
        return;
    }

    // validation check -- validate parent microblocks and find the ones that connect the
    // block's parent to this block.
    let next_microblocks = StacksChainState::extract_connecting_microblocks(
        &parent_header_info,
        &block_consensus_hash,
        &block_hash,
        block,
        next_microblocks,
    )
    .unwrap();
    let (last_microblock_hash, last_microblock_seq) = match next_microblocks.len() {
        0 => (EMPTY_MICROBLOCK_PARENT_HASH.clone(), 0),
        _ => {
            let l = next_microblocks.len();
            (
                next_microblocks[l - 1].block_hash(),
                next_microblocks[l - 1].header.sequence,
            )
        }
    };
    assert_eq!(*parent_microblock_hash, last_microblock_hash);
    assert_eq!(parent_microblock_seq, last_microblock_seq);

    let block_am = StacksChainState::find_stacks_tip_affirmation_map(
        burnchain_blocks_db,
        sort_tx.tx(),
        block_consensus_hash,
        block_hash,
    )
    .unwrap();

    let pox_constants = sort_tx.context.pox_constants.clone();

    match StacksChainState::append_block(
        &mut chainstate_tx,
        clarity_instance,
        &mut sort_tx,
        &pox_constants,
        &parent_header_info,
        block_consensus_hash,
        &burn_header_hash,
        burn_header_height,
        burn_header_timestamp,
        &block,
        block_size,
        &next_microblocks,
        block_commit_burn,
        block_sortition_burn,
        block_am.weight(),
        true,
    ) {
        Ok((_receipt, _, _)) => {
            info!("Block processed successfully! block = {block_id}");
        }
        Err(e) => {
            println!("Failed processing block! block = {block_id}, error = {e:?}");
            process::exit(1);
        }
    };
}

/// Fetch and process a NakamotoBlock from database and call `replay_block_nakamoto()` to validate
fn replay_naka_staging_block(db_path: &str, index_block_hash_hex: &str, conf: &StacksChainConfig) {
    let block_id = StacksBlockId::from_hex(index_block_hash_hex).unwrap();
    let chain_state_path = format!("{db_path}/chainstate/");
    let sort_db_path = format!("{db_path}/burnchain/sortition");

    let mainnet = conf.chain_id == CHAIN_ID_MAINNET;
    let (mut chainstate, _) =
        StacksChainState::open(mainnet, conf.chain_id, &chain_state_path, None).unwrap();

    let mut sortdb = SortitionDB::connect(
        &sort_db_path,
        conf.first_block_height,
        &conf.first_burn_header_hash,
        conf.first_burn_header_timestamp,
        &conf.epochs,
        conf.pox_constants.clone(),
        None,
        true,
    )
    .unwrap();

    let (block, block_size) = chainstate
        .nakamoto_blocks_db()
        .get_nakamoto_block(&block_id)
        .unwrap()
        .unwrap();
    replay_block_nakamoto(&mut sortdb, &mut chainstate, &block, block_size).unwrap();
}

fn replay_block_nakamoto(
    sort_db: &mut SortitionDB,
    stacks_chain_state: &mut StacksChainState,
    block: &NakamotoBlock,
    block_size: u64,
) -> Result<(), ChainstateError> {
    // find corresponding snapshot
    let next_ready_block_snapshot =
        SortitionDB::get_block_snapshot_consensus(sort_db.conn(), &block.header.consensus_hash)?
            .unwrap_or_else(|| {
                panic!(
                    "CORRUPTION: staging Nakamoto block {}/{} does not correspond to a burn block",
                    &block.header.consensus_hash,
                    &block.header.block_hash()
                )
            });

    debug!("Process staging Nakamoto block";
           "consensus_hash" => %block.header.consensus_hash,
           "stacks_block_hash" => %block.header.block_hash(),
           "stacks_block_id" => %block.header.block_id(),
           "burn_block_hash" => %next_ready_block_snapshot.burn_header_hash
    );

    let elected_height = sort_db
        .get_consensus_hash_height(&block.header.consensus_hash)?
        .ok_or_else(|| ChainstateError::NoSuchBlockError)?;
    let elected_in_cycle = sort_db
        .pox_constants
        .block_height_to_reward_cycle(sort_db.first_block_height, elected_height)
        .ok_or_else(|| {
            ChainstateError::InvalidStacksBlock(
                "Elected in block height before first_block_height".into(),
            )
        })?;
    let active_reward_set = OnChainRewardSetProvider::<DummyEventDispatcher>(None)
        .read_reward_set_nakamoto_of_cycle(
            elected_in_cycle,
            stacks_chain_state,
            sort_db,
            &block.header.parent_block_id,
            true,
        )
        .map_err(|e| {
            warn!(
                "Cannot process Nakamoto block: could not load reward set that elected the block";
                "err" => ?e,
                "consensus_hash" => %block.header.consensus_hash,
                "stacks_block_hash" => %block.header.block_hash(),
                "stacks_block_id" => %block.header.block_id(),
                "parent_block_id" => %block.header.parent_block_id,
            );
            ChainstateError::NoSuchBlockError
        })?;
    let (mut chainstate_tx, clarity_instance) = stacks_chain_state.chainstate_tx_begin()?;

    // find parent header
    let Some(parent_header_info) =
        NakamotoChainState::get_block_header(&chainstate_tx.tx, &block.header.parent_block_id)?
    else {
        // no parent; cannot process yet
        info!("Cannot process Nakamoto block: missing parent header";
               "consensus_hash" => %block.header.consensus_hash,
               "stacks_block_hash" => %block.header.block_hash(),
               "stacks_block_id" => %block.header.block_id(),
               "parent_block_id" => %block.header.parent_block_id
        );
        return Ok(());
    };

    // sanity check -- must attach to parent
    let parent_block_id = StacksBlockId::new(
        &parent_header_info.consensus_hash,
        &parent_header_info.anchored_header.block_hash(),
    );
    if parent_block_id != block.header.parent_block_id {
        drop(chainstate_tx);

        let msg = "Discontinuous Nakamoto Stacks block";
        warn!("{}", &msg;
              "child parent_block_id" => %block.header.parent_block_id,
              "expected parent_block_id" => %parent_block_id,
              "consensus_hash" => %block.header.consensus_hash,
              "stacks_block_hash" => %block.header.block_hash(),
              "stacks_block_id" => %block.header.block_id()
        );
        return Err(ChainstateError::InvalidStacksBlock(msg.into()));
    }

    // set the sortition handle's pointer to the block's burnchain view.
    //   this is either:
    //    (1)  set by the tenure change tx if one exists
    //    (2)  the same as parent block id

    let burnchain_view = if let Some(tenure_change) = block.get_tenure_tx_payload() {
        if let Some(ref parent_burn_view) = parent_header_info.burn_view {
            // check that the tenure_change's burn view descends from the parent
            let parent_burn_view_sn = SortitionDB::get_block_snapshot_consensus(
                sort_db.conn(),
                parent_burn_view,
            )?
            .ok_or_else(|| {
                warn!(
                    "Cannot process Nakamoto block: could not find parent block's burnchain view";
                    "consensus_hash" => %block.header.consensus_hash,
                    "stacks_block_hash" => %block.header.block_hash(),
                    "stacks_block_id" => %block.header.block_id(),
                    "parent_block_id" => %block.header.parent_block_id
                );
                ChainstateError::InvalidStacksBlock(
                    "Failed to load burn view of parent block ID".into(),
                )
            })?;
            let handle = sort_db.index_handle_at_ch(&tenure_change.burn_view_consensus_hash)?;
            let connected_sort_id = get_ancestor_sort_id(
                &handle,
                parent_burn_view_sn.block_height,
                &handle.context.chain_tip,
            )?
            .ok_or_else(|| {
                warn!(
                    "Cannot process Nakamoto block: could not find parent block's burnchain view";
                    "consensus_hash" => %block.header.consensus_hash,
                    "stacks_block_hash" => %block.header.block_hash(),
                    "stacks_block_id" => %block.header.block_id(),
                    "parent_block_id" => %block.header.parent_block_id
                );
                ChainstateError::InvalidStacksBlock(
                    "Failed to load burn view of parent block ID".into(),
                )
            })?;
            if connected_sort_id != parent_burn_view_sn.sortition_id {
                warn!(
                    "Cannot process Nakamoto block: parent block's burnchain view does not connect to own burn view";
                    "consensus_hash" => %block.header.consensus_hash,
                    "stacks_block_hash" => %block.header.block_hash(),
                    "stacks_block_id" => %block.header.block_id(),
                    "parent_block_id" => %block.header.parent_block_id
                );
                return Err(ChainstateError::InvalidStacksBlock(
                    "Does not connect to burn view of parent block ID".into(),
                ));
            }
        }
        tenure_change.burn_view_consensus_hash
    } else {
        parent_header_info.burn_view.clone().ok_or_else(|| {
                warn!(
                    "Cannot process Nakamoto block: parent block does not have a burnchain view and current block has no tenure tx";
                    "consensus_hash" => %block.header.consensus_hash,
                    "stacks_block_hash" => %block.header.block_hash(),
                    "stacks_block_id" => %block.header.block_id(),
                    "parent_block_id" => %block.header.parent_block_id
                );
                ChainstateError::InvalidStacksBlock("Failed to load burn view of parent block ID".into())
            })?
    };
    let Some(burnchain_view_sn) =
        SortitionDB::get_block_snapshot_consensus(sort_db.conn(), &burnchain_view)?
    else {
        // This should be checked already during block acceptance and parent block processing
        //   - The check for expected burns returns `NoSuchBlockError` if the burnchain view
        //      could not be found for a block with a tenure tx.
        // We error here anyways, but the check during block acceptance makes sure that the staging
        //  db doesn't get into a situation where it continuously tries to retry such a block (because
        //  such a block shouldn't land in the staging db).
        warn!(
            "Cannot process Nakamoto block: failed to find Sortition ID associated with burnchain view";
            "consensus_hash" => %block.header.consensus_hash,
            "stacks_block_hash" => %block.header.block_hash(),
            "stacks_block_id" => %block.header.block_id(),
            "burn_view_consensus_hash" => %burnchain_view,
        );
        return Ok(());
    };

    // find commit and sortition burns if this is a tenure-start block
    let Ok(new_tenure) = block.is_wellformed_tenure_start_block() else {
        return Err(ChainstateError::InvalidStacksBlock(
            "Invalid Nakamoto block: invalid tenure change tx(s)".into(),
        ));
    };

    let (commit_burn, sortition_burn) = if new_tenure {
        // find block-commit to get commit-burn
        let block_commit = SortitionDB::get_block_commit(
            sort_db.conn(),
            &next_ready_block_snapshot.winning_block_txid,
            &next_ready_block_snapshot.sortition_id,
        )?
        .expect("FATAL: no block-commit for tenure-start block");

        let sort_burn =
            SortitionDB::get_block_burn_amount(sort_db.conn(), &next_ready_block_snapshot)?;
        (block_commit.burn_fee, sort_burn)
    } else {
        (0, 0)
    };

    // attach the block to the chain state and calculate the next chain tip.
    let pox_constants = sort_db.pox_constants.clone();

    // NOTE: because block status is updated in a separate transaction, we need `chainstate_tx`
    // and `clarity_instance` to go out of scope before we can issue the it (since we need a
    // mutable reference to `stacks_chain_state` to start it).  This means ensuring that, in the
    // `Ok(..)` case, the `clarity_commit` gets dropped beforehand.  In order to do this, we first
    // run `::append_block()` here, and capture both the Ok(..) and Err(..) results as
    // Option<..>'s.  Then, if we errored, we can explicitly drop the `Ok(..)` option (even
    // though it will always be None), which gets the borrow-checker to believe that it's safe
    // to access `stacks_chain_state` again.  In the `Ok(..)` case, it's instead sufficient so
    // simply commit the block before beginning the second transaction to mark it processed.

    let mut burn_view_handle = sort_db.index_handle(&burnchain_view_sn.sortition_id);
    let (ok_opt, err_opt) = match NakamotoChainState::append_block(
        &mut chainstate_tx,
        clarity_instance,
        &mut burn_view_handle,
        &burnchain_view,
        &pox_constants,
        &parent_header_info,
        &next_ready_block_snapshot.burn_header_hash,
        next_ready_block_snapshot
            .block_height
            .try_into()
            .expect("Failed to downcast u64 to u32"),
        next_ready_block_snapshot.burn_header_timestamp,
        &block,
        block_size,
        commit_burn,
        sortition_burn,
        &active_reward_set,
        true,
    ) {
        Ok(next_chain_tip_info) => (Some(next_chain_tip_info), None),
        Err(e) => (None, Some(e)),
    };

    if let Some(e) = err_opt {
        // force rollback
        drop(ok_opt);
        drop(chainstate_tx);

        warn!(
            "Failed to append {}/{}: {:?}",
            &block.header.consensus_hash,
            &block.header.block_hash(),
            &e;
            "stacks_block_id" => %block.header.block_id()
        );

        // as a separate transaction, mark this block as processed and orphaned.
        // This is done separately so that the staging blocks DB, which receives writes
        // from the network to store blocks, will be available for writes while a block is
        // being processed. Therefore, it's *very important* that block-processing happens
        // within the same, single thread.  Also, it's *very important* that this update
        // succeeds, since *we have already processed* the block.
        return Err(e);
    };

<<<<<<< HEAD
=======
    let (receipt, _clarity_commit, _reward_set_data) = ok_opt.expect("FATAL: unreachable");

    assert_eq!(
        receipt.header.anchored_header.block_hash(),
        block.header.block_hash()
    );
    assert_eq!(receipt.header.consensus_hash, block.header.consensus_hash);

    info!(
        "Advanced to new tip! {}/{}",
        &receipt.header.consensus_hash,
        &receipt.header.anchored_header.block_hash()
    );
>>>>>>> 20d51374
    Ok(())
}<|MERGE_RESOLUTION|>--- conflicted
+++ resolved
@@ -938,21 +938,5 @@
         return Err(e);
     };
 
-<<<<<<< HEAD
-=======
-    let (receipt, _clarity_commit, _reward_set_data) = ok_opt.expect("FATAL: unreachable");
-
-    assert_eq!(
-        receipt.header.anchored_header.block_hash(),
-        block.header.block_hash()
-    );
-    assert_eq!(receipt.header.consensus_hash, block.header.consensus_hash);
-
-    info!(
-        "Advanced to new tip! {}/{}",
-        &receipt.header.consensus_hash,
-        &receipt.header.anchored_header.block_hash()
-    );
->>>>>>> 20d51374
     Ok(())
 }