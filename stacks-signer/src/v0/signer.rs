// Copyright (C) 2020-2024 Stacks Open Internet Foundation
//
// This program is free software: you can redistribute it and/or modify
// it under the terms of the GNU General Public License as published by
// the Free Software Foundation, either version 3 of the License, or
// (at your option) any later version.
//
// This program is distributed in the hope that it will be useful,
// but WITHOUT ANY WARRANTY; without even the implied warranty of
// MERCHANTABILITY or FITNESS FOR A PARTICULAR PURPOSE.  See the
// GNU General Public License for more details.
//
// You should have received a copy of the GNU General Public License
// along with this program.  If not, see <http://www.gnu.org/licenses/>.
use std::collections::HashMap;
use std::fmt::Debug;
use std::sync::mpsc::Sender;
#[cfg(any(test, feature = "testing"))]
use std::sync::LazyLock;
use std::time::{Duration, Instant, SystemTime};

use blockstack_lib::chainstate::nakamoto::{NakamotoBlock, NakamotoBlockHeader};
use blockstack_lib::net::api::postblock_proposal::{
    BlockValidateOk, BlockValidateReject, BlockValidateResponse, ValidateRejectCode,
    TOO_MANY_REQUESTS_STATUS,
};
use blockstack_lib::util_lib::db::Error as DBError;
<<<<<<< HEAD
#[cfg(any(test, feature = "testing"))]
use clarity::types::chainstate::StacksPublicKey;
use clarity::types::chainstate::{StacksBlockId, StacksPrivateKey};
=======
use clarity::types::chainstate::StacksPrivateKey;
>>>>>>> d16bd3af
use clarity::types::{PrivateKey, StacksEpochId};
use clarity::util::hash::{MerkleHashFunc, Sha512Trunc256Sum};
use clarity::util::secp256k1::Secp256k1PublicKey;
#[cfg(any(test, feature = "testing"))]
use clarity::util::sleep_ms;
#[cfg(any(test, feature = "testing"))]
use clarity::util::tests::TestFlag;
use libsigner::v0::messages::{
    BlockAccepted, BlockRejection, BlockResponse, MessageSlotID, MockProposal, MockSignature,
    RejectReason, RejectReasonPrefix, SignerMessage, StateMachineUpdate,
};
use libsigner::{BlockProposal, SignerEvent};
use stacks_common::types::chainstate::{StacksAddress, StacksPublicKey};
use stacks_common::util::get_epoch_time_secs;
use stacks_common::util::secp256k1::MessageSignature;
use stacks_common::{debug, error, info, warn};

use super::signer_state::{GlobalStateEvaluator, LocalStateMachine};
use crate::chainstate::{ProposalEvalConfig, SortitionMinerStatus, SortitionsView};
use crate::client::{ClientError, SignerSlotID, StackerDB, StacksClient};
use crate::config::{SignerConfig, SignerConfigMode};
use crate::runloop::SignerResult;
use crate::signerdb::{BlockInfo, BlockState, SignerDb};
use crate::Signer as SignerTrait;

/// A global variable that can be used to make signers repeat their proposal
/// response if their public key is in the provided list
#[cfg(any(test, feature = "testing"))]
pub static TEST_REPEAT_PROPOSAL_RESPONSE: LazyLock<TestFlag<Vec<StacksPublicKey>>> =
    LazyLock::new(TestFlag::default);

/// Signer running mode (whether dry-run or real)
#[derive(Debug)]
pub enum SignerMode {
    /// Dry run operation: signer is not actually registered, the signer
    ///  will not submit stackerdb messages, etc.
    DryRun,
    /// Normal signer operation: if registered, the signer will submit
    /// stackerdb messages, etc.
    Normal {
        /// The signer ID assigned to this signer (may be different from signer_slot_id)
        signer_id: u32,
    },
}

/// Track N most recently processed block identifiers
pub struct RecentlyProcessedBlocks<const N: usize> {
    blocks: Vec<StacksBlockId>,
    write_head: usize,
}

/// The stacks signer registered for the reward cycle
#[derive(Debug)]
pub struct Signer {
    /// The private key of the signer
    #[cfg(any(test, feature = "testing"))]
    pub private_key: StacksPrivateKey,
    #[cfg(not(any(test, feature = "testing")))]
    /// The private key of the signer
    private_key: StacksPrivateKey,
    /// The signer address
    pub stacks_address: StacksAddress,
    /// The stackerdb client
    pub stackerdb: StackerDB<MessageSlotID>,
    /// Whether the signer is a mainnet signer or not
    pub mainnet: bool,
    /// The running mode of the signer (whether dry-run or normal)
    pub mode: SignerMode,
    /// The signer slot ids for the signers in the reward cycle
    pub signer_slot_ids: Vec<SignerSlotID>,
    /// The addresses of other signers
    pub signer_addresses: Vec<StacksAddress>,
    /// The reward cycle this signer belongs to
    pub reward_cycle: u64,
    /// Reward set signer addresses and their weights
    pub signer_weights: HashMap<StacksAddress, u32>,
    /// SignerDB for state management
    pub signer_db: SignerDb,
    /// Configuration for proposal evaluation
    pub proposal_config: ProposalEvalConfig,
    /// How long to wait for a block proposal validation response to arrive before
    /// marking a submitted block as invalid
    pub block_proposal_validation_timeout: Duration,
    /// The current submitted block proposal and its submission time
    pub submitted_block_proposal: Option<(Sha512Trunc256Sum, Instant)>,
    /// Maximum age of a block proposal in seconds before it is dropped without processing
    pub block_proposal_max_age_secs: u64,
    /// The signer's local state machine used in signer set agreement
    pub local_state_machine: LocalStateMachine,
<<<<<<< HEAD
    /// Cache of stacks block IDs for blocks recently processed by our stacks-node
    recently_processed: RecentlyProcessedBlocks<100>,
=======
    /// The signer's global state evaluator
    pub global_state_evaluator: GlobalStateEvaluator,
>>>>>>> d16bd3af
}

impl std::fmt::Display for SignerMode {
    fn fmt(&self, f: &mut std::fmt::Formatter<'_>) -> std::fmt::Result {
        match self {
            SignerMode::DryRun => write!(f, "Dry-Run signer"),
            SignerMode::Normal { signer_id } => write!(f, "Signer #{signer_id}"),
        }
    }
}

impl std::fmt::Display for Signer {
    fn fmt(&self, f: &mut std::fmt::Formatter<'_>) -> std::fmt::Result {
        write!(f, "Cycle #{} {}", self.reward_cycle, self.mode)
    }
}

impl<const N: usize> std::fmt::Debug for RecentlyProcessedBlocks<N> {
    fn fmt(&self, f: &mut std::fmt::Formatter<'_>) -> std::fmt::Result {
        write!(f, "RecentlyProcessed({:?})", self.blocks)
    }
}

impl<const N: usize> Default for RecentlyProcessedBlocks<N> {
    fn default() -> Self {
        Self::new()
    }
}

impl<const N: usize> RecentlyProcessedBlocks<N> {
    /// Construct a new recently processed blocks cache
    pub fn new() -> Self {
        Self {
            blocks: Vec::with_capacity(N),
            write_head: 0,
        }
    }

    /// Is `block` known to have been processed by our stacks-node?
    pub fn is_processed(&self, block: &StacksBlockId) -> bool {
        self.blocks.contains(block)
    }

    /// Add a block that we know has been processed by our stacks-node
    pub fn add_block(&mut self, block: StacksBlockId) {
        if self.blocks.len() < N {
            self.blocks.push(block);
            return;
        }
        let Some(location) = self.blocks.get_mut(self.write_head) else {
            warn!(
                "Failed to cache processing information about {block}, write_head {} was improperly set for cache size {N} with blocks length {}",
                self.write_head,
                self.blocks.len()
            );
            return;
        };
        *location = block;
        self.write_head = (self.write_head + 1) % self.blocks.len();
    }
}

impl SignerTrait<SignerMessage> for Signer {
    /// Create a new signer from the given configuration
    fn new(stacks_client: &StacksClient, signer_config: SignerConfig) -> Self {
        let stackerdb = StackerDB::from(&signer_config);
        let mode = match signer_config.signer_mode {
            SignerConfigMode::DryRun => SignerMode::DryRun,
            SignerConfigMode::Normal { signer_id, .. } => SignerMode::Normal { signer_id },
        };

        debug!("Reward cycle #{} {mode}", signer_config.reward_cycle);

        let mut signer_db =
            SignerDb::new(&signer_config.db_path).expect("Failed to connect to signer Db");
        let proposal_config = ProposalEvalConfig::from(&signer_config);

        let signer_state = LocalStateMachine::new(&signer_db, stacks_client, &proposal_config)
            .unwrap_or_else(|e| {
                warn!("Failed to initialize local state machine for signer: {e:?}");
                LocalStateMachine::Uninitialized
            });
        let stacks_address = StacksAddress::p2pkh(
            signer_config.mainnet,
            &StacksPublicKey::from_private(&signer_config.stacks_private_key),
        );

        let updates = signer_db
            .get_signer_state_machine_updates(signer_config.reward_cycle)
            .inspect_err(|e| {
                warn!("An error occurred retrieving state machine updates from the db: {e}")
            })
            .unwrap_or_default();
        let global_state_evaluator = GlobalStateEvaluator::new(
            updates,
            signer_config.signer_entries.signer_addr_to_weight.clone(),
        );
        Self {
            private_key: signer_config.stacks_private_key,
            stacks_address,
            stackerdb,
            mainnet: signer_config.mainnet,
            mode,
            signer_addresses: signer_config.signer_entries.signer_addresses.clone(),
            signer_weights: signer_config.signer_entries.signer_addr_to_weight.clone(),
            signer_slot_ids: signer_config.signer_slot_ids.clone(),
            reward_cycle: signer_config.reward_cycle,
            signer_db,
            proposal_config,
            submitted_block_proposal: None,
            block_proposal_validation_timeout: signer_config.block_proposal_validation_timeout,
            block_proposal_max_age_secs: signer_config.block_proposal_max_age_secs,
            local_state_machine: signer_state,
<<<<<<< HEAD
            recently_processed: RecentlyProcessedBlocks::new(),
=======
            global_state_evaluator,
>>>>>>> d16bd3af
        }
    }

    /// Return the reward cycle of the signer
    fn reward_cycle(&self) -> u64 {
        self.reward_cycle
    }

    /// Process the event
    fn process_event(
        &mut self,
        stacks_client: &StacksClient,
        sortition_state: &mut Option<SortitionsView>,
        event: Option<&SignerEvent<SignerMessage>>,
        _res: &Sender<SignerResult>,
        current_reward_cycle: u64,
    ) {
        let event_parity = match event {
            // Block proposal events do have reward cycles, but each proposal has its own cycle,
            //  and the vec could be heterogeneous, so, don't differentiate.
            Some(SignerEvent::BlockValidationResponse(_))
            | Some(SignerEvent::MinerMessages(..))
            | Some(SignerEvent::NewBurnBlock { .. })
            | Some(SignerEvent::NewBlock { .. })
            | Some(SignerEvent::StatusCheck)
            | None => None,
            Some(SignerEvent::SignerMessages { signer_set, .. }) => {
                Some(u64::from(*signer_set) % 2)
            }
        };
        let other_signer_parity = (self.reward_cycle + 1) % 2;
        if event_parity == Some(other_signer_parity) {
            return;
        }
        self.check_submitted_block_proposal();
        self.check_pending_block_validations(stacks_client);
        debug!("{self}: Processing event: {event:?}");
        let Some(event) = event else {
            // No event. Do nothing.
            debug!("{self}: No event received");
            return;
        };
        if self.reward_cycle > current_reward_cycle
            && !matches!(
                event,
                SignerEvent::StatusCheck | SignerEvent::NewBurnBlock { .. }
            )
        {
            // The reward cycle has not yet started for this signer instance
            // Do not process any events other than status checks or new burn blocks
            debug!("{self}: Signer reward cycle has not yet started. Ignoring event.");
            return;
        }

        let prior_state = self.local_state_machine.clone();
        if self.reward_cycle <= current_reward_cycle {
            self.local_state_machine.handle_pending_update(&self.signer_db, stacks_client, &self.proposal_config)
                .unwrap_or_else(|e| error!("{self}: failed to update local state machine for pending update"; "err" => ?e));
        }

        self.handle_event_match(stacks_client, sortition_state, event, current_reward_cycle);

        self.check_submitted_block_proposal();
        self.check_pending_block_validations(stacks_client);

        if prior_state != self.local_state_machine {
            self.local_state_machine
                .send_signer_update_message(&mut self.stackerdb);
        }
    }

    fn has_unprocessed_blocks(&self) -> bool {
        self.signer_db
            .has_unprocessed_blocks(self.reward_cycle)
            .unwrap_or_else(|e| {
                error!("{self}: Failed to check for pending blocks: {e:?}",);
                // Assume we have pending blocks to prevent premature cleanup
                true
            })
    }

    fn get_local_state_machine(&self) -> &LocalStateMachine {
        &self.local_state_machine
    }

    #[cfg(not(any(test, feature = "testing")))]
    fn get_pending_proposals_count(&self) -> u64 {
        0
    }

    #[cfg(any(test, feature = "testing"))]
    fn get_pending_proposals_count(&self) -> u64 {
        self.signer_db
            .get_all_pending_block_validations()
            .map(|results| u64::try_from(results.len()).unwrap())
            .unwrap_or(0)
    }
}

impl Signer {
    /// Determine this signers response to a proposed block
    /// Returns a BlockResponse if we have already validated the block
    /// Returns None otherwise
    fn determine_response(&mut self, block_info: &BlockInfo) -> Option<BlockResponse> {
        let valid = block_info.valid?;
        let response = if valid {
            debug!("{self}: Accepting block {}", block_info.block.block_id());
            self.create_block_acceptance(&block_info.block)
        } else {
            debug!("{self}: Rejecting block {}", block_info.block.block_id());
            self.create_block_rejection(RejectReason::RejectedInPriorRound, &block_info.block)
        };
        Some(response)
    }

    /// Create a block acceptance response for a block
    pub fn create_block_acceptance(&self, block: &NakamotoBlock) -> BlockResponse {
        let signature = self
            .private_key
            .sign(block.header.signer_signature_hash().bits())
            .expect("Failed to sign block");
        BlockResponse::accepted(
            block.header.signer_signature_hash(),
            signature,
            self.signer_db.calculate_tenure_extend_timestamp(
                self.proposal_config
                    .tenure_idle_timeout
                    .saturating_add(self.proposal_config.tenure_idle_timeout_buffer),
                block,
                true,
            ),
        )
    }

    /// The actual switch-on-event processing of an event.
    /// This is separated from the Signer trait implementation of process_event
    /// so that the "do on every event" functionality can run after every event processing
    /// (i.e. even if the event_match does an early return).
    fn handle_event_match(
        &mut self,
        stacks_client: &StacksClient,
        sortition_state: &mut Option<SortitionsView>,
        event: &SignerEvent<SignerMessage>,
        current_reward_cycle: u64,
    ) {
        match event {
            SignerEvent::BlockValidationResponse(block_validate_response) => {
                debug!("{self}: Received a block proposal result from the stacks node...");
                self.handle_block_validate_response(
                    stacks_client,
                    block_validate_response,
                    sortition_state,
                )
            }
            SignerEvent::SignerMessages {
                received_time,
                messages,
                ..
            } => {
                debug!(
                    "{self}: Received {} messages from the other signers",
                    messages.len()
                );
                // try and gather signatures
                for (signer_public_key, message) in messages {
                    match message {
                        SignerMessage::BlockResponse(block_response) => self.handle_block_response(
                            stacks_client,
                            block_response,
                            sortition_state,
                        ),
                        SignerMessage::StateMachineUpdate(update) => {
                            self.handle_state_machine_update(
                                signer_public_key,
                                update,
                                received_time,
                            );
                        }
                        _ => {}
                    }
                }
            }
            SignerEvent::MinerMessages(messages) => {
                debug!(
                    "{self}: Received {} messages from the miner",
                    messages.len();
                );
                for message in messages {
                    match message {
                        SignerMessage::BlockProposal(block_proposal) => {
                            #[cfg(any(test, feature = "testing"))]
                            if self.test_ignore_all_block_proposals(block_proposal) {
                                continue;
                            }
                            let Some(miner_pubkey) = block_proposal.block.header.recover_miner_pk()
                            else {
                                warn!("{self}: Failed to recover miner pubkey";
                                      "signer_signature_hash" => %block_proposal.block.header.signer_signature_hash(),
                                      "consensus_hash" => %block_proposal.block.header.consensus_hash);
                                continue;
                            };

                            self.handle_block_proposal(
                                stacks_client,
                                sortition_state,
                                block_proposal,
                                &miner_pubkey,
                            );
                        }
                        SignerMessage::BlockPushed(b) => {
                            // This will infinitely loop until the block is acknowledged by the node
                            info!(
                                "{self}: Got block pushed message";
                                "block_id" => %b.block_id(),
                                "block_height" => b.header.chain_length,
                                "signer_signature_hash" => %b.header.signer_signature_hash(),
                            );
                            #[cfg(any(test, feature = "testing"))]
                            if self.test_skip_block_broadcast(b) {
                                return;
                            }
                            stacks_client.post_block_until_ok(self, b);
                        }
                        SignerMessage::MockProposal(mock_proposal) => {
                            let epoch = match stacks_client.get_node_epoch() {
                                Ok(epoch) => epoch,
                                Err(e) => {
                                    warn!("{self}: Failed to determine node epoch. Cannot mock sign: {e}");
                                    return;
                                }
                            };
                            info!("{self}: received a mock block proposal.";
                                "current_reward_cycle" => current_reward_cycle,
                                "epoch" => ?epoch
                            );
                            if epoch == StacksEpochId::Epoch25
                                && self.reward_cycle == current_reward_cycle
                            {
                                // We are in epoch 2.5, so we should mock sign to prove we are still alive.
                                self.mock_sign(mock_proposal.clone());
                            }
                        }
                        _ => {}
                    }
                }
            }
            SignerEvent::StatusCheck => {
                debug!("{self}: Received a status check event.");
            }
            SignerEvent::NewBurnBlock {
                burn_height,
                burn_header_hash,
                consensus_hash,
                received_time,
            } => {
                info!("{self}: Received a new burn block event for block height {burn_height}");
                self.signer_db
                    .insert_burn_block(
                        burn_header_hash,
                        consensus_hash,
                        *burn_height,
                        received_time,
                    )
                    .unwrap_or_else(|e| {
                        error!(
                            "Failed to write burn block event to signerdb";
                            "err" => ?e,
                            "burn_header_hash" => %burn_header_hash,
                            "burn_height" => burn_height
                        );
                        panic!("{self} Failed to write burn block event to signerdb: {e}");
                    });
                self.local_state_machine
                    .bitcoin_block_arrival(&self.signer_db, stacks_client, &self.proposal_config, Some(*burn_height))
                    .unwrap_or_else(|e| error!("{self}: failed to update local state machine for latest bitcoin block arrival"; "err" => ?e));
                *sortition_state = None;
            }
            SignerEvent::NewBlock {
                block_height,
                block_id,
                consensus_hash,
                signer_sighash,
            } => {
                let Some(signer_sighash) = signer_sighash else {
                    debug!("{self}: received a new block event for a pre-nakamoto block, no processing necessary");
                    return;
                };
                self.recently_processed.add_block(*block_id);
                debug!(
                    "{self}: Received a new block event.";
                    "block_id" => %block_id,
                    "signer_signature_hash" => %signer_sighash,
                    "consensus_hash" => %consensus_hash,
                    "block_height" => block_height
                );
                self.local_state_machine
                    .stacks_block_arrival(consensus_hash, *block_height, block_id)
                    .unwrap_or_else(|e| error!("{self}: failed to update local state machine for latest stacks block arrival"; "err" => ?e));

                if let Ok(Some(mut block_info)) = self
                    .signer_db
                    .block_lookup(signer_sighash)
                    .inspect_err(|e| warn!("{self}: Failed to load block state: {e:?}"))
                {
                    if block_info.state == BlockState::GloballyAccepted {
                        // We have already globally accepted this block. Do nothing.
                        return;
                    }
                    if let Err(e) = self.signer_db.mark_block_globally_accepted(&mut block_info) {
                        warn!("{self}: Failed to mark block as globally accepted: {e:?}");
                        return;
                    }
                    if let Err(e) = self.signer_db.insert_block(&block_info) {
                        warn!("{self}: Failed to update block state to globally accepted: {e:?}");
                    }
                }
            }
        }
    }

    /// Create a block rejection response for a block with the given reject code
    pub fn create_block_rejection(
        &self,
        reject_reason: RejectReason,
        block: &NakamotoBlock,
    ) -> BlockResponse {
        BlockResponse::rejected(
            block.header.signer_signature_hash(),
            reject_reason,
            &self.private_key,
            self.mainnet,
            self.signer_db.calculate_tenure_extend_timestamp(
                self.proposal_config
                    .tenure_idle_timeout
                    .saturating_add(self.proposal_config.tenure_idle_timeout_buffer),
                block,
                false,
            ),
        )
    }

    /// Check some heuristics to see if our stacks-node has processed the parent of `block`.
    ///  Note: this can be wrong in both directions. It may return false for some blocks that
    ///  have been processed, and it may return true for some blocks that have not been processed.
    ///  The caller should not depend on this being 100% accurate.
    fn maybe_processed_parent(&self, client: &StacksClient, block: &NakamotoBlock) -> bool {
        let parent_block_id = &block.header.parent_block_id;
        if self.recently_processed.is_processed(parent_block_id) {
            return true;
        }
        let Ok(peer_info) = client.get_peer_info().inspect_err(|e| {
            warn!(
                "Failed to fetch stacks-node peer info, assuming block not processed yet";
                "error" => ?e
            )
        }) else {
            return false;
        };

        // if our stacks node has processed block height >= block proposal's parent
        //  return true
        peer_info.stacks_tip_height >= block.header.chain_length.saturating_sub(1)
    }

    /// Check if block should be rejected based on sortition state
    /// Will return a BlockResponse::Rejection if the block is invalid, none otherwise.
    fn check_block_against_sortition_state(
        &mut self,
        stacks_client: &StacksClient,
        sortition_state: &mut Option<SortitionsView>,
        block: &NakamotoBlock,
        miner_pubkey: &Secp256k1PublicKey,
    ) -> Option<BlockResponse> {
        let signer_signature_hash = block.header.signer_signature_hash();
        let block_id = block.block_id();
        // Get sortition view if we don't have it
        if sortition_state.is_none() {
            *sortition_state =
                SortitionsView::fetch_view(self.proposal_config.clone(), stacks_client)
                    .inspect_err(|e| {
                        warn!(
                            "{self}: Failed to update sortition view: {e:?}";
                            "signer_signature_hash" => %signer_signature_hash,
                            "block_id" => %block_id,
                        )
                    })
                    .ok();
        }

        // Check if proposal can be rejected now if not valid against sortition view
        if let Some(sortition_state) = sortition_state {
            match sortition_state.check_proposal(
                stacks_client,
                &mut self.signer_db,
                block,
                miner_pubkey,
                true,
            ) {
                // Error validating block
                Err(RejectReason::ConnectivityIssues(e)) => {
                    warn!(
                        "{self}: Error checking block proposal: {e}";
                        "signer_signature_hash" => %signer_signature_hash,
                        "block_id" => %block_id,
                    );
                    Some(self.create_block_rejection(RejectReason::ConnectivityIssues(e), block))
                }
                // Block proposal is bad
                Err(reject_code) => {
                    warn!(
                        "{self}: Block proposal invalid";
                        "signer_signature_hash" => %signer_signature_hash,
                        "block_id" => %block_id,
                        "reject_reason" => %reject_code,
                        "reject_code" => ?reject_code,
                    );
                    Some(self.create_block_rejection(reject_code, block))
                }
                // Block proposal passed check, still don't know if valid
                Ok(_) => None,
            }
        } else {
            warn!(
                "{self}: Cannot validate block, no sortition view";
                "signer_signature_hash" => %signer_signature_hash,
                "block_id" => %block_id,
            );
            Some(self.create_block_rejection(RejectReason::NoSortitionView, block))
        }
    }

    /// The actual `send_block_response` implementation. Declared so that we do
    /// not need to duplicate in testing.
    fn impl_send_block_response(&mut self, block_response: BlockResponse) {
        let res = self
            .stackerdb
            .send_message_with_retry::<SignerMessage>(block_response.clone().into());
        match res {
            Err(e) => warn!("{self}: Failed to send block rejection to stacker-db: {e:?}"),
            Ok(ack) if !ack.accepted => warn!(
                "{self}: Block rejection not accepted by stacker-db: {:?}",
                ack.reason
            ),
            Ok(_) => debug!("{self}: Block rejection accepted by stacker-db"),
        }
    }

    #[cfg(any(test, feature = "testing"))]
    fn send_block_response(&mut self, block_response: BlockResponse) {
        const NUM_REPEATS: usize = 1;
        let mut count = 0;
        let public_keys = TEST_REPEAT_PROPOSAL_RESPONSE.get();
        if !public_keys.contains(
            &stacks_common::types::chainstate::StacksPublicKey::from_private(&self.private_key),
        ) {
            count = NUM_REPEATS;
        }
        while count <= NUM_REPEATS {
            self.impl_send_block_response(block_response.clone());

            count += 1;
            sleep_ms(1000);
        }
    }

    #[cfg(not(any(test, feature = "testing")))]
    fn send_block_response(&mut self, block_response: BlockResponse) {
        self.impl_send_block_response(block_response)
    }

    /// Handle signer state update message
    fn handle_state_machine_update(
        &mut self,
        signer_public_key: &Secp256k1PublicKey,
        update: &StateMachineUpdate,
        received_time: &SystemTime,
    ) {
        let address = StacksAddress::p2pkh(self.mainnet, signer_public_key);
        // Store the state machine update so we can reload it if we crash
        if let Err(e) = self.signer_db.insert_state_machine_update(
            self.reward_cycle,
            &address,
            update,
            received_time,
        ) {
            warn!("{self}: Failed to update global state in signerdb: {e}");
        }
        self.global_state_evaluator
            .insert_update(address, update.clone());

        // See if this update means we should capitulate our viewpoint...
        self.local_state_machine.capitulate_viewpoint(
            &mut self.signer_db,
            &mut self.global_state_evaluator,
            self.stacks_address,
        );
    }

    /// Handle block proposal messages submitted to signers stackerdb
    fn handle_block_proposal(
        &mut self,
        stacks_client: &StacksClient,
        sortition_state: &mut Option<SortitionsView>,
        block_proposal: &BlockProposal,
        miner_pubkey: &Secp256k1PublicKey,
    ) {
        debug!("{self}: Received a block proposal: {block_proposal:?}");
        if block_proposal.reward_cycle != self.reward_cycle {
            // We are not signing for this reward cycle. Ignore the block.
            debug!(
                "{self}: Received a block proposal for a different reward cycle. Ignore it.";
                "requested_reward_cycle" => block_proposal.reward_cycle
            );
            return;
        }

        if block_proposal
            .block
            .header
            .timestamp
            .saturating_add(self.block_proposal_max_age_secs)
            < get_epoch_time_secs()
        {
            // Block is too old. Drop it with a warning. Don't even bother broadcasting to the node.
            warn!("{self}: Received a block proposal that is more than {} secs old. Ignoring...", self.block_proposal_max_age_secs;
                "signer_signature_hash" => %block_proposal.block.header.signer_signature_hash(),
                "block_id" => %block_proposal.block.block_id(),
                "block_height" => block_proposal.block.header.chain_length,
                "burn_height" => block_proposal.burn_height,
                "timestamp" => block_proposal.block.header.timestamp,
            );
            return;
        }

        // TODO: should add a check to ignore an old burn block height if we know its outdated. Would require us to store the burn block height we last saw on the side.
        //  the signer needs to be able to determine whether or not the block they're about to sign would conflict with an already-signed Stacks block
        let signer_signature_hash = block_proposal.block.header.signer_signature_hash();
        let prior_evaluation = self
            .block_lookup_by_reward_cycle(&signer_signature_hash)
            .and_then(|block_info| if should_reevaluate_block(&block_info) {
                debug!("Received a proposal for this block before, but our rejection reason allows us to reconsider";
                    "reject_reason" => ?block_info.reject_reason);
                None
            } else {
                Some(block_info)
            });

        // we previously considered this proposal, handle the status here
        if let Some(block_info) = prior_evaluation {
            return self.handle_prior_proposal_eval(&block_info);
        }

        info!(
            "{self}: received a block proposal for a new block.";
            "signer_signature_hash" => %signer_signature_hash,
            "block_id" => %block_proposal.block.block_id(),
            "block_height" => block_proposal.block.header.chain_length,
            "burn_height" => block_proposal.burn_height,
            "consensus_hash" => %block_proposal.block.header.consensus_hash,
        );
        crate::monitoring::actions::increment_block_proposals_received();
        #[cfg(any(test, feature = "testing"))]
        let mut block_info = BlockInfo::from(block_proposal.clone());
        #[cfg(not(any(test, feature = "testing")))]
        let block_info = BlockInfo::from(block_proposal.clone());

        // Get sortition view if we don't have it
        if sortition_state.is_none() {
            *sortition_state =
                SortitionsView::fetch_view(self.proposal_config.clone(), stacks_client)
                    .inspect_err(|e| {
                        warn!(
                            "{self}: Failed to update sortition view: {e:?}";
                            "signer_signature_hash" => %signer_signature_hash,
                            "block_id" => %block_proposal.block.block_id(),
                        )
                    })
                    .ok();
        }

        // Check if proposal can be rejected now if not valid against sortition view
        let block_response = self.check_block_against_sortition_state(
            stacks_client,
            sortition_state,
            &block_proposal.block,
            miner_pubkey,
        );

        #[cfg(any(test, feature = "testing"))]
        let block_response =
            self.test_reject_block_proposal(block_proposal, &mut block_info, block_response);

        if let Some(block_response) = block_response {
            // We know proposal is invalid. Send rejection message, do not do further validation and do not store it.
            debug!("{self}: Broadcasting a block response to stacks node: {block_response:?}");
            self.send_block_response(block_response);
        } else {
            // Just in case check if the last block validation submission timed out.
            self.check_submitted_block_proposal();
            if self.submitted_block_proposal.is_none() {
                // We don't know if proposal is valid, submit to stacks-node for further checks and store it locally.
                info!(
                    "{self}: submitting block proposal for validation";
                    "signer_signature_hash" => %signer_signature_hash,
                    "block_id" => %block_proposal.block.block_id(),
                    "block_height" => block_proposal.block.header.chain_length,
                    "burn_height" => block_proposal.burn_height,
                );

                #[cfg(any(test, feature = "testing"))]
                self.test_stall_block_validation_submission();
                self.submit_block_for_validation(
                    stacks_client,
                    &block_proposal.block,
                    get_epoch_time_secs(),
                );
            } else {
                // Still store the block but log we can't submit it for validation. We may receive enough signatures/rejections
                // from other signers to push the proposed block into a global rejection/acceptance regardless of our participation.
                // However, we will not be able to participate beyond this until our block submission times out or we receive a response
                // from our node.
                warn!("{self}: cannot submit block proposal for validation as we are already waiting for a response for a prior submission. Inserting pending proposal.";
                    "signer_signature_hash" => signer_signature_hash.to_string(),
                );
                self.signer_db
                    .insert_pending_block_validation(&signer_signature_hash, get_epoch_time_secs())
                    .unwrap_or_else(|e| {
                        warn!("{self}: Failed to insert pending block validation: {e:?}")
                    });
            }

            // Do not store KNOWN invalid blocks as this could DOS the signer. We only store blocks that are valid or unknown.
            self.signer_db
                .insert_block(&block_info)
                .unwrap_or_else(|e| self.handle_insert_block_error(e));
        }
    }

    fn handle_prior_proposal_eval(&mut self, block_info: &BlockInfo) {
        let Some(block_response) = self.determine_response(block_info) else {
            // We are still waiting for a response for this block. Do nothing.
            debug!(
                "{self}: Received a block proposal for a block we are already validating.";
                "signer_signature_hash" => %block_info.signer_signature_hash(),
                "block_id" => %block_info.block.block_id()
            );
            return;
        };

        // Submit a proposal response to the .signers contract for miners
        debug!("{self}: Broadcasting a block response to stacks node: {block_response:?}");

        let accepted = matches!(block_response, BlockResponse::Accepted(..));
        if let Err(e) = self
            .stackerdb
            .send_message_with_retry::<SignerMessage>(block_response.into())
        {
            warn!("{self}: Failed to send block response to stacker-db: {e:?}");
        } else {
            crate::monitoring::actions::increment_block_responses_sent(accepted);
            crate::monitoring::actions::record_block_response_latency(&block_info.block);
        }
    }

    /// Handle block response messages from a signer
    fn handle_block_response(
        &mut self,
        stacks_client: &StacksClient,
        block_response: &BlockResponse,
        sortition_state: &mut Option<SortitionsView>,
    ) {
        match block_response {
            BlockResponse::Accepted(accepted) => {
                self.handle_block_signature(stacks_client, accepted);
            }
            BlockResponse::Rejected(block_rejection) => {
                self.handle_block_rejection(block_rejection, sortition_state);
            }
        };
    }

    /// WARNING: This is an incomplete check. Do NOT call this function PRIOR to check_proposal or block_proposal validation succeeds.
    ///
    /// Re-verify a block's chain length against the last signed block within signerdb.
    /// This is required in case a block has been approved since the initial checks of the block validation endpoint.
    fn check_block_against_signer_db_state(
        &mut self,
        stacks_client: &StacksClient,
        proposed_block: &NakamotoBlock,
    ) -> Option<BlockResponse> {
        let signer_signature_hash = proposed_block.header.signer_signature_hash();
        let proposed_block_consensus_hash = proposed_block.header.consensus_hash;
        // If this is a tenure change block, ensure that it confirms the correct number of blocks from the parent tenure.
        if let Some(tenure_change) = proposed_block.get_tenure_change_tx_payload() {
            // Ensure that the tenure change block confirms the expected parent block
            match SortitionsView::check_tenure_change_confirms_parent(
                tenure_change,
                proposed_block,
                &mut self.signer_db,
                stacks_client,
                self.proposal_config.tenure_last_block_proposal_timeout,
                self.proposal_config.reorg_attempts_activity_timeout,
            ) {
                Ok(true) => {}
                Ok(false) => {
                    return Some(self.create_block_rejection(
                        RejectReason::SortitionViewMismatch,
                        proposed_block,
                    ))
                }
                Err(e) => {
                    warn!("{self}: Error checking block proposal: {e}";
                        "signer_signature_hash" => %signer_signature_hash,
                        "block_id" => %proposed_block.block_id()
                    );
                    return Some(self.create_block_rejection(
                        RejectReason::ConnectivityIssues(
                            "error checking block proposal".to_string(),
                        ),
                        proposed_block,
                    ));
                }
            }
        }

        // Ensure that the block is the last block in the chain of its current tenure.
        match self
            .signer_db
            .get_last_accepted_block(&proposed_block_consensus_hash)
        {
            Ok(Some(last_block_info)) => {
                if proposed_block.header.chain_length <= last_block_info.block.header.chain_length {
                    warn!(
                        "Miner's block proposal does not confirm as many blocks as we expect";
                        "proposed_block_consensus_hash" => %proposed_block_consensus_hash,
                        "proposed_block_signer_signature_hash" => %signer_signature_hash,
                        "proposed_chain_length" => proposed_block.header.chain_length,
                        "expected_at_least" => last_block_info.block.header.chain_length + 1,
                    );
                    return Some(self.create_block_rejection(
                        RejectReason::SortitionViewMismatch,
                        proposed_block,
                    ));
                }
            }
            Ok(_) => {}
            Err(e) => {
                warn!("{self}: Failed to check block against signer db: {e}";
                    "signer_signature_hash" => %signer_signature_hash,
                    "block_id" => %proposed_block.block_id()
                );
                return Some(self.create_block_rejection(
                    RejectReason::ConnectivityIssues(
                        "failed to check block against signer db".to_string(),
                    ),
                    proposed_block,
                ));
            }
        }
        None
    }

    /// Handle the block validate ok response. Returns our block response if we have one
    fn handle_block_validate_ok(
        &mut self,
        stacks_client: &StacksClient,
        block_validate_ok: &BlockValidateOk,
    ) -> Option<BlockResponse> {
        crate::monitoring::actions::increment_block_validation_responses(true);
        let signer_signature_hash = block_validate_ok.signer_signature_hash;
        if self
            .submitted_block_proposal
            .map(|(proposal_hash, _)| proposal_hash == signer_signature_hash)
            .unwrap_or(false)
        {
            self.submitted_block_proposal = None;
        }
        // For mutability reasons, we need to take the block_info out of the map and add it back after processing
        let Some(mut block_info) = self.block_lookup_by_reward_cycle(&signer_signature_hash) else {
            // We have not seen this block before. Why are we getting a response for it?
            debug!("{self}: Received a block validate response for a block we have not seen before. Ignoring...");
            return None;
        };
        if block_info.is_locally_finalized() {
            debug!("{self}: Received block validation for a block that is already marked as {}. Ignoring...", block_info.state);
            return None;
        }

        if let Some(block_response) =
            self.check_block_against_signer_db_state(stacks_client, &block_info.block)
        {
            // The signer db state has changed. We no longer view this block as valid. Override the validation response.
            if let Err(e) = block_info.mark_locally_rejected() {
                if !block_info.has_reached_consensus() {
                    warn!("{self}: Failed to mark block as locally rejected: {e:?}");
                }
            };
            debug!("{self}: Broadcasting a block response to stacks node: {block_response:?}");
            let res = self
                .stackerdb
                .send_message_with_retry::<SignerMessage>(block_response.into());

            crate::monitoring::actions::record_block_response_latency(&block_info.block);

            match res {
                Err(e) => warn!("{self}: Failed to send block rejection to stacker-db: {e:?}"),
                Ok(ack) if !ack.accepted => warn!(
                    "{self}: Block rejection not accepted by stacker-db: {:?}",
                    ack.reason
                ),
                Ok(_) => debug!("{self}: Block rejection accepted by stacker-db"),
            }
            self.signer_db
                .insert_block(&block_info)
                .unwrap_or_else(|e| self.handle_insert_block_error(e));
            None
        } else {
            if let Err(e) = block_info.mark_locally_accepted(false) {
                if !block_info.has_reached_consensus() {
                    warn!("{self}: Failed to mark block as locally accepted: {e:?}",);
                    return None;
                }
                block_info.signed_self.get_or_insert(get_epoch_time_secs());
            }
            // Record the block validation time but do not consider stx transfers or boot contract calls
            block_info.validation_time_ms = if block_validate_ok.cost.is_zero() {
                Some(0)
            } else {
                Some(block_validate_ok.validation_time_ms)
            };

            self.signer_db
                .insert_block(&block_info)
                .unwrap_or_else(|e| self.handle_insert_block_error(e));
            let block_response = self.create_block_acceptance(&block_info.block);
            // have to save the signature _after_ the block info
            self.handle_block_signature(stacks_client, block_response.as_block_accepted()?);
            Some(block_response)
        }
    }

    /// Handle the block validate reject response. Returns our block response if we have one
    fn handle_block_validate_reject(
        &mut self,
        block_validate_reject: &BlockValidateReject,
        sortition_state: &mut Option<SortitionsView>,
    ) -> Option<BlockResponse> {
        crate::monitoring::actions::increment_block_validation_responses(false);
        let signer_signature_hash = block_validate_reject.signer_signature_hash;
        if self
            .submitted_block_proposal
            .map(|(proposal_hash, _)| proposal_hash == signer_signature_hash)
            .unwrap_or(false)
        {
            self.submitted_block_proposal = None;
        }
        let Some(mut block_info) = self.block_lookup_by_reward_cycle(&signer_signature_hash) else {
            // We have not seen this block before. Why are we getting a response for it?
            debug!("{self}: Received a block validate response for a block we have not seen before. Ignoring...");
            return None;
        };
        if block_info.is_locally_finalized() {
            debug!("{self}: Received block validation for a block that is already marked as {}. Ignoring...", block_info.state);
            return None;
        }
        if let Err(e) = block_info.mark_locally_rejected() {
            if !block_info.has_reached_consensus() {
                warn!("{self}: Failed to mark block as locally rejected: {e:?}",);
                return None;
            }
        }
        let block_rejection = BlockRejection::from_validate_rejection(
            block_validate_reject.clone(),
            &self.private_key,
            self.mainnet,
            self.signer_db.calculate_tenure_extend_timestamp(
                self.proposal_config
                    .tenure_idle_timeout
                    .saturating_add(self.proposal_config.tenure_idle_timeout_buffer),
                &block_info.block,
                false,
            ),
        );

        block_info.reject_reason = Some(block_rejection.response_data.reject_reason.clone());
        self.signer_db
            .insert_block(&block_info)
            .unwrap_or_else(|e| self.handle_insert_block_error(e));
        self.handle_block_rejection(&block_rejection, sortition_state);
        Some(BlockResponse::Rejected(block_rejection))
    }

    /// Handle the block validate response returned from our prior calls to submit a block for validation
    fn handle_block_validate_response(
        &mut self,
        stacks_client: &StacksClient,
        block_validate_response: &BlockValidateResponse,
        sortition_state: &mut Option<SortitionsView>,
    ) {
        info!("{self}: Received a block validate response: {block_validate_response:?}");
        let block_response = match block_validate_response {
            BlockValidateResponse::Ok(block_validate_ok) => {
                crate::monitoring::actions::record_block_validation_latency(
                    block_validate_ok.validation_time_ms,
                );
                self.handle_block_validate_ok(stacks_client, block_validate_ok)
            }
            BlockValidateResponse::Reject(block_validate_reject) => {
                self.handle_block_validate_reject(block_validate_reject, sortition_state)
            }
        };
        // Remove this block validation from the pending table
        let signer_sig_hash = block_validate_response.signer_signature_hash();
        self.signer_db
            .remove_pending_block_validation(&signer_sig_hash)
            .unwrap_or_else(|e| warn!("{self}: Failed to remove pending block validation: {e:?}"));

        if let Some(response) = block_response {
            // Submit a proposal response to the .signers contract for miners
            info!(
                "{self}: Broadcasting a block response to stacks node: {response:?}";
            );
            let accepted = matches!(response, BlockResponse::Accepted(..));
            match self
                .stackerdb
                .send_message_with_retry::<SignerMessage>(response.into())
            {
                Ok(_) => {
                    crate::monitoring::actions::increment_block_responses_sent(accepted);
                    if let Ok(Some(block_info)) = self
                        .signer_db
                        .block_lookup(&block_validate_response.signer_signature_hash())
                    {
                        crate::monitoring::actions::record_block_response_latency(
                            &block_info.block,
                        );
                    }
                }
                Err(e) => {
                    warn!("{self}: Failed to send block rejection to stacker-db: {e:?}",);
                }
            }
        };

        // Check if there is a pending block validation that we need to submit to the node
        self.check_pending_block_validations(stacks_client);
    }

    /// Check if we can submit a block validation, and do so if we have pending block proposals
    fn check_pending_block_validations(&mut self, stacks_client: &StacksClient) {
        // if we're already waiting on a submitted block proposal, we cannot submit yet.
        if self.submitted_block_proposal.is_some() {
            return;
        }

        let (signer_sig_hash, insert_ts) =
            match self.signer_db.get_and_remove_pending_block_validation() {
                Ok(Some(x)) => x,
                Ok(None) => {
                    return;
                }
                Err(e) => {
                    warn!("{self}: Failed to get pending block validation: {e:?}");
                    return;
                }
            };

        info!("{self}: Found a pending block validation: {signer_sig_hash:?}");
        match self.signer_db.block_lookup(&signer_sig_hash) {
            Ok(Some(block_info)) => {
                self.submit_block_for_validation(stacks_client, &block_info.block, insert_ts);
            }
            Ok(None) => {
                // This should never happen
                error!("{self}: Pending block validation not found in DB: {signer_sig_hash:?}");
            }
            Err(e) => error!("{self}: Failed to get block info: {e:?}"),
        }
    }

    /// Check the current tracked submitted block proposal to see if it has timed out.
    /// Broadcasts a rejection and marks the block locally rejected if it has.
    fn check_submitted_block_proposal(&mut self) {
        let Some((proposal_signer_sighash, block_submission)) =
            self.submitted_block_proposal.take()
        else {
            // Nothing to check.
            return;
        };
        if block_submission.elapsed() < self.block_proposal_validation_timeout {
            // Not expired yet. Put it back!
            self.submitted_block_proposal = Some((proposal_signer_sighash, block_submission));
            return;
        }
        // For mutability reasons, we need to take the block_info out of the map and add it back after processing
        let mut block_info = match self.signer_db.block_lookup(&proposal_signer_sighash) {
            Ok(Some(block_info)) => {
                if block_info.has_reached_consensus() {
                    // The block has already reached consensus.
                    return;
                }
                block_info
            }
            Ok(None) => {
                // This is weird. If this is reached, its probably an error in code logic or the db was flushed.
                // Why are we tracking a block submission for a block we have never seen / stored before.
                error!("{self}: tracking an unknown block validation submission.";
                    "signer_signature_hash" => %proposal_signer_sighash,
                );
                return;
            }
            Err(e) => {
                error!("{self}: Failed to lookup block in signer db: {e:?}",);
                return;
            }
        };
        // We cannot determine the validity of the block, but we have not reached consensus on it yet.
        // Reject it so we aren't holding up the network because of our inaction.
        warn!(
            "{self}: Failed to receive block validation response within {} ms. Rejecting block.", self.block_proposal_validation_timeout.as_millis();
            "signer_signature_hash" => %proposal_signer_sighash,
        );
        let rejection = self.create_block_rejection(
            RejectReason::ConnectivityIssues(
                "failed to receive block validation response in time".to_string(),
            ),
            &block_info.block,
        );
        block_info.reject_reason = Some(rejection.get_response_data().reject_reason.clone());
        if let Err(e) = block_info.mark_locally_rejected() {
            if !block_info.has_reached_consensus() {
                warn!("{self}: Failed to mark block as locally rejected: {e:?}");
            }
        };
        debug!("{self}: Broadcasting a block response to stacks node: {rejection:?}");
        let res = self
            .stackerdb
            .send_message_with_retry::<SignerMessage>(rejection.into());

        crate::monitoring::actions::record_block_response_latency(&block_info.block);

        match res {
            Err(e) => warn!("{self}: Failed to send block rejection to stacker-db: {e:?}"),
            Ok(ack) if !ack.accepted => warn!(
                "{self}: Block rejection not accepted by stacker-db: {:?}",
                ack.reason
            ),
            Ok(_) => debug!("{self}: Block rejection accepted by stacker-db"),
        }

        self.signer_db
            .insert_block(&block_info)
            .unwrap_or_else(|e| self.handle_insert_block_error(e));
    }

    /// Compute the signing weight, given a list of signatures
    fn compute_signature_signing_weight<'a>(
        &self,
        addrs: impl Iterator<Item = &'a StacksAddress>,
    ) -> u32 {
        addrs.fold(0u32, |signing_weight, stacker_address| {
            let stacker_weight = self.signer_weights.get(stacker_address).unwrap_or(&0);
            signing_weight.saturating_add(*stacker_weight)
        })
    }

    /// Compute the rejection weight for the given reject code, given a list of signatures
    fn compute_reject_code_signing_weight<'a>(
        &self,
        addrs: impl Iterator<Item = &'a (StacksAddress, RejectReasonPrefix)>,
        reject_code: RejectReasonPrefix,
    ) -> u32 {
        addrs.filter(|(_, code)| *code == reject_code).fold(
            0u32,
            |signing_weight, (stacker_address, _)| {
                let stacker_weight = self.signer_weights.get(stacker_address).unwrap_or(&0);
                signing_weight.saturating_add(*stacker_weight)
            },
        )
    }

    /// Compute the total signing weight
    fn compute_signature_total_weight(&self) -> u32 {
        self.signer_weights
            .values()
            .fold(0u32, |acc, val| acc.saturating_add(*val))
    }

    /// Handle an observed rejection from another signer
    fn handle_block_rejection(
        &mut self,
        rejection: &BlockRejection,
        sortition_state: &mut Option<SortitionsView>,
    ) {
        debug!("{self}: Received a block-reject signature: {rejection:?}");

        let block_hash = &rejection.signer_signature_hash;
        let signature = &rejection.signature;

        let Some(mut block_info) = self.block_lookup_by_reward_cycle(block_hash) else {
            debug!(
                "{self}: Received block rejection for a block we have not seen before. Ignoring..."
            );
            return;
        };
        if block_info.has_reached_consensus() {
            debug!("{self}: Received block rejection for a block that is already marked as {}. Ignoring...", block_info.state);
            return;
        }

        // recover public key
        let Ok(public_key) = rejection.recover_public_key() else {
            debug!("{self}: Received block rejection with an unrecovarable signature. Will not store.";
               "signer_signature_hash" => %block_hash,
               "signature" => %signature
            );
            return;
        };

        let signer_address = StacksAddress::p2pkh(self.mainnet, &public_key);

        // authenticate the signature -- it must be signed by one of the stacking set
        let is_valid_sig = self.signer_addresses.iter().any(|addr| {
            // it only matters that the address hash bytes match
            signer_address.bytes() == addr.bytes()
        });

        if !is_valid_sig {
            debug!("{self}: Receive block rejection with an invalid signature. Will not store.";
                "signer_signature_hash" => %block_hash,
                "signature" => %signature
            );
            return;
        }

        // signature is valid! store it
        if let Err(e) = self.signer_db.add_block_rejection_signer_addr(
            block_hash,
            &signer_address,
            &rejection.response_data.reject_reason,
        ) {
            warn!("{self}: Failed to save block rejection signature: {e:?}",);
        }
        block_info.reject_reason = Some(rejection.response_data.reject_reason.clone());

        // do we have enough signatures to mark a block a globally rejected?
        // i.e. is (set-size) - (threshold) + 1 reached.
        let rejection_addrs = match self.signer_db.get_block_rejection_signer_addrs(block_hash) {
            Ok(addrs) => addrs,
            Err(e) => {
                warn!("{self}: Failed to load block rejection addresses: {e:?}.",);
                return;
            }
        };
        let total_reject_weight =
            self.compute_signature_signing_weight(rejection_addrs.iter().map(|(addr, _)| addr));
        let total_weight = self.compute_signature_total_weight();

        let min_weight = NakamotoBlockHeader::compute_voting_weight_threshold(total_weight)
            .unwrap_or_else(|_| {
                panic!("{self}: Failed to compute threshold weight for {total_weight}")
            });
        if total_reject_weight.saturating_add(min_weight) <= total_weight {
            // Not enough rejection signatures to make a decision
            return;
        }
        debug!("{self}: {total_reject_weight}/{total_weight} signers voted to reject the block {block_hash}");
        if let Err(e) = self.signer_db.mark_block_globally_rejected(&mut block_info) {
            warn!("{self}: Failed to mark block as globally rejected: {e:?}",);
        }
        if let Err(e) = self.signer_db.insert_block(&block_info) {
            error!("{self}: Failed to update block state: {e:?}",);
            panic!("{self} Failed to update block state: {e}");
        }
        if self
            .submitted_block_proposal
            .as_ref()
            .map(|(proposal_signer_sighash, _)| proposal_signer_sighash == block_hash)
            .unwrap_or(false)
        {
            // Consensus reached! No longer bother tracking its validation submission to the node as we are too late to participate in the decision anyway.
            self.submitted_block_proposal = None;
        }

        // If 30% of the signers have rejected the block due to an invalid
        // reorg, mark the miner as invalid.
        let total_reorg_reject_weight = self.compute_reject_code_signing_weight(
            rejection_addrs.iter(),
            RejectReasonPrefix::ReorgNotAllowed,
        );
        if total_reorg_reject_weight.saturating_add(min_weight) > total_weight {
            // Mark the miner as invalid
            if let Some(sortition_state) = sortition_state {
                let ch = block_info.block.header.consensus_hash;
                if sortition_state.cur_sortition.consensus_hash == ch {
                    info!("{self}: Marking miner as invalid for attempted reorg");
                    sortition_state.cur_sortition.miner_status =
                        SortitionMinerStatus::InvalidatedBeforeFirstBlock;
                }
            }
        }
    }

    /// Handle an observed signature from another signer
    fn handle_block_signature(&mut self, stacks_client: &StacksClient, accepted: &BlockAccepted) {
        let BlockAccepted {
            signer_signature_hash: block_hash,
            signature,
            metadata,
            ..
        } = accepted;
        debug!(
            "{self}: Received a block-accept signature: ({block_hash}, {signature}, {})",
            metadata.server_version
        );
        let Some(mut block_info) = self.block_lookup_by_reward_cycle(block_hash) else {
            debug!(
                "{self}: Received block signature for a block we have not seen before. Ignoring..."
            );
            return;
        };
        if block_info.has_reached_consensus() {
            debug!("{self}: Received block signature for a block that is already marked as {}. Ignoring...", block_info.state);
            return;
        }

        // recover public key
        let Ok(public_key) = Secp256k1PublicKey::recover_to_pubkey(block_hash.bits(), signature)
        else {
            debug!("{self}: Received unrecovarable signature. Will not store.";
                   "signature" => %signature,
                   "signer_signature_hash" => %block_hash);

            return;
        };

        // authenticate the signature -- it must be signed by one of the stacking set
        let is_valid_sig = self.signer_addresses.iter().any(|addr| {
            let stacker_address = StacksAddress::p2pkh(self.mainnet, &public_key);

            // it only matters that the address hash bytes match
            stacker_address.bytes() == addr.bytes()
        });

        if !is_valid_sig {
            debug!("{self}: Receive invalid signature {signature}. Will not store.");
            return;
        }

        // signature is valid! store it
        self.signer_db
            .add_block_signature(block_hash, signature)
            .unwrap_or_else(|_| panic!("{self}: Failed to save block signature"));

        // do we have enough signatures to broadcast?
        // i.e. is the threshold reached?
        let signatures = self
            .signer_db
            .get_block_signatures(block_hash)
            .unwrap_or_else(|_| panic!("{self}: Failed to load block signatures"));

        // put signatures in order by signer address (i.e. reward cycle order)
        let addrs_to_sigs: HashMap<_, _> = signatures
            .into_iter()
            .filter_map(|sig| {
                let Ok(public_key) = Secp256k1PublicKey::recover_to_pubkey(block_hash.bits(), &sig)
                else {
                    return None;
                };
                let addr = StacksAddress::p2pkh(self.mainnet, &public_key);
                Some((addr, sig))
            })
            .collect();

        let signature_weight = self.compute_signature_signing_weight(addrs_to_sigs.keys());
        let total_weight = self.compute_signature_total_weight();

        let min_weight = NakamotoBlockHeader::compute_voting_weight_threshold(total_weight)
            .unwrap_or_else(|_| {
                panic!("{self}: Failed to compute threshold weight for {total_weight}")
            });

        if min_weight > signature_weight {
            debug!(
                "{self}: Not enough signatures on block {} (have {}, need at least {}/{})",
                block_hash, signature_weight, min_weight, total_weight
            );
            return;
        }

        // have enough signatures to broadcast!
        // move block to LOCALLY accepted state.
        // It is only considered globally accepted IFF we receive a new block event confirming it OR see the chain tip of the node advance to it.
        if let Err(e) = block_info.mark_locally_accepted(true) {
            // Do not abort as we should still try to store the block signature threshold
            warn!("{self}: Failed to mark block as locally accepted: {e:?}");
        }
        let _ = self.signer_db.insert_block(&block_info).map_err(|e| {
            warn!(
                "Failed to set group threshold signature timestamp for {}: {:?}",
                block_hash, &e
            );
            panic!("{self} Failed to write block to signerdb: {e}");
        });
        #[cfg(any(test, feature = "testing"))]
        self.test_pause_block_broadcast(&block_info);

        self.broadcast_signed_block(stacks_client, block_info.block, &addrs_to_sigs);
        if self
            .submitted_block_proposal
            .as_ref()
            .map(|(proposal_hash, _)| proposal_hash == block_hash)
            .unwrap_or(false)
        {
            // Consensus reached! No longer bother tracking its validation submission to the node as we are too late to participate in the decision anyway.
            self.submitted_block_proposal = None;
        }
    }

    fn broadcast_signed_block(
        &self,
        stacks_client: &StacksClient,
        mut block: NakamotoBlock,
        addrs_to_sigs: &HashMap<StacksAddress, MessageSignature>,
    ) {
        let block_hash = block.header.signer_signature_hash();
        // collect signatures for the block
        let signatures: Vec<_> = self
            .signer_addresses
            .iter()
            .filter_map(|addr| addrs_to_sigs.get(addr).cloned())
            .collect();

        block.header.signer_signature_hash();
        block.header.signer_signature = signatures;

        #[cfg(any(test, feature = "testing"))]
        if self.test_skip_block_broadcast(&block) {
            return;
        }
        debug!(
            "{self}: Broadcasting Stacks block {} to node",
            &block.block_id()
        );
        stacks_client.post_block_until_ok(self, &block);

        if let Err(e) = self
            .signer_db
            .set_block_broadcasted(&block_hash, get_epoch_time_secs())
        {
            warn!("{self}: Failed to set block broadcasted for {block_hash}: {e:?}");
        }
    }

    /// Submit a block for validation, and mark it as pending if the node
    /// is busy with a previous request.
    fn submit_block_for_validation(
        &mut self,
        stacks_client: &StacksClient,
        block: &NakamotoBlock,
        added_epoch_time: u64,
    ) {
        let signer_signature_hash = block.header.signer_signature_hash();
        if !self.maybe_processed_parent(stacks_client, block) {
            let time_elapsed = get_epoch_time_secs().saturating_sub(added_epoch_time);
            if Duration::from_secs(time_elapsed)
                < self.proposal_config.proposal_wait_for_parent_time
            {
                info!("{self}: Have not processed parent of block proposal yet, inserting pending block validation and will try again later";
                        "signer_signature_hash" => %signer_signature_hash,
                );
                self.signer_db
                    .insert_pending_block_validation(&signer_signature_hash, added_epoch_time)
                    .unwrap_or_else(|e| {
                        warn!("{self}: Failed to insert pending block validation: {e:?}")
                    });
                return;
            } else {
                debug!("{self}: Cannot confirm that we have processed parent, but we've waited proposal_wait_for_parent_time, will submit proposal");
            }
        }
        match stacks_client.submit_block_for_validation(block.clone()) {
            Ok(_) => {
                self.submitted_block_proposal = Some((signer_signature_hash, Instant::now()));
            }
            Err(ClientError::RequestFailure(status)) => {
                if status.as_u16() == TOO_MANY_REQUESTS_STATUS {
                    info!("{self}: Received 429 from stacks node for block validation request. Inserting pending block validation...";
                        "signer_signature_hash" => %signer_signature_hash,
                    );
                    self.signer_db
                        .insert_pending_block_validation(&signer_signature_hash, added_epoch_time)
                        .unwrap_or_else(|e| {
                            warn!("{self}: Failed to insert pending block validation: {e:?}")
                        });
                } else {
                    warn!("{self}: Received non-429 status from stacks node: {status}");
                }
            }
            Err(e) => {
                warn!("{self}: Failed to submit block for validation: {e:?}");
            }
        }
    }

    /// Send a mock signature to stackerdb to prove we are still alive
    fn mock_sign(&mut self, mock_proposal: MockProposal) {
        info!("{self}: Mock signing mock proposal: {mock_proposal:?}");
        let mock_signature = MockSignature::new(mock_proposal, &self.private_key);
        let message = SignerMessage::MockSignature(mock_signature);
        if let Err(e) = self
            .stackerdb
            .send_message_with_retry::<SignerMessage>(message)
        {
            warn!("{self}: Failed to send mock signature to stacker-db: {e:?}",);
        }
    }

    /// Helper for logging insert_block error
    pub fn handle_insert_block_error(&self, e: DBError) {
        error!("{self}: Failed to insert block into signer-db: {e:?}");
        panic!("{self} Failed to write block to signerdb: {e}");
    }

    /// Helper for getting the block info from the db while accommodating for reward cycle
    pub fn block_lookup_by_reward_cycle(
        &self,
        block_hash: &Sha512Trunc256Sum,
    ) -> Option<BlockInfo> {
        let block_info = self
            .signer_db
            .block_lookup(block_hash)
            .inspect_err(|e| {
                error!("{self}: Failed to lookup block hash {block_hash} in signer db: {e:?}");
            })
            .ok()
            .flatten()?;
        if block_info.reward_cycle == self.reward_cycle {
            Some(block_info)
        } else {
            None
        }
    }
}

/// Determine if a block should be re-evaluated based on its rejection reason˝
fn should_reevaluate_block(block_info: &BlockInfo) -> bool {
    if let Some(reject_reason) = &block_info.reject_reason {
        match reject_reason {
            RejectReason::ValidationFailed(ValidateRejectCode::UnknownParent)
            | RejectReason::NoSortitionView
            | RejectReason::ConnectivityIssues(_)
            | RejectReason::TestingDirective
            | RejectReason::InvalidTenureExtend
            | RejectReason::NotRejected
            | RejectReason::Unknown(_) => true,
            RejectReason::ValidationFailed(_)
            | RejectReason::RejectedInPriorRound
            | RejectReason::SortitionViewMismatch
            | RejectReason::ReorgNotAllowed
            | RejectReason::InvalidBitvec
            | RejectReason::PubkeyHashMismatch
            | RejectReason::InvalidMiner
            | RejectReason::NotLatestSortitionWinner
            | RejectReason::InvalidParentBlock
            | RejectReason::DuplicateBlockFound => {
                // No need to re-validate these types of rejections.
                false
            }
        }
    } else {
        false
    }
}<|MERGE_RESOLUTION|>--- conflicted
+++ resolved
@@ -25,13 +25,9 @@
     TOO_MANY_REQUESTS_STATUS,
 };
 use blockstack_lib::util_lib::db::Error as DBError;
-<<<<<<< HEAD
 #[cfg(any(test, feature = "testing"))]
 use clarity::types::chainstate::StacksPublicKey;
 use clarity::types::chainstate::{StacksBlockId, StacksPrivateKey};
-=======
-use clarity::types::chainstate::StacksPrivateKey;
->>>>>>> d16bd3af
 use clarity::types::{PrivateKey, StacksEpochId};
 use clarity::util::hash::{MerkleHashFunc, Sha512Trunc256Sum};
 use clarity::util::secp256k1::Secp256k1PublicKey;
@@ -121,13 +117,10 @@
     pub block_proposal_max_age_secs: u64,
     /// The signer's local state machine used in signer set agreement
     pub local_state_machine: LocalStateMachine,
-<<<<<<< HEAD
     /// Cache of stacks block IDs for blocks recently processed by our stacks-node
     recently_processed: RecentlyProcessedBlocks<100>,
-=======
     /// The signer's global state evaluator
     pub global_state_evaluator: GlobalStateEvaluator,
->>>>>>> d16bd3af
 }
 
 impl std::fmt::Display for SignerMode {
@@ -241,11 +234,8 @@
             block_proposal_validation_timeout: signer_config.block_proposal_validation_timeout,
             block_proposal_max_age_secs: signer_config.block_proposal_max_age_secs,
             local_state_machine: signer_state,
-<<<<<<< HEAD
             recently_processed: RecentlyProcessedBlocks::new(),
-=======
             global_state_evaluator,
->>>>>>> d16bd3af
         }
     }
 
