// Copyright (C) 2013-2020 Blockstack PBC, a public benefit corporation
// Copyright (C) 2020-2024 Stacks Open Internet Foundation
//
// This program is free software: you can redistribute it and/or modify
// it under the terms of the GNU General Public License as published by
// the Free Software Foundation, either version 3 of the License, or
// (at your option) any later version.
//
// This program is distributed in the hope that it will be useful,
// but WITHOUT ANY WARRANTY; without even the implied warranty of
// MERCHANTABILITY or FITNESS FOR A PARTICULAR PURPOSE.  See the
// GNU General Public License for more details.
//
// You should have received a copy of the GNU General Public License
// along with this program.  If not, see <http://www.gnu.org/licenses/>.
use std::collections::VecDeque;
use std::path::PathBuf;
use std::sync::mpsc::Sender;
use std::time::Instant;

use blockstack_lib::chainstate::burn::ConsensusHashExtensions;
use blockstack_lib::chainstate::nakamoto::signer_set::NakamotoSigners;
use blockstack_lib::chainstate::nakamoto::{NakamotoBlock, NakamotoBlockVote};
use blockstack_lib::chainstate::stacks::boot::SIGNERS_VOTING_FUNCTION_NAME;
use blockstack_lib::chainstate::stacks::StacksTransaction;
use blockstack_lib::net::api::postblock_proposal::BlockValidateResponse;
use hashbrown::HashSet;
use libsigner::{
    BlockProposalSigners, BlockRejection, BlockResponse, MessageSlotID, RejectCode, SignerEvent,
    SignerMessage,
};
use serde_derive::{Deserialize, Serialize};
use slog::{slog_debug, slog_error, slog_info, slog_warn};
use stacks_common::codec::{read_next, StacksMessageCodec};
use stacks_common::types::chainstate::{ConsensusHash, StacksAddress};
use stacks_common::types::StacksEpochId;
use stacks_common::util::hash::Sha512Trunc256Sum;
use stacks_common::{debug, error, info, warn};
use wsts::common::{MerkleRoot, Signature};
use wsts::curve::keys::PublicKey;
use wsts::curve::point::Point;
use wsts::net::{Message, NonceRequest, Packet, SignatureShareRequest};
use wsts::state_machine::coordinator::fire::Coordinator as FireCoordinator;
use wsts::state_machine::coordinator::{
    Config as CoordinatorConfig, Coordinator, State as CoordinatorState,
};
use wsts::state_machine::signer::Signer as WSTSSigner;
use wsts::state_machine::{OperationResult, SignError};
use wsts::v2;

use crate::client::{retry_with_exponential_backoff, ClientError, StackerDB, StacksClient};
use crate::config::SignerConfig;
use crate::coordinator::CoordinatorSelector;
use crate::signerdb::SignerDb;

/// The signer StackerDB slot ID, purposefully wrapped to prevent conflation with SignerID
#[derive(Debug, Clone, PartialEq, Eq, Hash, Copy, PartialOrd, Ord)]
pub struct SignerSlotID(pub u32);

impl std::fmt::Display for SignerSlotID {
    fn fmt(&self, f: &mut std::fmt::Formatter<'_>) -> std::fmt::Result {
        write!(f, "{}", self.0)
    }
}

/// Additional Info about a proposed block
#[derive(Serialize, Deserialize, Debug, PartialEq)]
pub struct BlockInfo {
    /// The block we are considering
    pub block: NakamotoBlock,
    /// Our vote on the block if we have one yet
    pub vote: Option<NakamotoBlockVote>,
    /// Whether the block contents are valid
    valid: Option<bool>,
    /// The associated packet nonce request if we have one
    nonce_request: Option<NonceRequest>,
    /// Whether this block is already being signed over
    pub signed_over: bool,
}

impl BlockInfo {
    /// Create a new BlockInfo
    pub fn new(block: NakamotoBlock) -> Self {
        Self {
            block,
            vote: None,
            valid: None,
            nonce_request: None,
            signed_over: false,
        }
    }

    /// Create a new BlockInfo with an associated nonce request packet
    pub fn new_with_request(block: NakamotoBlock, nonce_request: NonceRequest) -> Self {
        Self {
            block,
            vote: None,
            valid: None,
            nonce_request: Some(nonce_request),
            signed_over: true,
        }
    }

    /// Return the block's signer signature hash
    pub fn signer_signature_hash(&self) -> Sha512Trunc256Sum {
        self.block.header.signer_signature_hash()
    }
}

/// Which signer operation to perform
#[derive(PartialEq, Clone, Debug)]
pub enum Command {
    /// Generate a DKG aggregate public key
    Dkg,
    /// Sign a message
    Sign {
        /// The block to sign over
        block: NakamotoBlock,
        /// Whether to make a taproot signature
        is_taproot: bool,
        /// Taproot merkle root
        merkle_root: Option<MerkleRoot>,
    },
}

/// The Signer state
#[derive(PartialEq, Debug, Clone)]
pub enum State {
    /// The signer is idle, waiting for messages and commands
    Idle,
    /// The signer is executing a DKG or Sign round
    OperationInProgress,
}

/// The stacks signer registered for the reward cycle
pub struct Signer {
    /// The coordinator for inbound messages for a specific reward cycle
    pub coordinator: FireCoordinator<v2::Aggregator>,
    /// The signing round used to sign messages for a specific reward cycle
    pub signing_round: WSTSSigner<v2::Signer>,
    /// the state of the signer
    pub state: State,
    /// Received Commands that need to be processed
    pub commands: VecDeque<Command>,
    /// The stackerdb client
    pub stackerdb: StackerDB,
    /// Whether the signer is a mainnet signer or not
    pub mainnet: bool,
    /// The signer id
    pub signer_id: u32,
    /// The signer slot ids for the signers in the reward cycle
    pub signer_slot_ids: Vec<SignerSlotID>,
    /// The addresses of other signers
    pub signer_addresses: Vec<StacksAddress>,
    /// The signer slot ids for the signers in the NEXT reward cycle
    pub next_signer_slot_ids: Vec<SignerSlotID>,
    /// The addresses of the signers for the NEXT reward cycle
    pub next_signer_addresses: Vec<StacksAddress>,
    /// The reward cycle this signer belongs to
    pub reward_cycle: u64,
    /// The tx fee in uSTX to use if the epoch is pre Nakamoto (Epoch 3.0)
    pub tx_fee_ustx: u64,
    /// The coordinator info for the signer
    pub coordinator_selector: CoordinatorSelector,
    /// The approved key registered to the contract
    pub approved_aggregate_public_key: Option<Point>,
    /// The current active miner's key (if we know it!)
    pub miner_key: Option<PublicKey>,
    /// Signer DB path
    pub db_path: PathBuf,
    /// SignerDB for state management
    pub signer_db: SignerDb,
}

impl std::fmt::Display for Signer {
    fn fmt(&self, f: &mut std::fmt::Formatter<'_>) -> std::fmt::Result {
        write!(
            f,
            "Cycle #{} Signer #{}(C:{})",
            self.reward_cycle,
            self.signer_id,
            self.coordinator_selector.get_coordinator().0,
        )
    }
}

impl Signer {
    /// Return the current coordinator. If in the active reward cycle, this is the miner,
    ///  so the first element of the tuple will be None (because the miner does not have a signer index).
    fn get_coordinator(&self, current_reward_cycle: u64) -> (Option<u32>, PublicKey) {
        if self.reward_cycle == current_reward_cycle {
            let Some(ref cur_miner) = self.miner_key else {
                error!(
                    "Signer #{}: Could not lookup current miner while in active reward cycle",
                    self.signer_id
                );
                let selected = self.coordinator_selector.get_coordinator();
                return (Some(selected.0), selected.1);
            };
            // coordinator is the current miner.
            (None, cur_miner.clone())
        } else {
            let selected = self.coordinator_selector.get_coordinator();
            return (Some(selected.0), selected.1);
        }
    }
}

impl From<SignerConfig> for Signer {
    fn from(signer_config: SignerConfig) -> Self {
        let stackerdb = StackerDB::from(&signer_config);

        let num_signers = signer_config
            .signer_entries
            .count_signers()
            .expect("FATAL: Too many registered signers to fit in a u32");
        let num_keys = signer_config
            .signer_entries
            .count_keys()
            .expect("FATAL: Too many key ids to fit in a u32");
        let threshold = signer_config
            .signer_entries
            .get_signing_threshold()
            .expect("FATAL: Too many key ids to fit in a u32");
        let dkg_threshold = signer_config
            .signer_entries
            .get_dkg_threshold()
            .expect("FATAL: Too many key ids to fit in a u32");

        let coordinator_config = CoordinatorConfig {
            threshold,
            dkg_threshold,
            num_signers,
            num_keys,
            message_private_key: signer_config.ecdsa_private_key,
            dkg_public_timeout: signer_config.dkg_public_timeout,
            dkg_private_timeout: signer_config.dkg_private_timeout,
            dkg_end_timeout: signer_config.dkg_end_timeout,
            nonce_timeout: signer_config.nonce_timeout,
            sign_timeout: signer_config.sign_timeout,
            signer_key_ids: signer_config.signer_entries.coordinator_key_ids,
            signer_public_keys: signer_config.signer_entries.signer_public_keys,
        };

        let coordinator = FireCoordinator::new(coordinator_config);
        let signing_round = WSTSSigner::new(
            threshold,
            num_signers,
            num_keys,
            signer_config.signer_id,
            signer_config.key_ids,
            signer_config.ecdsa_private_key,
            signer_config.signer_entries.public_keys.clone(),
        );
        let coordinator_selector =
            CoordinatorSelector::from(signer_config.signer_entries.public_keys);

        debug!(
            "Reward cycle #{} Signer #{}: initial coordinator is signer {}",
            signer_config.reward_cycle,
            signer_config.signer_id,
            coordinator_selector.get_coordinator().0
        );
        let signer_db =
            SignerDb::new(&signer_config.db_path).expect("Failed to connect to signer Db");
        Self {
            coordinator,
            signing_round,
            state: State::Idle,
            commands: VecDeque::new(),
            stackerdb,
            mainnet: signer_config.mainnet,
            signer_id: signer_config.signer_id,
            signer_addresses: signer_config
                .signer_entries
                .signer_ids
                .into_keys()
                .collect(),
            signer_slot_ids: signer_config.signer_slot_ids.clone(),
            next_signer_slot_ids: vec![],
            next_signer_addresses: vec![],
            reward_cycle: signer_config.reward_cycle,
            tx_fee_ustx: signer_config.tx_fee_ustx,
            coordinator_selector,
            approved_aggregate_public_key: None,
            miner_key: None,
            db_path: signer_config.db_path.clone(),
            signer_db,
        }
    }
}

impl Signer {
    /// Refresh the coordinator selector
    pub fn refresh_coordinator(&mut self) {
        // TODO: do not use an empty consensus hash
        let pox_consensus_hash = ConsensusHash::empty();
        let old_coordinator_id = self.coordinator_selector.get_coordinator().0;
        let updated_coordinator_id = self
            .coordinator_selector
            .refresh_coordinator(&pox_consensus_hash);
        if old_coordinator_id != updated_coordinator_id {
            debug!(
                "{self}: Coordinator updated. Resetting state to Idle.";
                "old_coordinator_id" => {old_coordinator_id},
                "updated_coordinator_id" => {updated_coordinator_id},
                "pox_consensus_hash" => %pox_consensus_hash
            );
            self.coordinator.state = CoordinatorState::Idle;
            self.state = State::Idle;
        }
    }

    /// Finish an operation and update the coordinator selector accordingly
    fn finish_operation(&mut self) {
        self.state = State::Idle;
        self.coordinator_selector.last_message_time = None;
    }

    /// Update operation
    fn update_operation(&mut self) {
        self.state = State::OperationInProgress;
        self.coordinator_selector.last_message_time = Some(Instant::now());
    }

    /// Execute the given command and update state accordingly
    fn execute_command(&mut self, stacks_client: &StacksClient, command: &Command) {
        match command {
            Command::Dkg => {
                if self.approved_aggregate_public_key.is_some() {
                    debug!("Reward cycle #{} Signer #{}: Already have an aggregate key. Ignoring DKG command.", self.reward_cycle, self.signer_id);
                    return;
                }
                let vote_round = match retry_with_exponential_backoff(|| {
                    stacks_client
                        .get_last_round(self.reward_cycle)
                        .map_err(backoff::Error::transient)
                }) {
                    Ok(last_round) => last_round,
                    Err(e) => {
                        error!("{self}: Unable to perform DKG. Failed to get last round from stacks node: {e:?}");
                        return;
                    }
                };
                // The dkg id will increment internally following "start_dkg_round" so do not increment it here
                self.coordinator.current_dkg_id = vote_round.unwrap_or(0);
                info!(
                    "{self}: Starting DKG vote";
                    "round" => self.coordinator.current_dkg_id.wrapping_add(1),
                    "cycle" => self.reward_cycle,
                );
                match self.coordinator.start_dkg_round() {
                    Ok(msg) => {
                        let ack = self.stackerdb.send_message_with_retry(msg.into());
                        debug!("{self}: ACK: {ack:?}",);
                    }
                    Err(e) => {
                        error!("{self}: Failed to start DKG: {e:?}",);
                        return;
                    }
                }
            }
            Command::Sign {
                block,
                is_taproot,
                merkle_root,
            } => {
                if self.approved_aggregate_public_key.is_none() {
                    debug!("{self}: Cannot sign a block without an approved aggregate public key. Ignore it.");
                    return;
                }
                let signer_signature_hash = block.header.signer_signature_hash();
                let mut block_info = self
                    .signer_db
                    .block_lookup(self.reward_cycle, &signer_signature_hash)
                    .unwrap_or_else(|_| Some(BlockInfo::new(block.clone())))
                    .unwrap_or_else(|| BlockInfo::new(block.clone()));
                if block_info.signed_over {
                    debug!("{self}: Received a sign command for a block we are already signing over. Ignore it.");
                    return;
                }
                info!("{self}: Signing block";
                         "block_consensus_hash" => %block.header.consensus_hash,
                         "block_height" => block.header.chain_length,
                         "pre_sign_block_id" => %block.block_id(),
                );
                match self.coordinator.start_signing_round(
                    &block.serialize_to_vec(),
                    *is_taproot,
                    *merkle_root,
                ) {
                    Ok(msg) => {
                        let ack = self.stackerdb.send_message_with_retry(msg.into());
                        debug!("{self}: ACK: {ack:?}",);
                        block_info.signed_over = true;
                        self.signer_db
                            .insert_block(self.reward_cycle, &block_info)
                            .unwrap_or_else(|e| {
                                error!("{self}: Failed to insert block in DB: {e:?}");
                            });
                    }
                    Err(e) => {
                        error!("{self}: Failed to start signing block: {e:?}",);
                        return;
                    }
                }
            }
        }
        self.update_operation();
    }

    /// Attempt to process the next command in the queue, and update state accordingly
    pub fn process_next_command(
        &mut self,
        stacks_client: &StacksClient,
        current_reward_cycle: u64,
    ) {
        let coordinator_id = self.get_coordinator(current_reward_cycle).0;
        match &self.state {
            State::Idle => {
                if coordinator_id != Some(self.signer_id) {
                    debug!(
                        "{self}: Coordinator is {coordinator_id:?}. Will not process any commands...",
                    );
                    return;
                }
                if let Some(command) = self.commands.pop_front() {
                    self.execute_command(stacks_client, &command);
                } else {
                    debug!("{self}: Nothing to process. Waiting for command...",);
                }
            }
            State::OperationInProgress => {
                // We cannot execute the next command until the current one is finished...
                debug!("{self}: Waiting for coordinator {coordinator_id:?} operation to finish. Coordinator state = {:?}", self.coordinator.state);
            }
        }
    }

    /// Handle the block validate response returned from our prior calls to submit a block for validation
    fn handle_block_validate_response(
        &mut self,
        stacks_client: &StacksClient,
        block_validate_response: &BlockValidateResponse,
        res: Sender<Vec<OperationResult>>,
        current_reward_cycle: u64,
    ) {
        let coordinator_id = self.get_coordinator(current_reward_cycle).0;
        let mut block_info = match block_validate_response {
            BlockValidateResponse::Ok(block_validate_ok) => {
                let signer_signature_hash = block_validate_ok.signer_signature_hash;
                // For mutability reasons, we need to take the block_info out of the map and add it back after processing
                let mut block_info = match self
                    .signer_db
                    .block_lookup(self.reward_cycle, &signer_signature_hash)
                {
                    Ok(Some(block_info)) => block_info,
                    Ok(None) => {
                        // We have not seen this block before. Why are we getting a response for it?
                        debug!("{self}: Received a block validate response for a block we have not seen before. Ignoring...");
                        return;
                    }
                    Err(e) => {
                        error!("{self}: Failed to lookup block in signer db: {e:?}",);
                        return;
                    }
                };
                let is_valid = self.verify_block_transactions(stacks_client, &block_info.block);
                block_info.valid = Some(is_valid);
                self.signer_db
                    .insert_block(self.reward_cycle, &block_info)
                    .unwrap_or_else(|_| panic!("{self}: Failed to insert block in DB"));
                info!(
                    "{self}: Treating block validation for block {} as valid: {:?}",
                    &block_info.block.block_id(),
                    block_info.valid
                );
                block_info
            }
            BlockValidateResponse::Reject(block_validate_reject) => {
                let signer_signature_hash = block_validate_reject.signer_signature_hash;
                let mut block_info = match self
                    .signer_db
                    .block_lookup(self.reward_cycle, &signer_signature_hash)
                {
                    Ok(Some(block_info)) => block_info,
                    Ok(None) => {
                        // We have not seen this block before. Why are we getting a response for it?
                        debug!("{self}: Received a block validate response for a block we have not seen before. Ignoring...");
                        return;
                    }
                    Err(e) => {
                        error!("{self}: Failed to lookup block in signer db: {e:?}");
                        return;
                    }
                };
                block_info.valid = Some(false);
                // Submit a rejection response to the .signers contract for miners
                // to observe so they know to send another block and to prove signers are doing work);
                warn!("{self}: Broadcasting a block rejection due to stacks node validation failure...");
                if let Err(e) = self
                    .stackerdb
                    .send_message_with_retry(block_validate_reject.clone().into())
                {
                    warn!("{self}: Failed to send block rejection to stacker-db: {e:?}",);
                }
                block_info
            }
        };
        if let Some(mut nonce_request) = block_info.nonce_request.take() {
            debug!("{self}: Received a block validate response from the stacks node for a block we already received a nonce request for. Responding to the nonce request...");
            // We have received validation from the stacks node. Determine our vote and update the request message
            self.determine_vote(&mut block_info, &mut nonce_request);
            // Send the nonce request through with our vote
            let packet = Packet {
                msg: Message::NonceRequest(nonce_request),
                sig: vec![],
            };
            self.handle_packets(stacks_client, res, &[packet], current_reward_cycle);
        } else {
            if block_info.valid.unwrap_or(false)
                && !block_info.signed_over
                && coordinator_id == Some(self.signer_id)
            {
                // We are the coordinator. Trigger a signing round for this block
                debug!(
                    "{self}: attempt to trigger a signing round for block";
                    "signer_sighash" => %block_info.block.header.signer_signature_hash(),
                    "block_hash" => %block_info.block.header.block_hash(),
                );
                self.commands.push_back(Command::Sign {
                    block: block_info.block.clone(),
                    is_taproot: false,
                    merkle_root: None,
                });
            } else {
                debug!(
                    "{self}: ignoring block.";
                    "block_hash" => block_info.block.header.block_hash(),
                    "valid" => block_info.valid,
                    "signed_over" => block_info.signed_over,
                    "coordinator_id" => coordinator_id,
                );
            }
        }
        self.signer_db
            .insert_block(self.reward_cycle, &block_info)
            .unwrap_or_else(|_| panic!("{self}: Failed to insert block in DB"));
    }

    /// Handle signer messages submitted to signers stackerdb
    fn handle_signer_messages(
        &mut self,
        stacks_client: &StacksClient,
        res: Sender<Vec<OperationResult>>,
        messages: &[SignerMessage],
        current_reward_cycle: u64,
    ) {
        let coordinator_pubkey = self.get_coordinator(current_reward_cycle).1;
        let packets: Vec<Packet> = messages
            .iter()
            .filter_map(|msg| match msg {
                SignerMessage::DkgResults { .. }
                | SignerMessage::BlockResponse(_)
                | SignerMessage::Transactions(_) => None,
                // TODO: if a signer tries to trigger DKG and we already have one set in the contract, ignore the request.
                SignerMessage::Packet(packet) => {
                    self.verify_packet(stacks_client, packet.clone(), &coordinator_pubkey)
                }
            })
            .collect();
        self.handle_packets(stacks_client, res, &packets, current_reward_cycle);
    }

    /// Handle proposed blocks submitted by the miners to stackerdb
    fn handle_proposed_blocks(
        &mut self,
        stacks_client: &StacksClient,
        proposals: &[BlockProposalSigners],
    ) {
        for proposal in proposals {
            if proposal.reward_cycle != self.reward_cycle {
                debug!(
                    "{self}: Received proposal for block outside of my reward cycle, ignoring.";
                    "proposal_reward_cycle" => proposal.reward_cycle,
                    "proposal_burn_height" => proposal.burn_height,
                );
                continue;
            }
            let sig_hash = proposal.block.header.signer_signature_hash();
            match self.signer_db.block_lookup(self.reward_cycle, &sig_hash) {
                Ok(Some(block)) => {
                    debug!(
                        "{self}: Received proposal for block already known, ignoring new proposal.";
                        "signer_sighash" => %sig_hash,
                        "proposal_burn_height" => proposal.burn_height,
                        "vote" => ?block.vote.as_ref().map(|v| {
                            if v.rejected {
                                "REJECT"
                            } else {
                                "ACCEPT"
                            }
                        }),
                        "signed_over" => block.signed_over,
                    );
                    continue;
                }
                Ok(None) => {
                    // Store the block in our cache
                    self.signer_db
                        .insert_block(self.reward_cycle, &BlockInfo::new(proposal.block.clone()))
                        .unwrap_or_else(|e| {
                            error!("{self}: Failed to insert block in DB: {e:?}");
                        });
                    // Submit the block for validation
                    stacks_client
                        .submit_block_for_validation_with_retry(proposal.block.clone())
                        .unwrap_or_else(|e| {
                            warn!("{self}: Failed to submit block for validation: {e:?}");
                        });
                }
                Err(e) => {
                    error!(
                        "{self}: Failed to lookup block in DB: {e:?}. Dropping proposal request."
                    );
                    continue;
                }
            }
        }
    }

    /// Process inbound packets as both a signer and a coordinator
    /// Will send outbound packets and operation results as appropriate
    fn handle_packets(
        &mut self,
        stacks_client: &StacksClient,
        res: Sender<Vec<OperationResult>>,
        packets: &[Packet],
        current_reward_cycle: u64,
    ) {
        let signer_outbound_messages = self
            .signing_round
            .process_inbound_messages(packets)
            .unwrap_or_else(|e| {
                error!("{self}: Failed to process inbound messages as a signer: {e:?}",);
                vec![]
            });

        // Next process the message as the coordinator
        let (coordinator_outbound_messages, operation_results) = if self.reward_cycle
            != current_reward_cycle
        {
            self.coordinator
                .process_inbound_messages(packets)
                .unwrap_or_else(|e| {
                    error!("{self}: Failed to process inbound messages as a coordinator: {e:?}");
                    (vec![], vec![])
                })
        } else {
            (vec![], vec![])
        };

        if !operation_results.is_empty() {
            // We have finished a signing or DKG round, either successfully or due to error.
            // Regardless of the why, update our state to Idle as we should not expect the operation to continue.
            self.process_operation_results(stacks_client, &operation_results);
            self.send_operation_results(res, operation_results);
            self.finish_operation();
        } else if !packets.is_empty() && self.coordinator.state != CoordinatorState::Idle {
            // We have received a message and are in the middle of an operation. Update our state accordingly
            self.update_operation();
        }
        self.send_outbound_messages(signer_outbound_messages);
        self.send_outbound_messages(coordinator_outbound_messages);
    }

    /// Validate a signature share request, updating its message where appropriate.
    /// If the request is for a block it has already agreed to sign, it will overwrite the message with the agreed upon value
    /// Returns whether the request is valid or not.
    fn validate_signature_share_request(&self, request: &mut SignatureShareRequest) -> bool {
        let Some(block_vote): Option<NakamotoBlockVote> = read_next(&mut &request.message[..]).ok()
        else {
            // We currently reject anything that is not a block vote
            debug!(
                "{self}: Received a signature share request for an unknown message stream. Reject it.",
            );
            return false;
        };

        match self
            .signer_db
            .block_lookup(self.reward_cycle, &block_vote.signer_signature_hash)
            .unwrap_or_else(|_| panic!("{self}: Failed to connect to DB"))
            .map(|b| b.vote)
        {
            Some(Some(vote)) => {
                // Overwrite with our agreed upon value in case another message won majority or the coordinator is trying to cheat...
                debug!(
                    "{self}: Set vote (rejected = {}) to {vote:?}", block_vote.rejected;
                    "requested_sighash" => %block_vote.signer_signature_hash,
                );
                request.message = vote.serialize_to_vec();
                true
            }
            Some(None) => {
                // We never agreed to sign this block. Reject it.
                // This can happen if the coordinator received enough votes to sign yes
                // or no on a block before we received validation from the stacks node.
                debug!(
                    "{self}: Received a signature share request for a block we never agreed to sign. Ignore it.";
                    "requested_sighash" => %block_vote.signer_signature_hash,
                );
                false
            }
            None => {
                // We will only sign across block hashes or block hashes + b'n' byte for
                // blocks we have seen a Nonce Request for (and subsequent validation)
                // We are missing the context here necessary to make a decision. Reject the block
                debug!(
                    "{self}: Received a signature share request from an unknown block. Reject it.";
                    "requested_sighash" => %block_vote.signer_signature_hash,
                );
                false
            }
        }
    }

    /// Validate a nonce request, updating its message appropriately.
    /// If the request is for a block, we will update the request message
    /// as either a hash indicating a vote no or the signature hash indicating a vote yes
    /// Returns whether the request is valid or not
    fn validate_nonce_request(
        &mut self,
        stacks_client: &StacksClient,
        nonce_request: &mut NonceRequest,
    ) -> Option<BlockInfo> {
        let Some(block) =
            NakamotoBlock::consensus_deserialize(&mut nonce_request.message.as_slice()).ok()
        else {
            // We currently reject anything that is not a block
            warn!("{self}: Received a nonce request for an unknown message stream. Reject it.",);
            return None;
        };
        let signer_signature_hash = block.header.signer_signature_hash();
        let Some(mut block_info) = self
            .signer_db
            .block_lookup(self.reward_cycle, &signer_signature_hash)
            .expect("Failed to connect to signer DB")
<<<<<<< HEAD
        else {
            debug!(
                "{self}: We have received a block sign request for a block we have not seen before. Cache the nonce request and submit the block for validation...";
                "signer_sighash" => %block.header.signer_signature_hash(),
            );
            let block_info = BlockInfo::new_with_request(block.clone(), nonce_request.clone());
            stacks_client
                .submit_block_for_validation(block)
                .unwrap_or_else(|e| {
                    warn!("{self}: Failed to submit block for validation: {e:?}",);
                });
            return Some(block_info);
=======
        {
            Some(block_info) => block_info,
            None => {
                debug!("{self}: We have received a block sign request for a block we have not seen before. Cache the nonce request and submit the block for validation...");
                let block_info = BlockInfo::new_with_request(block.clone(), nonce_request.clone());
                self.signer_db
                    .insert_block(self.reward_cycle, &block_info)
                    .unwrap_or_else(|_| panic!("{self}: Failed to insert block in DB"));
                stacks_client
                    .submit_block_for_validation_with_retry(block)
                    .unwrap_or_else(|e| {
                        warn!("{self}: Failed to submit block for validation: {e:?}",);
                    });
                return false;
            }
>>>>>>> c7e9dac3
        };

        if block_info.valid.is_none() {
            // We have not yet received validation from the stacks node. Cache the request and wait for validation
            debug!("{self}: We have yet to receive validation from the stacks node for a nonce request. Cache the nonce request and wait for block validation...");
            block_info.nonce_request = Some(nonce_request.clone());
            return Some(block_info);
        }

        self.determine_vote(&mut block_info, nonce_request);
        Some(block_info)
    }

    /// Verify the transactions in a block are as expected
    fn verify_block_transactions(
        &mut self,
        stacks_client: &StacksClient,
        block: &NakamotoBlock,
    ) -> bool {
        if self.approved_aggregate_public_key.is_some() {
            // We do not enforce a block contain any transactions except the aggregate votes when it is NOT already set
            // TODO: should be only allow special cased transactions during prepare phase before a key is set?
            debug!("{self}: Already have an aggregate key. Skipping transaction verification...");
            return true;
        }
        if let Ok(expected_transactions) = self.get_expected_transactions(stacks_client) {
            //It might be worth building a hashset of the blocks' txids and checking that against the expected transaction's txid.
            let block_tx_hashset = block.txs.iter().map(|tx| tx.txid()).collect::<HashSet<_>>();
            // Ensure the block contains the transactions we expect
            let missing_transactions = expected_transactions
                .into_iter()
                .filter_map(|tx| {
                    if !block_tx_hashset.contains(&tx.txid()) {
                        debug!("{self}: expected txid {} is in the block", &tx.txid());
                        Some(tx)
                    } else {
                        debug!("{self}: missing expected txid {}", &tx.txid());
                        None
                    }
                })
                .collect::<Vec<_>>();
            let is_valid = missing_transactions.is_empty();
            if !is_valid {
                debug!("{self}: Broadcasting a block rejection due to missing expected transactions...");
                let block_rejection = BlockRejection::new(
                    block.header.signer_signature_hash(),
                    RejectCode::MissingTransactions(missing_transactions),
                );
                // Submit signature result to miners to observe
                if let Err(e) = self
                    .stackerdb
                    .send_message_with_retry(block_rejection.into())
                {
                    warn!("{self}: Failed to send block rejection to stacker-db: {e:?}",);
                }
            }
            is_valid
        } else {
            // Failed to connect to the stacks node to get transactions. Cannot validate the block. Reject it.
            debug!("{self}: Broadcasting a block rejection due to signer connectivity issues...",);
            let block_rejection = BlockRejection::new(
                block.header.signer_signature_hash(),
                RejectCode::ConnectivityIssues,
            );
            // Submit signature result to miners to observe
            if let Err(e) = self
                .stackerdb
                .send_message_with_retry(block_rejection.into())
            {
                warn!("{self}: Failed to send block submission to stacker-db: {e:?}",);
            }
            false
        }
    }

    /// Get transactions from stackerdb for the given addresses and account nonces, filtering out any malformed transactions
    fn get_signer_transactions(
        &mut self,
        nonces: &std::collections::HashMap<StacksAddress, u64>,
    ) -> Result<Vec<StacksTransaction>, ClientError> {
        let transactions: Vec<_> = self
            .stackerdb
            .get_current_transactions_with_retry()?
            .into_iter()
            .filter_map(|tx| {
                if !NakamotoSigners::valid_vote_transaction(nonces, &tx, self.mainnet) {
                    return None;
                }
                Some(tx)
            })
            .collect();
        Ok(transactions)
    }

    /// Get the transactions that should be included in the block, filtering out any invalid transactions
    fn get_expected_transactions(
        &mut self,
        stacks_client: &StacksClient,
    ) -> Result<Vec<StacksTransaction>, ClientError> {
        if self.next_signer_slot_ids.is_empty() {
            debug!("{self}: No next signers. Skipping transaction retrieval.",);
            return Ok(vec![]);
        }
        // Get all the account nonces for the next signers
        let account_nonces = self.get_account_nonces(stacks_client, &self.next_signer_addresses);
        let transactions: Vec<_> = self
            .stackerdb
            .get_next_transactions_with_retry(&self.next_signer_slot_ids)?;
        let mut filtered_transactions = std::collections::HashMap::new();
        NakamotoSigners::update_filtered_transactions(
            &mut filtered_transactions,
            &account_nonces,
            self.mainnet,
            transactions,
        );
        // We only allow enforcement of one special cased transaction per signer address per block
        Ok(filtered_transactions.into_values().collect())
    }

    /// Determine the vote for a block and update the block info and nonce request accordingly
    fn determine_vote(&self, block_info: &mut BlockInfo, nonce_request: &mut NonceRequest) {
        let rejected = !block_info.valid.unwrap_or(false);
        if rejected {
            debug!("{self}: Rejecting block {}", block_info.block.block_id());
        } else {
            debug!("{self}: Accepting block {}", block_info.block.block_id());
        }
        let block_vote = NakamotoBlockVote {
            signer_signature_hash: block_info.block.header.signer_signature_hash(),
            rejected: !block_info.valid.unwrap_or(false),
        };
        let block_vote_bytes = block_vote.serialize_to_vec();
        // Cache our vote
        block_info.vote = Some(block_vote);
        nonce_request.message = block_vote_bytes;
    }

    /// Verify a chunk is a valid wsts packet. Returns the packet if it is valid, else None.
    /// NOTE: The packet will be updated if the signer wishes to respond to NonceRequest
    /// and SignatureShareRequests with a different message than what the coordinator originally sent.
    /// This is done to prevent a malicious coordinator from sending a different message than what was
    /// agreed upon and to support the case where the signer wishes to reject a block by voting no
    fn verify_packet(
        &mut self,
        stacks_client: &StacksClient,
        mut packet: Packet,
        coordinator_public_key: &PublicKey,
    ) -> Option<Packet> {
        // We only care about verified wsts packets. Ignore anything else.
        if packet.verify(&self.signing_round.public_keys, coordinator_public_key) {
            match &mut packet.msg {
                Message::SignatureShareRequest(request) => {
                    if !self.validate_signature_share_request(request) {
                        return None;
                    }
                }
                Message::NonceRequest(request) => {
                    let Some(updated_block_info) =
                        self.validate_nonce_request(stacks_client, request)
                    else {
                        warn!("Failed to validate and parse nonce request");
                        return None;
                    };
                    self.signer_db
                        .insert_block(self.reward_cycle, &updated_block_info)
                        .expect(&format!("{self}: Failed to insert block in DB"));
                    let process_request = updated_block_info.vote.is_some();
                    if !process_request {
                        debug!("Failed to validate nonce request");
                        return None;
                    }
                }
                _ => {
                    // Nothing to do for other message types
                }
            }
            Some(packet)
        } else {
            debug!(
                "{self}: Failed to verify wsts packet with {}: {packet:?}",
                coordinator_public_key
            );
            None
        }
    }

    /// Processes the operation results, broadcasting block acceptance or rejection messages
    /// and DKG vote results accordingly
    fn process_operation_results(
        &mut self,
        stacks_client: &StacksClient,
        operation_results: &[OperationResult],
    ) {
        for operation_result in operation_results {
            // Signers only every trigger non-taproot signing rounds over blocks. Ignore SignTaproot results
            match operation_result {
                OperationResult::Sign(signature) => {
                    debug!("{self}: Received signature result");
                    self.process_signature(signature);
                }
                OperationResult::SignTaproot(_) => {
                    debug!("{self}: Received a signature result for a taproot signature. Nothing to broadcast as we currently sign blocks with a FROST signature.");
                }
                OperationResult::Dkg(aggregate_key) => {
                    self.process_dkg(stacks_client, aggregate_key);
                }
                OperationResult::SignError(e) => {
                    warn!("{self}: Received a Sign error: {e:?}");
                    self.process_sign_error(e);
                }
                OperationResult::DkgError(e) => {
                    warn!("{self}: Received a DKG error: {e:?}");
                    // TODO: process these errors and track malicious signers to report
                }
            }
        }
    }

    /// Process a dkg result by broadcasting a vote to the stacks node
    fn process_dkg(&mut self, stacks_client: &StacksClient, dkg_public_key: &Point) {
        let mut dkg_results_bytes = vec![];
        if let Err(e) = SignerMessage::serialize_dkg_result(
            &mut dkg_results_bytes,
            dkg_public_key,
            self.coordinator.party_polynomials.iter(),
        ) {
            error!("{}: Failed to serialize DKGResults message for StackerDB, will continue operating.", self.signer_id;
                   "error" => %e);
        } else {
            if let Err(e) = self
                .stackerdb
                .send_message_bytes_with_retry(&MessageSlotID::DkgResults, dkg_results_bytes)
            {
                error!("{}: Failed to send DKGResults message to StackerDB, will continue operating.", self.signer_id;
                       "error" => %e);
            }
        }

        let epoch = retry_with_exponential_backoff(|| {
            stacks_client
                .get_node_epoch()
                .map_err(backoff::Error::transient)
        })
        .unwrap_or(StacksEpochId::Epoch24);
        let tx_fee = if epoch < StacksEpochId::Epoch30 {
            debug!("{self}: in pre Epoch 3.0 cycles, must set a transaction fee for the DKG vote.");
            Some(self.tx_fee_ustx)
        } else {
            None
        };
        // Get our current nonce from the stacks node and compare it against what we have sitting in the stackerdb instance
        let signer_address = stacks_client.get_signer_address();
        // Retreieve ALL account nonces as we may have transactions from other signers in our stackerdb slot that we care about
        let account_nonces = self.get_account_nonces(stacks_client, &self.signer_addresses);
        let account_nonce = account_nonces.get(signer_address).unwrap_or(&0);
        let signer_transactions = retry_with_exponential_backoff(|| {
            self.get_signer_transactions(&account_nonces)
                .map_err(backoff::Error::transient)
        })
        .map_err(|e| {
            warn!("{self}: Unable to get signer transactions: {e:?}");
        })
        .unwrap_or_default();
        // If we have a transaction in the stackerdb slot, we need to increment the nonce hence the +1, else should use the account nonce
        let next_nonce = signer_transactions
            .first()
            .map(|tx| tx.get_origin_nonce().wrapping_add(1))
            .unwrap_or(*account_nonce);
        match stacks_client.build_vote_for_aggregate_public_key(
            self.stackerdb.get_signer_slot_id().0,
            self.coordinator.current_dkg_id,
            *dkg_public_key,
            self.reward_cycle,
            tx_fee,
            next_nonce,
        ) {
            Ok(new_transaction) => {
                if let Err(e) = self.broadcast_dkg_vote(
                    stacks_client,
                    epoch,
                    signer_transactions,
                    new_transaction,
                ) {
                    warn!(
                        "{self}: Failed to broadcast DKG public key vote ({dkg_public_key:?}): {e:?}"
                    );
                }
            }
            Err(e) => {
                warn!(
                    "{self}: Failed to build DKG public key vote ({dkg_public_key:?}) transaction: {e:?}."
                );
            }
        }
    }

    // Get the account nonces for the provided list of signer addresses
    fn get_account_nonces(
        &self,
        stacks_client: &StacksClient,
        signer_addresses: &[StacksAddress],
    ) -> std::collections::HashMap<StacksAddress, u64> {
        let mut account_nonces = std::collections::HashMap::with_capacity(signer_addresses.len());
        for address in signer_addresses {
            let Ok(account_nonce) = stacks_client.get_account_nonce(address) else {
                warn!("{self}: Unable to get account nonce for address: {address}.");
                continue;
            };
            account_nonces.insert(*address, account_nonce);
        }
        account_nonces
    }

    /// broadcast the dkg vote transaction according to the current epoch
    fn broadcast_dkg_vote(
        &mut self,
        stacks_client: &StacksClient,
        epoch: StacksEpochId,
        mut signer_transactions: Vec<StacksTransaction>,
        new_transaction: StacksTransaction,
    ) -> Result<(), ClientError> {
        let txid = new_transaction.txid();
        if self.approved_aggregate_public_key.is_some() {
            // We do not enforce a block contain any transactions except the aggregate votes when it is NOT already set
            info!(
                "{self}: Already has an approved aggregate key. Do not broadcast the transaction ({txid:?})."
            );
            return Ok(());
        }
        if epoch >= StacksEpochId::Epoch30 {
            debug!("{self}: Received a DKG result while in epoch 3.0. Broadcast the transaction only to stackerDB.");
        } else if epoch == StacksEpochId::Epoch25 {
            debug!("{self}: Received a DKG result while in epoch 2.5. Broadcast the transaction to the mempool.");
            stacks_client.submit_transaction_with_retry(&new_transaction)?;
            info!("{self}: Submitted DKG vote transaction ({txid:?}) to the mempool");
        } else {
            debug!("{self}: Received a DKG result, but are in an unsupported epoch. Do not broadcast the transaction ({}).", new_transaction.txid());
            return Ok(());
        }
        // For all Pox-4 epochs onwards, broadcast the results also to stackerDB for other signers/miners to observe
        signer_transactions.push(new_transaction);
        let signer_message = SignerMessage::Transactions(signer_transactions);
        self.stackerdb.send_message_with_retry(signer_message)?;
        info!("{self}: Broadcasted DKG vote transaction ({txid}) to stacker DB");
        Ok(())
    }

    /// Process a signature from a signing round by deserializing the signature and
    /// broadcasting an appropriate Reject or Approval message to stackerdb
    fn process_signature(&mut self, signature: &Signature) {
        // Deserialize the signature result and broadcast an appropriate Reject or Approval message to stackerdb
        let message = self.coordinator.get_message();
        let Some(block_vote): Option<NakamotoBlockVote> = read_next(&mut &message[..]).ok() else {
            debug!("{self}: Received a signature result for a non-block. Nothing to broadcast.");
            return;
        };

        let block_submission = if block_vote.rejected {
            // We signed a rejection message. Return a rejection message
            BlockResponse::rejected(block_vote.signer_signature_hash, signature.clone())
        } else {
            // we agreed to sign the block hash. Return an approval message
            BlockResponse::accepted(block_vote.signer_signature_hash, signature.clone())
        };

        // Submit signature result to miners to observe
        info!("{self}: Submit block response: {block_submission}");
        if let Err(e) = self
            .stackerdb
            .send_message_with_retry(block_submission.into())
        {
            warn!("{self}: Failed to send block submission to stacker-db: {e:?}");
        }
    }

    /// Process a sign error from a signing round, broadcasting a rejection message to stackerdb accordingly
    fn process_sign_error(&mut self, e: &SignError) {
        let message = self.coordinator.get_message();
        // We do not sign across blocks, but across their hashes. however, the first sign request is always across the block
        // so we must handle this case first

        let block: NakamotoBlock = read_next(&mut &message[..]).ok().unwrap_or({
            // This is not a block so maybe its across its hash
            let Some(block_vote): Option<NakamotoBlockVote> = read_next(&mut &message[..]).ok()
            else {
                // This is not a block vote either. We cannot process this error
                debug!(
                    "{self}: Received a signature error for a non-block. Nothing to broadcast."
                );
                return;
            };
            let Some(block_info) = self
                .signer_db
                .block_lookup(self.reward_cycle, &block_vote.signer_signature_hash)
                .unwrap_or_else(|_| panic!("{self}: Failed to connect to signer DB"))
            else {
                debug!(
                    "{self}: Received a signature result for a block we have not seen before. Ignoring..."
                );
                return;
            };
            block_info.block
        });
        let block_rejection =
            BlockRejection::new(block.header.signer_signature_hash(), RejectCode::from(e));
        debug!("{self}: Broadcasting block rejection: {block_rejection:?}");
        // Submit signature result to miners to observe
        if let Err(e) = self
            .stackerdb
            .send_message_with_retry(block_rejection.into())
        {
            warn!("{self}: Failed to send block rejection submission to stacker-db: {e:?}");
        }
    }

    /// Send any operation results across the provided channel
    fn send_operation_results(
        &mut self,
        res: Sender<Vec<OperationResult>>,
        operation_results: Vec<OperationResult>,
    ) {
        let nmb_results = operation_results.len();
        match res.send(operation_results) {
            Ok(_) => {
                debug!("{self}: Successfully sent {nmb_results} operation result(s)")
            }
            Err(e) => {
                warn!("{self}: Failed to send {nmb_results} operation results: {e:?}");
            }
        }
    }

    /// Sending all provided packets through stackerdb with a retry
    fn send_outbound_messages(&mut self, outbound_messages: Vec<Packet>) {
        debug!(
            "{self}: Sending {} messages to other stacker-db instances.",
            outbound_messages.len()
        );
        for msg in outbound_messages {
            let ack = self.stackerdb.send_message_with_retry(msg.into());
            if let Ok(ack) = ack {
                debug!("{self}: send outbound ACK: {ack:?}");
            } else {
                warn!("{self}: Failed to send message to stacker-db instance: {ack:?}");
            }
        }
    }

    /// Update the DKG for the provided signer info, triggering it if required
    pub fn update_dkg(
        &mut self,
        stacks_client: &StacksClient,
        current_reward_cycle: u64,
    ) -> Result<(), ClientError> {
        let reward_cycle = self.reward_cycle;
        let old_dkg = self.approved_aggregate_public_key;
        self.approved_aggregate_public_key =
            stacks_client.get_approved_aggregate_key(reward_cycle)?;
        if self.approved_aggregate_public_key.is_some() {
            // TODO: this will never work as is. We need to have stored our party shares on the side etc for this particular aggregate key.
            // Need to update state to store the necessary info, check against it to see if we have participated in the winning round and
            // then overwrite our value accordingly. Otherwise, we will be locked out of the round and should not participate.
            self.coordinator
                .set_aggregate_public_key(self.approved_aggregate_public_key);
            if old_dkg != self.approved_aggregate_public_key {
                debug!(
                    "{self}: updated DKG value to {:?}.",
                    self.approved_aggregate_public_key
                );
            }
            return Ok(());
        };
        let coordinator_id = self.get_coordinator(current_reward_cycle).0;
        if Some(self.signer_id) == coordinator_id && self.state == State::Idle {
            debug!("{self}: Checking if old vote transaction exists in StackerDB...");
            // Have I already voted and have a pending transaction? Check stackerdb for the same round number and reward cycle vote transaction
            // Only get the account nonce of THIS signer as we only care about our own votes, not other signer votes
            let signer_address = stacks_client.get_signer_address();
            let account_nonces = self.get_account_nonces(stacks_client, &[*signer_address]);
            let old_transactions = self.get_signer_transactions(&account_nonces).map_err(|e| {
                warn!("{self}: Failed to get old signer transactions: {e:?}. May trigger DKG unnecessarily");
            }).unwrap_or_default();
            // Check if we have an existing vote transaction for the same round and reward cycle
            for transaction in old_transactions.iter() {
                let params =
                    NakamotoSigners::parse_vote_for_aggregate_public_key(transaction).unwrap_or_else(|| panic!("BUG: {self}: Received an invalid {SIGNERS_VOTING_FUNCTION_NAME} transaction in an already filtered list: {transaction:?}"));
                if Some(params.aggregate_key) == self.coordinator.aggregate_public_key
                    && params.voting_round == self.coordinator.current_dkg_id
                    && reward_cycle == self.reward_cycle
                {
                    debug!("{self}: Not triggering a DKG round. Already have a pending vote transaction.";
                        "txid" => %transaction.txid(),
                        "aggregate_key" => %params.aggregate_key,
                        "voting_round" => params.voting_round
                    );
                    return Ok(());
                }
            }
            if stacks_client
                .get_vote_for_aggregate_public_key(
                    self.coordinator.current_dkg_id,
                    self.reward_cycle,
                    *stacks_client.get_signer_address(),
                )?
                .is_some()
            {
                // TODO Check if the vote failed and we need to retrigger the DKG round not just if we have already voted...
                // TODO need logic to trigger another DKG round if a certain amount of time passes and we still have no confirmed DKG vote
                debug!("{self}: Not triggering a DKG round. Already voted and we may need to wait for more votes to arrive.");
                return Ok(());
            }
            if self.commands.front() != Some(&Command::Dkg) {
                info!("{self} is the current coordinator and must trigger DKG. Queuing DKG command...");
                self.commands.push_front(Command::Dkg);
            }
        }
        Ok(())
    }

    /// Process the event
    pub fn process_event(
        &mut self,
        stacks_client: &StacksClient,
        event: Option<&SignerEvent>,
        res: Sender<Vec<OperationResult>>,
        current_reward_cycle: u64,
    ) -> Result<(), ClientError> {
        debug!("{self}: Processing event: {event:?}");
        match event {
            Some(SignerEvent::BlockValidationResponse(block_validate_response)) => {
                debug!("{self}: Received a block proposal result from the stacks node...");
                self.handle_block_validate_response(
                    stacks_client,
                    block_validate_response,
                    res,
                    current_reward_cycle,
                )
            }
            Some(SignerEvent::SignerMessages(signer_set, messages)) => {
                if *signer_set != self.stackerdb.get_signer_set() {
                    debug!("{self}: Received a signer message for a reward cycle that does not belong to this signer. Ignoring...");
                    return Ok(());
                }
                debug!(
                    "{self}: Received {} messages from the other signers...",
                    messages.len()
                );
                self.handle_signer_messages(stacks_client, res, messages, current_reward_cycle);
            }
            Some(SignerEvent::MinerMessages(blocks, messages, miner_key)) => {
                if let Some(miner_key) = miner_key {
                    let miner_key = PublicKey::try_from(miner_key.to_bytes_compressed().as_slice())
                        .expect("FATAL: could not convert from StacksPublicKey to PublicKey");
                    self.miner_key = Some(miner_key);
                };
                if current_reward_cycle != self.reward_cycle {
                    // There is not point in processing blocks if we are not the current reward cycle (we can never actually contribute to signing these blocks)
                    debug!("{self}: Received a proposed block, but this signer's reward cycle is not the current one ({current_reward_cycle}). Ignoring...");
                    return Ok(());
                }
                debug!(
                    "{self}: Received {} block proposals and {} messages from the miner",
                    blocks.len(),
                    messages.len();
                    "miner_key" => ?miner_key,
                );
                self.handle_signer_messages(stacks_client, res, messages, current_reward_cycle);
                self.handle_proposed_blocks(stacks_client, blocks);
            }
            Some(SignerEvent::StatusCheck) => {
                debug!("{self}: Received a status check event.")
            }
            Some(SignerEvent::NewBurnBlock(height)) => {
                debug!("{self}: Receved a new burn block event for block height {height}")
            }
            None => {
                // No event. Do nothing.
                debug!("{self}: No event received")
            }
        }
        Ok(())
    }
}<|MERGE_RESOLUTION|>--- conflicted
+++ resolved
@@ -746,7 +746,6 @@
             .signer_db
             .block_lookup(self.reward_cycle, &signer_signature_hash)
             .expect("Failed to connect to signer DB")
-<<<<<<< HEAD
         else {
             debug!(
                 "{self}: We have received a block sign request for a block we have not seen before. Cache the nonce request and submit the block for validation...";
@@ -759,23 +758,6 @@
                     warn!("{self}: Failed to submit block for validation: {e:?}",);
                 });
             return Some(block_info);
-=======
-        {
-            Some(block_info) => block_info,
-            None => {
-                debug!("{self}: We have received a block sign request for a block we have not seen before. Cache the nonce request and submit the block for validation...");
-                let block_info = BlockInfo::new_with_request(block.clone(), nonce_request.clone());
-                self.signer_db
-                    .insert_block(self.reward_cycle, &block_info)
-                    .unwrap_or_else(|_| panic!("{self}: Failed to insert block in DB"));
-                stacks_client
-                    .submit_block_for_validation_with_retry(block)
-                    .unwrap_or_else(|e| {
-                        warn!("{self}: Failed to submit block for validation: {e:?}",);
-                    });
-                return false;
-            }
->>>>>>> c7e9dac3
         };
 
         if block_info.valid.is_none() {
