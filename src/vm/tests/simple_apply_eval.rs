use vm::{eval, execute as vm_execute};
use vm::database::memory_db;
use vm::errors::{CheckErrors, ShortReturnType, RuntimeErrorType, Error};
use vm::{Value, LocalContext, ContractContext, GlobalContext, Environment, CallStack};
use vm::contexts::{OwnedEnvironment};
use vm::callables::DefinedFunction;
use vm::types::{TypeSignature, BuffData, QualifiedContractIdentifier};
use vm::ast::parse;
use util::hash::{hex_bytes, to_hex};

use vm::tests::{execute};

#[test]
fn test_simple_let() {
    /*
      test program:
      (let ((x 1) (y 2))
        (+ x
           (let ((x 3))
                 (+ x y))
           x))
    */

    let program = "(let ((x 1) (y 2))
                     (+ x
                        (let ((z 3))
                             (+ z y))
                        x))";
    let contract_id = QualifiedContractIdentifier::transient();
    if let Ok(parsed_program) = parse(&contract_id, &program) {
        let context = LocalContext::new();
        let mut env = OwnedEnvironment::memory();

        assert_eq!(Ok(Value::Int(7)), eval(&parsed_program[0], &mut env.get_exec_environment(None), &context));
    } else {
        assert!(false, "Failed to parse program.");
    }

}

#[test]
fn test_sha256() {
    let sha256_evals = [
        "(sha256 \"\")",
        "(sha256 0)",
        "(sha256 \"The quick brown fox jumps over the lazy dog\")",
    ];

    fn to_buffer(hex: &str) -> Value {
        return Value::Buffer(BuffData { data: hex_bytes(hex).unwrap() });
    }

    let expectations = [
        "e3b0c44298fc1c149afbf4c8996fb92427ae41e4649b934ca495991b7852b855",
        "374708fff7719dd5979ec875d56cd2286f6d3cf7ec317a3b25632aab28ec37bb",
        "d7a8fbb307d7809469ca9abcb0082e4f8d5651e46d3cdb762d02d0bf37c9e592"
    ];

    sha256_evals.iter().zip(expectations.iter())
        .for_each(|(program, expectation)| assert_eq!(to_buffer(expectation), execute(program)));
}

#[test]
fn test_sha512() {
    let sha512_evals = [
        "(sha512 \"\")",
        "(sha512 0)",
        "(sha512 \"The quick brown fox jumps over the lazy dog\")",
    ];

    fn p_to_hex(val: Value) -> String {
        match val {
            Value::Buffer(BuffData { data }) => to_hex(&data),
            _ => panic!("Failed")
        }
    }

    let expectations = [
        "cf83e1357eefb8bdf1542850d66d8007d620e4050b5715dc83f4a921d36ce9ce47d0d13c5d85f2b0ff8318d2877eec2f63b931bd47417a81a538327af927da3e",
        "0b6cbac838dfe7f47ea1bd0df00ec282fdf45510c92161072ccfb84035390c4da743d9c3b954eaa1b0f86fc9861b23cc6c8667ab232c11c686432ebb5c8c3f27",
        "07e547d9586f6a73f73fbac0435ed76951218fb7d0c8d788a309d785436bbb642e93a252a954f23912547d1e8a3b5ed6e1bfd7097821233fa0538f3db854fee6"
    ];

    sha512_evals.iter().zip(expectations.iter())
        .for_each(|(program, expectation)| assert_eq!(expectation, &p_to_hex(execute(program))));
}

#[test]
fn test_sha512trunc256() {
    let sha512_evals = [
        "(sha512/256 \"\")",
        "(sha512/256 0)",
        "(sha512/256 \"The quick brown fox jumps over the lazy dog\")",
    ];

    fn p_to_hex(val: Value) -> String {
        match val {
            Value::Buffer(BuffData { data }) => to_hex(&data),
            _ => panic!("Failed")
        }
    }

    let expectations = [
        "c672b8d1ef56ed28ab87c3622c5114069bdd3ad7b8f9737498d0c01ecef0967a",
        "e41c9660b04714cdf7249f0fd6e6c5556f54a7e04d299958b69a877e0fada2fb",
        "dd9d67b371519c339ed8dbd25af90e976a1eeefd4ad3d889005e532fc5bef04d",
    ];

    sha512_evals.iter().zip(expectations.iter())
        .for_each(|(program, expectation)| assert_eq!(expectation, &p_to_hex(execute(program))));
}

#[test]
fn test_keccak256() {
    let keccak256_evals = [
        "(keccak256 \"\")",
        "(keccak256 0)",
        "(keccak256 \"The quick brown fox jumps over the lazy dog\")",
    ];

    fn to_buffer(hex: &str) -> Value {
        return Value::Buffer(BuffData { data: hex_bytes(hex).unwrap() });
    }

    let expectations = [
        "c5d2460186f7233c927e7db2dcc703c0e500b653ca82273b7bfad8045d85a470",
        "f490de2920c8a35fabeb13208852aa28c76f9be9b03a4dd2b3c075f7a26923b4",
        "4d741b6f1eb29cb2a9b9911c82f56fa8d73b04959d3d9d222895df6c0b28aa15"
    ];

    keccak256_evals.iter().zip(expectations.iter())
        .for_each(|(program, expectation)| assert_eq!(to_buffer(expectation), execute(program)));
}

#[test]
fn test_buffer_equality() {
    let tests = [
        "(is-eq \"a b c\" \"a b c\")",
        "(is-eq \"\\\" a b d\"
               \"\\\" a b d\")",
        "(not (is-eq \"\\\" a b d\"
                    \" a b d\"))"];
    let expectations = [
        Value::Bool(true),
        Value::Bool(true),
        Value::Bool(true)];

    tests.iter().zip(expectations.iter())
        .for_each(|(program, expectation)| assert_eq!(expectation.clone(), execute(program)));
}

#[test]
fn test_principal_equality() {
    let tests = [
        "(is-eq 'SZ2J6ZY48GV1EZ5V2V5RB9MP66SW86PYKKQ9H6DPR 'SZ2J6ZY48GV1EZ5V2V5RB9MP66SW86PYKKQ9H6DPR)",
        "(not (is-eq 'SZ2J6ZY48GV1EZ5V2V5RB9MP66SW86PYKKQ9H6DPR
                   'SM2J6ZY48GV1EZ5V2V5RB9MP66SW86PYKKQVX8X0G))"];
    let expectations = [
        Value::Bool(true),
        Value::Bool(true)];

    tests.iter().zip(expectations.iter())
        .for_each(|(program, expectation)| assert_eq!(expectation.clone(), execute(program)));
}

#[test]
fn test_simple_if_functions() {
    //
    //  test program:
    //  (define (with_else x) (if (is-eq 5 x) 1 0)
    //  (define (without_else x) (if (is-eq 5 x) 1)
    //  (with_else 5)
    //  (with_else 3)
    //  (without_else 3)

    use vm::callables::DefineType::Private;

    let contract_id = QualifiedContractIdentifier::transient();

    let evals = parse(&contract_id, &
        "(with_else 5)
         (without_else 3)
         (with_else 3)");

    let contract_id = QualifiedContractIdentifier::transient();

    let function_bodies = parse(&contract_id, &"(if (is-eq 5 x) 1 0)
                                  (if (is-eq 5 x) 1 3)");

    if let Ok(parsed_bodies) = function_bodies {
        let func_args1 = vec![("x".into(), TypeSignature::IntType)];
        let func_args2 = vec![("x".into(), TypeSignature::IntType)];
        let user_function1 = DefinedFunction::new(
            func_args1, parsed_bodies[0].clone(), Private, &"with_else".into(), &"");

        let user_function2 = DefinedFunction::new(
            func_args2, parsed_bodies[1].clone(), Private, &"without_else".into(), &"");

        let context = LocalContext::new();
        let mut contract_context = ContractContext::new(QualifiedContractIdentifier::transient());
        let mut global_context = GlobalContext::new(memory_db());

        contract_context.functions.insert("with_else".into(), user_function1);
        contract_context.functions.insert("without_else".into(), user_function2);

        let mut call_stack = CallStack::new();
        let mut env = Environment::new(&mut global_context, &contract_context, &mut call_stack, None, None);

        if let Ok(tests) = evals {
            assert_eq!(Ok(Value::Int(1)), eval(&tests[0], &mut env, &context));
            assert_eq!(Ok(Value::Int(3)), eval(&tests[1], &mut env, &context));
            assert_eq!(Ok(Value::Int(0)), eval(&tests[2], &mut env, &context));
        } else {
            assert!(false, "Failed to parse function bodies.");
        }
    } else {
        assert!(false, "Failed to parse function bodies.");
    }
}

#[test]
fn test_simple_arithmetic_functions() {
    let tests = [
        "(* 52314 414)",
         "(/ 52314 414)",
         "(* 2 3 4 5)",
         "(/ 10 13)",
         "(mod 51 2)",
         "(- 5 4 1)",
         "(+ 5 4 1)",
         "(is-eq (* 2 3)
              (+ 2 2 2))",
         "(> 1 2)",
         "(< 1 2)",
         "(<= 1 1)",
         "(>= 2 1)",
         "(>= 1 1)",
         "(pow 2 16)",
         "(pow 2 32)",
         "(+ (pow u2 u127) (- (pow u2 u127) u1))",
         "(+ (to-uint 127) u10)",
         "(to-int (- (pow u2 u127) u1))",
         "(- (pow 2 32))"];

    let expectations = [
        Value::Int(21657996),
        Value::Int(126),
        Value::Int(120),
        Value::Int(0),
        Value::Int(1),
        Value::Int(0),
        Value::Int(10),
        Value::Bool(true),
        Value::Bool(false),
        Value::Bool(true),
        Value::Bool(true),
        Value::Bool(true),
        Value::Bool(true),
        Value::Int(65536),
        Value::Int(u32::max_value() as i128 + 1),
        Value::UInt(u128::max_value()),
        Value::UInt(137),
        Value::Int(i128::max_value()),
        Value::Int(-1 * (u32::max_value() as i128 + 1)),
    ];

    tests.iter().zip(expectations.iter())
        .for_each(|(program, expectation)| assert_eq!(expectation.clone(), execute(program)));
}

#[test]
fn test_arithmetic_errors() {
    let tests = [
        "(>= 1)",
        "(+ 1 'true)",
        "(/ 10 0)",
        "(mod 10 0)",
        "(pow 2 128)",
        "(* 10 (pow 2 126))",
        "(+ (pow 2 126) (pow 2 126))",
        "(- 0 (pow 2 126) (pow 2 126) 1)",
        "(-)",
        "(/)",
        "(mod 1)",
        "(pow 1)",
        "(xor 1)",
        "(pow 2 (pow 2 32))",
        "(pow 2 (- 1))",
        "(is-eq (some 1) (some 'true))"];

    let expectations: &[Error] = &[
        CheckErrors::IncorrectArgumentCount(2,1).into(),
        CheckErrors::TypeValueError(TypeSignature::IntType, Value::Bool(true)).into(),
        RuntimeErrorType::DivisionByZero.into(),
        RuntimeErrorType::DivisionByZero.into(),
        RuntimeErrorType::ArithmeticOverflow.into(),
        RuntimeErrorType::ArithmeticOverflow.into(),
        RuntimeErrorType::ArithmeticOverflow.into(),
        RuntimeErrorType::ArithmeticUnderflow.into(),
        CheckErrors::IncorrectArgumentCount(1,0).into(),
        CheckErrors::IncorrectArgumentCount(1,0).into(),
        CheckErrors::IncorrectArgumentCount(2,1).into(),
        CheckErrors::IncorrectArgumentCount(2,1).into(),
        CheckErrors::IncorrectArgumentCount(2,1).into(),
        RuntimeErrorType::Arithmetic("Power argument to (pow ...) must be a u32 integer".to_string()).into(),
        RuntimeErrorType::Arithmetic("Power argument to (pow ...) must be a u32 integer".to_string()).into(),
        CheckErrors::TypeError(TypeSignature::from("bool"), TypeSignature::from("int")).into() 
    ];

    for (program, expectation) in tests.iter().zip(expectations.iter()) {
        assert_eq!(*expectation, vm_execute(program).unwrap_err());
    }
}

#[test]
fn test_unsigned_arithmetic() {
    let tests = [
        "(- u10)",
        "(- u10 u11)",
        "(> u10 80)",
        "(+ u10 80)",
        "(to-uint -10)",
        "(to-int (pow u2 u127))",
    ];

    let expectations: &[Error] = &[
        RuntimeErrorType::ArithmeticUnderflow.into(),
        RuntimeErrorType::ArithmeticUnderflow.into(),
        CheckErrors::UnionTypeValueError(vec![TypeSignature::IntType, TypeSignature::UIntType], Value::UInt(10)).into(),
        CheckErrors::TypeValueError(TypeSignature::UIntType, Value::Int(80)).into(),
        RuntimeErrorType::ArithmeticUnderflow.into(),
        RuntimeErrorType::ArithmeticOverflow.into(),
    ];

    for (program, expectation) in tests.iter().zip(expectations.iter()) {
        assert_eq!(*expectation, vm_execute(program).unwrap_err());
    }
}

#[test]
fn test_options_errors() {
    let tests = [
<<<<<<< HEAD
        "(is-none? 2 1)",
        "(is-none? 'true)",
        "(is-ok? 2 1)",
        "(is-ok? 'true)",
        "(is-err? 2 1)",
        "(is-err? 'true)",
        "(is-some? 2 1)",
        "(is-some? 'true)",
=======
        "(is-none 2 1)",
        "(is-none 'true)",
        "(is-ok 2 1)",
        "(is-ok 'true)",
>>>>>>> a29df2ff
        "(ok 2 3)",
        "(some 2 3)",
        "(err 4 5)",
        "(default-to 4 5 7)",
        "(default-to 4 'true)",
        "(get field-0 (some 1))",
        "(get field-0 1)",
        ];

    let expectations: &[Error] = &[
        CheckErrors::IncorrectArgumentCount(1,2).into(),
        CheckErrors::ExpectedOptionalValue(Value::Bool(true)).into(),
        CheckErrors::IncorrectArgumentCount(1,2).into(),
        CheckErrors::ExpectedResponseValue(Value::Bool(true)).into(),
        CheckErrors::IncorrectArgumentCount(1,2).into(),
        CheckErrors::ExpectedResponseValue(Value::Bool(true)).into(),
        CheckErrors::IncorrectArgumentCount(1,2).into(),
        CheckErrors::ExpectedOptionalValue(Value::Bool(true)).into(),
        CheckErrors::IncorrectArgumentCount(1,2).into(),
        CheckErrors::IncorrectArgumentCount(1,2).into(),
        CheckErrors::IncorrectArgumentCount(1,2).into(),
        CheckErrors::IncorrectArgumentCount(2,3).into(),
        CheckErrors::ExpectedOptionalValue(Value::Bool(true)).into(),
        CheckErrors::ExpectedTuple(TypeSignature::IntType).into(),
        CheckErrors::ExpectedTuple(TypeSignature::IntType).into()
    ];

    for (program, expectation) in tests.iter().zip(expectations.iter()) {
        assert_eq!(*expectation, vm_execute(program).unwrap_err());
    }
}

#[test]
fn test_some() {
    let tests = [
<<<<<<< HEAD
        "(eq? (some 1) (some 1))",
        "(eq? none none)",
        "(is-none? (some 1))",
        "(is-some? (some 1))",
        "(is-some? none)",
        "(is-none? none)",
        "(eq? (some 1) none)",
        "(eq? none (some 1))",
        "(eq? (some 1) (some 2))",
=======
        "(is-eq (some 1) (some 1))",
        "(is-eq none none)",
        "(is-none (some 1))",
        "(is-eq (some 1) none)",
        "(is-eq none (some 1))",
        "(is-eq (some 1) (some 2))",
>>>>>>> a29df2ff
        ];

    let expectations = [
        Value::Bool(true),
        Value::Bool(true),
        Value::Bool(false),
        Value::Bool(true),
        Value::Bool(false),
        Value::Bool(true),
        Value::Bool(false),
        Value::Bool(false),
        Value::Bool(false),
    ];

    for (program, expectation) in tests.iter().zip(expectations.iter()) {
        assert_eq!(*expectation, vm_execute(program).unwrap().unwrap());
    }
}


#[test]
fn test_option_destructs() {
    let tests = [
        "(unwrap! (some 1) 2)",
        "(unwrap-err! (err 1) 2)",
        "(unwrap-err! (some 2) 2)",
        "(unwrap! (ok 3) 2)",
        "(unwrap! (err 3) 2)",
        "(unwrap (ok 3))",
        "(unwrap (some 3))",
        "(unwrap-err (err 3))",
        "(unwrap-err (ok 3))",
        "(unwrap none)",
        "(unwrap (err 3))",
        "(match-opt (some 1) inner-value (+ 1 inner-value) (/ 1 0))",
        "(match-opt none inner-value (/ 1 0) (+ 1 8))",
        "(match-resp (ok 1) ok-val (+ 1 ok-val) err-val (/ err-val 0))",
        "(match-resp (err 1) ok-val (/ ok-val 0) err-val (+ err-val 7))",
        "(match-resp (some 1) ok-val (/ ok-val 0) err-val (+ err-val 7))",
        "(match-opt (err 1) ok-val (/ ok-val 0) (+ 3 7))",
        "(try! (err u1))",
        "(try! (ok 3))",
        "(try! none)",
        "(try! (some 'true))",
        "(try! none 1)",
        "(try! 1)",
        ];

    let expectations: &[Result<Value, Error>] = &[
        Ok(Value::Int(1)),
        Ok(Value::Int(1)),
        Err(CheckErrors::ExpectedResponseValue(Value::some(Value::Int(2))).into()),
        Ok(Value::Int(3)),
        Err(ShortReturnType::ExpectedValue(Value::Int(2)).into()),
        Ok(Value::Int(3)),
        Ok(Value::Int(3)),
        Ok(Value::Int(3)),
        Err(RuntimeErrorType::UnwrapFailure.into()),
        Err(RuntimeErrorType::UnwrapFailure.into()),
        Err(RuntimeErrorType::UnwrapFailure.into()),
        Ok(Value::Int(2)),
        Ok(Value::Int(9)),
        Ok(Value::Int(2)),
        Ok(Value::Int(8)),
        Err(CheckErrors::ExpectedResponseValue(
            Value::some(Value::Int(1))).into()),
        Err(CheckErrors::ExpectedOptionalValue(
            Value::error(Value::Int(1))).into()),
        Err(ShortReturnType::ExpectedValue(Value::UInt(1)).into()),
        Ok(Value::Int(3)),
        Err(ShortReturnType::ExpectedValue(Value::none()).into()),
        Ok(Value::Bool(true)),
        Err(CheckErrors::IncorrectArgumentCount(1, 2).into()),
        Err(CheckErrors::ExpectedResponseValue(
            Value::Int(1)).into()),
    ];

    for (program, expectation) in tests.iter().zip(expectations.iter()) {
        assert_eq!(*expectation, vm_execute(program).map(|x| x.unwrap()));
    }
}


#[test]
fn test_hash_errors() {
    let tests = [
        "(sha256 2 1)",
        "(keccak256 3 1)",
        "(hash160 2 1)",
        "(sha256 'true)",
        "(keccak256 'true)",
        "(hash160 'true)",
        "(sha512 'true)",
        "(sha512 1 2)",
        "(sha512/256 'true)",
        "(sha512/256 1 2)",
    ];

    let expectations: &[Error] = &[
        CheckErrors::IncorrectArgumentCount(1, 2).into(),
        CheckErrors::IncorrectArgumentCount(1, 2).into(),
        CheckErrors::IncorrectArgumentCount(1, 2).into(),
        CheckErrors::UnionTypeValueError(vec![TypeSignature::IntType, TypeSignature::UIntType, TypeSignature::max_buffer()], Value::Bool(true)).into(),
        CheckErrors::UnionTypeValueError(vec![TypeSignature::IntType, TypeSignature::UIntType, TypeSignature::max_buffer()], Value::Bool(true)).into(),
        CheckErrors::UnionTypeValueError(vec![TypeSignature::IntType, TypeSignature::UIntType, TypeSignature::max_buffer()], Value::Bool(true)).into(),
        CheckErrors::UnionTypeValueError(vec![TypeSignature::IntType, TypeSignature::UIntType, TypeSignature::max_buffer()], Value::Bool(true)).into(),
        CheckErrors::IncorrectArgumentCount(1, 2).into(),
        CheckErrors::UnionTypeValueError(vec![TypeSignature::IntType, TypeSignature::UIntType, TypeSignature::max_buffer()], Value::Bool(true)).into(),
        CheckErrors::IncorrectArgumentCount(1, 2).into(),
    ];

    for (program, expectation) in tests.iter().zip(expectations.iter()) {
        assert_eq!(*expectation, vm_execute(program).unwrap_err());
    }
}

#[test]
fn test_bool_functions() {
    let tests = [
        "'true",
         "(and 'true 'true 'true)",
         "(and 'false 'true 'true)",
         "(and 'false (> 1 (/ 10 0)))",
         "(or 'true (> 1 (/ 10 0)))",
         "(or 'false 'false 'false)",
         "(not 'true)"];

    let expectations = [
        Value::Bool(true),
        Value::Bool(true),
        Value::Bool(false),
        Value::Bool(false),
        Value::Bool(true),
        Value::Bool(false),
        Value::Bool(false)];

    tests.iter().zip(expectations.iter())
        .for_each(|(program, expectation)| assert_eq!(expectation.clone(), execute(program)));
}

#[test]
fn test_bad_lets() {
    let tests = [
        "(let ((tx-sender 1)) (+ tx-sender tx-sender))",
        "(let ((* 1)) (+ * *))",
        "(let ((a 1) (a 2)) (+ a a))",
        "(let ((a 1) (b 2)) (var-set cursor a) (var-set cursor (+ b (var-get cursor))) (+ a b))"];

    let expectations: &[Error] = &[
        CheckErrors::NameAlreadyUsed("tx-sender".to_string()).into(),
        CheckErrors::NameAlreadyUsed("*".to_string()).into(),
        CheckErrors::NameAlreadyUsed("a".to_string()).into(),
        CheckErrors::NoSuchDataVariable("cursor".to_string()).into()];

    tests.iter().zip(expectations.iter())
        .for_each(|(program, expectation)| assert_eq!((*expectation), vm_execute(program).unwrap_err()));
}

#[test]
fn test_lets() {
    let tests = [
        "(let ((a 1) (b 2)) (+ a b))",
        "(define-data-var cursor int 0) (let ((a 1) (b 2)) (var-set cursor a) (var-set cursor (+ b (var-get cursor))) (var-get cursor))"];

    let expectations = [
        Value::Int(3),
        Value::Int(3)];

    tests.iter().zip(expectations.iter())
        .for_each(|(program, expectation)| assert_eq!(expectation.clone(), execute(program)));
}

#[test]
fn test_asserts() {
    let tests = [
        "(begin (asserts! (is-eq 1 1) (err 0)) (ok 1))",
        "(begin (asserts! (is-eq 1 1) (err 0)) (asserts! (is-eq 2 2) (err 1)) (ok 2))"];

    let expectations = [
        Value::okay(Value::Int(1)),
        Value::okay(Value::Int(2))];

    tests.iter().zip(expectations.iter())
        .for_each(|(program, expectation)| assert_eq!(expectation.clone(), execute(program)));
}

#[test]
fn test_asserts_short_circuit() {
    let tests = [
        "(begin (asserts! (is-eq 1 0) (err 0)) (ok 1))",
        "(begin (asserts! (is-eq 1 1) (err 0)) (asserts! (is-eq 2 1) (err 1)) (ok 2))"];

    let expectations: &[Error] = &[
        Error::ShortReturn(ShortReturnType::AssertionFailed(Value::error(Value::Int(0)))),
        Error::ShortReturn(ShortReturnType::AssertionFailed(Value::error(Value::Int(1))))];

    tests.iter().zip(expectations.iter())
        .for_each(|(program, expectation)| assert_eq!((*expectation), vm_execute(program).unwrap_err()));
}<|MERGE_RESOLUTION|>--- conflicted
+++ resolved
@@ -340,21 +340,14 @@
 #[test]
 fn test_options_errors() {
     let tests = [
-<<<<<<< HEAD
-        "(is-none? 2 1)",
-        "(is-none? 'true)",
-        "(is-ok? 2 1)",
-        "(is-ok? 'true)",
-        "(is-err? 2 1)",
-        "(is-err? 'true)",
-        "(is-some? 2 1)",
-        "(is-some? 'true)",
-=======
         "(is-none 2 1)",
         "(is-none 'true)",
         "(is-ok 2 1)",
         "(is-ok 'true)",
->>>>>>> a29df2ff
+        "(is-err 2 1)",
+        "(is-err 'true)",
+        "(is-some 2 1)",
+        "(is-some 'true)",
         "(ok 2 3)",
         "(some 2 3)",
         "(err 4 5)",
@@ -390,24 +383,15 @@
 #[test]
 fn test_some() {
     let tests = [
-<<<<<<< HEAD
-        "(eq? (some 1) (some 1))",
-        "(eq? none none)",
+        "(is-eq (some 1) (some 1))",
+        "(is-eq none none)",
         "(is-none? (some 1))",
         "(is-some? (some 1))",
         "(is-some? none)",
         "(is-none? none)",
-        "(eq? (some 1) none)",
-        "(eq? none (some 1))",
-        "(eq? (some 1) (some 2))",
-=======
-        "(is-eq (some 1) (some 1))",
-        "(is-eq none none)",
-        "(is-none (some 1))",
         "(is-eq (some 1) none)",
         "(is-eq none (some 1))",
         "(is-eq (some 1) (some 2))",
->>>>>>> a29df2ff
         ];
 
     let expectations = [
