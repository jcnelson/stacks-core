use vm::functions::{NativeFunctions};
use vm::functions::define::{DefineFunctions};
use vm::variables::{NativeVariables};
use vm::types::{FunctionType, FixedFunction};
use vm::analysis::type_checker::{TypedNativeFunction};
use vm::analysis::type_checker::natives::SimpleNativeFunction;

#[derive(Serialize)]
struct ReferenceAPIs {
    functions: Vec<FunctionAPI>,
    keywords: Vec<KeywordAPI>
}

#[derive(Serialize, Clone)]
struct KeywordAPI {
    name: &'static str,
    output_type: &'static str,
    description: &'static str,
    example: &'static str
}

#[derive(Serialize)]
struct FunctionAPI {
    name: String,
    input_type: String,
    output_type: String,
    signature: String,
    description: String,
    example: String
}

struct SimpleFunctionAPI {
    name: Option<&'static str>,
    signature: &'static str,
    description: &'static str,
    example: &'static str,
}

struct SpecialAPI {
    output_type: &'static str,
    input_type: &'static str,
    signature: &'static str,
    description: &'static str,
    example: &'static str,
}

struct DefineAPI {
    output_type: &'static str,
    input_type: &'static str,
    signature: &'static str,
    description: &'static str,
    example: &'static str,
}

const BLOCK_HEIGHT: KeywordAPI = KeywordAPI {
    name: "block-height",
    output_type: "uint",
    description: "Returns the current block height of the Stacks blockchain as an int",
    example: "(> block-height 1000) ;; returns true if the current block-height has passed 1000 blocks."
};

const CONTRACT_CALLER_KEYWORD: KeywordAPI = KeywordAPI {
    name: "contract-caller",
    output_type: "principal",
    description: "Returns the caller of the current contract context. If this contract is the first one called by a signed transaction, 
the caller will be equal to the signing principal. If `contract-call?` was used to invoke a function from a new contract, `contract-caller`
changes to the _calling_ contract's principal. If `as-contract` is used to change the `tx-sender` context, `contract-caller` _also_ changes
to the same contract principal.",
    example: "(print contract-caller) ;; Will print out a Stacks address of the transaction sender",
};

const TX_SENDER_KEYWORD: KeywordAPI = KeywordAPI {
    name: "tx-sender",
    output_type: "principal",
    description: "Returns the original sender of the current transaction, or if `as-contract` was called to modify the sending context, it returns that
contract principal.",
    example: "(print tx-sender) ;; Will print out a Stacks address of the transaction sender",
};

const NONE_KEYWORD: KeywordAPI = KeywordAPI {
    name: "none",
    output_type: "(optional ?)",
    description: "Represents the _none_ option indicating no value for a given optional (analogous to a null value).",
    example: "
(define (only-if-positive (a int))
  (if (> a 0)
      (some a)
      none))
(only-if-positive 4) ;; Returns (some 4)
(only-if-positive (- 3)) ;; Returns none
"
};

const TO_UINT_API: SimpleFunctionAPI = SimpleFunctionAPI {
    name: None,
    signature: "(to-uint i)",
    description: "Tries to convert the `int` argument to a `uint`. Will cause a runtime error and abort if the supplied argument is negative.",
    example: "(to-uint 238) ;; Returns u238"
};

const TO_INT_API: SimpleFunctionAPI = SimpleFunctionAPI {
    name: None,
    signature: "(to-int u)",
    description: "Tries to convert the `uint` argument to an `int`. Will cause a runtime error and abort if the supplied argument is >= `pow(2, 127)`",
    example: "(to-int u238) ;; Returns 238"
};

const ADD_API: SimpleFunctionAPI = SimpleFunctionAPI {
    name: Some("+ (add)"),
    signature: "(+ i1 i2...)",
    description: "Adds a variable number of integer inputs and returns the result. In the event of an _overflow_, throws a runtime error.",
    example: "(+ 1 2 3) ;; Returns 6"
};

const SUB_API: SimpleFunctionAPI = SimpleFunctionAPI {
    name: Some("- (subtract)"),
    signature: "(- i1 i2...)",
    description: "Subtracts a variable number of integer inputs and returns the result. In the event of an _underflow_, throws a runtime error.",
    example: "(- 2 1 1) ;; Returns 0
(- 0 3) ;; Returns -3
"
};

const DIV_API: SimpleFunctionAPI = SimpleFunctionAPI {
    name: Some("/ (divide)"),
    signature: "(/ i1 i2...)",
    description: "Integer divides a variable number of integer inputs and returns the result. In the event of division by zero, throws a runtime error.",
    example: "(/ 2 3) ;; Returns 0
(/ 5 2) ;; Returns 2
(/ 4 2 2) ;; Returns 1
"
};

const MUL_API: SimpleFunctionAPI = SimpleFunctionAPI {
    name: Some("* (multiply)"),
    signature: "(* i1 i2...)",
    description: "Multiplies a variable number of integer inputs and returns the result. In the event of an _overflow_, throws a runtime error.",
    example: "(* 2 3) ;; Returns 6
(* 5 2) ;; Returns 10
(* 2 2 2) ;; Returns 8
"
};

const MOD_API: SimpleFunctionAPI = SimpleFunctionAPI {
    name: None,
    signature: "(mod i1 i2)",
    description: "Returns the integer remainder from integer dividing `i1` by `i2`. In the event of a division by zero, throws a runtime error.",
    example: "(mod 2 3) ;; Returns 0
(mod 5 2) ;; Returns 1
(mod 7 1) ;; Returns 0
"
};

const POW_API: SimpleFunctionAPI = SimpleFunctionAPI {
    name: None,
    signature: "(pow i1 i2)",
    description: "Returns the result of raising `i1` to the power of `i2`. In the event of an _overflow_, throws a runtime error.",
    example: "(pow 2 3) ;; Returns 8
(pow 2 2) ;; Returns 4
(pow 7 1) ;; Returns 7
"
};

const XOR_API: SimpleFunctionAPI = SimpleFunctionAPI {
    name: None,
    signature: "(xor i1 i2)",
    description: "Returns the result of bitwise exclusive or'ing `i1` with `i2`.",
    example: "(xor 1 2) ;; Returns 3
(xor 120 280) ;; Returns 352
"
};

const AND_API: SimpleFunctionAPI = SimpleFunctionAPI {
    name: None,
    signature: "(and b1 b2 ...)",
    description: "Returns `true` if all boolean inputs are `true`. Importantly, the supplied arguments are evaluated in-order and lazily. Lazy evaluation means that if one of the arguments returns `false`, the function short-circuits, and no subsequent arguments are evaluated.",
    example: "(and 'true 'false) ;; Returns 'false
(and (is-eq (+ 1 2) 1) (is-eq 4 4)) ;; Returns 'false
(and (is-eq (+ 1 2) 3) (is-eq 4 4)) ;; Returns 'true
"
};

const OR_API: SimpleFunctionAPI = SimpleFunctionAPI {
    name: None,
    signature: "(or b1 b2 ...)",
    description: "Returns `true` if any boolean inputs are `true`. Importantly, the supplied arguments are evaluated in-order and lazily. Lazy evaluation means that if one of the arguments returns `false`, the function short-circuits, and no subsequent arguments are evaluated.",
    example: "(or 'true 'false) ;; Returns 'true
(or (is-eq (+ 1 2) 1) (is-eq 4 4)) ;; Returns 'true
(or (is-eq (+ 1 2) 1) (is-eq 3 4)) ;; Returns 'false
(or (is-eq (+ 1 2) 3) (is-eq 4 4)) ;; Returns 'true
"
};

const NOT_API: SimpleFunctionAPI = SimpleFunctionAPI {
    name: None,
    signature: "(not b1)",
    description: "Returns the inverse of the boolean input.",
    example: "(not 'true) ;; Returns 'false
(not (is-eq 1 2)) ;; Returns 'true
"
};

const GEQ_API: SimpleFunctionAPI = SimpleFunctionAPI {
    name: Some(">= (greater than or equal)"),
    signature: "(>= i1 i2)",
    description: "Compares two integers, returning `true` if `i1` is greater than or equal to `i2` and `false` otherwise.",
    example: "(>= 1 1) ;; Returns 'true
(>= 5 2) ;; Returns 'true
"
};

const LEQ_API: SimpleFunctionAPI = SimpleFunctionAPI {
    name: Some("<= (less than or equal)"),
    signature: "(<= i1 i2)",
    description: "Compares two integers, returning true if `i1` is less than or equal to `i2` and `false` otherwise.",
    example: "(<= 1 1) ;; Returns 'true
(<= 5 2) ;; Returns 'false
"
};

const GREATER_API: SimpleFunctionAPI = SimpleFunctionAPI {
    name: Some("> (greater than)"),
    signature: "(> i1 i2)",
    description: "Compares two integers, returning `true` if `i1` is greater than `i2` and false otherwise.",
    example: "(> 1 2) ;; Returns 'false
(> 5 2) ;; Returns 'true
"
};

const LESS_API: SimpleFunctionAPI = SimpleFunctionAPI {
    name: Some("< (less than)"),
    signature: "(< i1 i2)",
    description: "Compares two integers, returning `true` if `i1` is less than `i2` and `false` otherwise.",
    example: "(< 1 2) ;; Returns 'true
(< 5 2) ;; Returns 'false
"
};

fn make_for_simple_native(api: &SimpleFunctionAPI, function: &NativeFunctions, name: String) -> FunctionAPI {
    let (input_type, output_type) = {
        if let TypedNativeFunction::Simple(SimpleNativeFunction(function_type)) = TypedNativeFunction::type_native_function(&function) {
            let input_type = match function_type {
                FunctionType::Variadic(ref in_type, _) => {
                    format!("{}, ...", in_type)
                },
                FunctionType::Fixed(FixedFunction{ ref args, .. }) => {
                    let in_types: Vec<String> = args.iter().map(|x| format!("{}", x.signature)).collect();
                    in_types.join(", ")
                },
                FunctionType::UnionArgs(ref in_types, _) => {
                    let in_types: Vec<String> = in_types.iter().map(|x| format!("{}", x)).collect();
                    in_types.join(" | ")
                },
                FunctionType::ArithmeticVariadic => "int, ... | uint, ...".to_string(),
                FunctionType::ArithmeticBinary | FunctionType::ArithmeticComparison => "int, int | uint, uint".to_string(),
            };
            let output_type = match function_type {
                FunctionType::Variadic(_, ref out_type) => format!("{}", out_type),
                FunctionType::Fixed(FixedFunction{ ref returns, .. }) => format!("{}", returns),
                FunctionType::UnionArgs(_, ref out_type) => format!("{}", out_type),
                FunctionType::ArithmeticVariadic | FunctionType::ArithmeticBinary => "int | uint".to_string(),
                FunctionType::ArithmeticComparison => "bool".to_string(),
            };
            (input_type, output_type)
        } else {
            panic!("Attempted to auto-generate docs for non-simple native function: {:?}", api.name)
        }
    };

    FunctionAPI {
        name: api.name.map_or(name, |x| x.to_string()),
        input_type: input_type,
        output_type: output_type,
        signature: api.signature.to_string(),
        description: api.description.to_string(),
        example: api.example.to_string()
    }
}

const EQUALS_API: SpecialAPI = SpecialAPI {
    input_type: "A, A, ...",
    output_type: "bool",
    signature: "(is-eq v1 v2...)",
    description: "Compares the inputted values, returning `true` if they are all equal. Note that _unlike_ the `(and ...)` function, `(is-eq ...)` will _not_ short-circuit.",
    example: "(is-eq 1 1) ;; Returns 'true
(is-eq 1 'false) ;; Returns 'false
(is-eq \"abc\" 234 234) ;; Returns 'false
"
};

const IF_API: SpecialAPI = SpecialAPI {
    input_type: "bool, A, A",
    output_type: "A",
    signature: "(if bool1 expr1 expr2)",
    description: "The `if` function admits a boolean argument and two expressions 
which must return the same type. In the case that the boolean input is `true`, the
`if` function evaluates and returns `expr1`. If the boolean input is `false`, the
`if` function evaluates and returns `expr2`.",
    example: "(if true 1 2) ;; Returns 1
(if (> 1 2) 1 2) ;; Returns 2"
};

const LET_API: SpecialAPI = SpecialAPI { 
    input_type: "((name2 AnyType) (name2 AnyType) ...), AnyType, ... A",
    output_type: "A",
    signature: "(let ((name1 expr1) (name2 expr2) ...) expr-body1 expr-body2 ... expr-body-last)",
    description: "The `let` function accepts a list of `variable name` and `expression` pairs,
evaluating each expression and _binding_ it to the corresponding variable name. The _context_
created by this set of bindings is used for evaluating its body expressions. The let expression returns the value of the last such body expression.",
    example: "(let ((a 2) (b (+ 5 6 7))) (print a) (print b) (+ a b)) ;; Returns 20"
};

const FETCH_VAR_API: SpecialAPI = SpecialAPI { 
    input_type: "VarName",
    output_type: "A",
    signature: "(var-get var-name)",
    description: "The `var-get` function looks up and returns an entry from a contract's data map.
The value is looked up using `var-name`.",
    example: "(var-get cursor) ;; Returns cursor"
};

const SET_VAR_API: SpecialAPI = SpecialAPI { 
    input_type: "VarName, AnyType",
    output_type: "bool",
    signature: "(var-set var-name expr1)",
    description: "The `var-set` function sets the value associated with the input variable to the 
inputted value.",
    example: "(var-set cursor (+ cursor 1)) ;; Returns 'true"
};

const MAP_API: SpecialAPI = SpecialAPI {
    input_type: "Function(A) -> B, (list A)",
    output_type: "(list B)",
    signature: "(map func list)",
    description: "The `map` function applies the input function `func` to each element of the
input list, and outputs a list containing the _outputs_ from those function applications.",
    example: "(map not (list true false true false)) ;; Returns 'false true false true"
};

const FILTER_API: SpecialAPI = SpecialAPI {
    input_type: "Function(A) -> bool, (list A)",
    output_type: "(list A)",
    signature: "(filter func list)",
    description: "The `filter` function applies the input function `func` to each element of the
input list, and returns the same list with any elements removed for which the `func` returned `false`.",
    example: "(filter not (list true false true false)) ;; Returns (list false false)"
};

const FOLD_API: SpecialAPI = SpecialAPI {
    input_type: "Function(A, B) -> B, (list A)",
    output_type: "B",
    signature: "(fold func list initial-value)",
    description: "The `fold` function applies the input function `func` to each element of the
input list _and_ the output of the previous application of the `fold` function. When invoked on
the first list element, it uses the `initial-value` as the second input. `fold` returns the last
value return by the successive applications.",
    example: "(fold * (list 2 2 2) 1) ;; Returns 8
(fold * (list 2 2 2) 0) ;; Returns 0"
};

const CONCAT_API: SpecialAPI = SpecialAPI {
    input_type: "(buff, buff)|(list, list)",
    output_type: "buff|list",
    signature: "(concat buff-a buff-b)",
    description: "The `concat` function takes two buffers or two lists with the same entry type, 
and returns a concatenated buffer or list of the same entry type, with max_len = max_len_a + max_len_b.",
    example: "(concat \"hello \" \"world\") ;; Returns \"hello world\""
};

const APPEND_API: SpecialAPI = SpecialAPI {
    input_type: "list A, A",
    output_type: "list",
    signature: "(append (list 1 2 3 4) 5)",
    description: "The `append` function takes a list and another value with the same entry type, 
or a buffer and another buffer of length 1 and outputs a buffer or a list of the same type with max_len += 1.",
    example: "(append (list 1 2 3 4) 5) ;; Returns (list 1 2 3 4 5)"
};

const ASSERTS_MAX_LEN_API: SpecialAPI = SpecialAPI {
    input_type: "buff|list, uint",
    output_type: "(optional buff|list)",
    signature: "(as-max-len? buffer 10)",
    description: "The `as-max-len?` function takes a length N (must be a literal) and a buffer or list argument, which must be typed as a list 
or buffer of length M and outputs that same list or buffer, but typed with max length N. 
At runtime, a check is performed, which if it fails, returns a (none) option.",
    example: "(as-max-len? (list 2 2 2) 3) ;; Returns (some (list 2 2 2))"
};

const LEN_API: SpecialAPI = SpecialAPI {
    input_type: "buff|list",
    output_type: "uint",
    signature: "(len buffer)",
    description: "The `len` function returns the length of a given buffer or list.",
    example: "(len \"blockstack\") ;; Returns 10
(len (list 1 2 3 4 5)) ;; Returns 5
"
};

const LIST_API: SpecialAPI = SpecialAPI {
    input_type: "A, ...",
    output_type: "(list A)",
    signature: "(list expr1 expr2 expr3 ...)",
    description: "The `list` function constructs a list composed of the inputted values. Each
supplied value must be of the same type.",
    example: "(list (+ 1 2) 4 5) ;; Returns [3 4 5]",
};

const BEGIN_API: SpecialAPI = SpecialAPI {
    input_type: "AnyType, ... A",
    output_type: "A",
    signature: "(begin expr1 expr2 expr3 ... expr-last)",
    description: "The `begin` function evaluates each of its input expressions, returning the
return value of the last such expression.",
    example: "(begin (+ 1 2) 4 5) ;; Returns 5",
};

const PRINT_API: SpecialAPI = SpecialAPI {
    input_type: "A",
    output_type: "A",
    signature: "(print expr)",
    description: "The `print` function evaluates and returns its input expression. On Blockstack Core
nodes configured for development (as opposed to production mining nodes), this function prints the resulting value to `STDOUT` (standard output).",
    example: "(print (+ 1 2 3)) ;; Returns 6",
};

const FETCH_ENTRY_API: SpecialAPI = SpecialAPI {
    input_type: "MapName, tuple",
    output_type: "(optional (tuple))",
    signature: "(map-get? map-name key-tuple)",
    description: "The `map-get?` function looks up and returns an entry from a contract's data map.
The value is looked up using `key-tuple`.
If there is no value associated with that key in the data map, the function returns a `none` option. Otherwise,
it returns `(some value)`.",
    example: "(unwrap-panic (map-get? names-map (tuple (name \"blockstack\")))) ;; Returns (tuple (id 1337))
(unwrap-panic (map-get? names-map ((name \"blockstack\")))) ;; Same command, using a shorthand for constructing the tuple
",
};

const SET_ENTRY_API: SpecialAPI = SpecialAPI {
    input_type: "MapName, tuple_A, tuple_B",
    output_type: "bool",
    signature: "(map-set map-name key-tuple value-tuple)",
    description: "The `map-set` function sets the value associated with the input key to the 
inputted value. This function performs a _blind_ update; whether or not a value is already associated
with the key, the function overwrites that existing association.",
    example: "(map-set names-map (tuple (name \"blockstack\")) (tuple (id 1337))) ;; Returns 'true
(map-set names-map ((name \"blockstack\")) ((id 1337))) ;; Same command, using a shorthand for constructing the tuple
",
};

const INSERT_ENTRY_API: SpecialAPI = SpecialAPI {
    input_type: "MapName, tuple_A, tuple_B",
    output_type: "bool",
    signature: "(map-insert map-name key-tuple value-tuple)",
    description: "The `map-insert` function sets the value associated with the input key to the 
inputted value if and only if there is not already a value associated with the key in the map.
If an insert occurs, the function returns `true`. If a value already existed for
this key in the data map, the function returns `false`.",
    example: "(map-insert names-map (tuple (name \"blockstack\")) (tuple (id 1337))) ;; Returns 'true
(map-insert names-map (tuple (name \"blockstack\")) (tuple (id 1337))) ;; Returns 'false
(map-insert names-map ((name \"blockstack\")) ((id 1337))) ;; Same command, using a shorthand for constructing the tuple
",
};

const DELETE_ENTRY_API: SpecialAPI = SpecialAPI {
    input_type: "MapName, tuple",
    output_type: "bool",
    signature: "(map-delete map-name key-tuple)",
    description: "The `map-delete` function removes the value associated with the input key for
the given map. If an item exists and is removed, the function returns `true`.
If a value did not exist for this key in the data map, the function returns `false`.",
    example: "(map-delete names-map (tuple (name \"blockstack\"))) ;; Returns 'true
(map-delete names-map (tuple (name \"blockstack\"))) ;; Returns 'false
(map-delete names-map ((name \"blockstack\"))) ;; Same command, using a shorthand for constructing the tuple
",
};

const FETCH_CONTRACT_API: SpecialAPI = SpecialAPI {
    input_type: "ContractName, MapName, tuple",
    output_type: "(optional (tuple))",
    signature: "(contract-map-get? .contract-name map-name key-tuple)",
    description: "The `contract-map-get?` function looks up and returns an entry from a
contract other than the current contract's data map. The value is looked up using `key-tuple`.
If there is no value associated with that key in the data map, the function returns a `none` option. Otherwise,
it returns `(some value)`.",
    example: "(unwrap-panic (contract-map-get? .names-contract names-map (tuple (name \"blockstack\"))) ;; Returns (tuple (id 1337))
(unwrap-panic (contract-map-get? .names-contract names-map ((name \"blockstack\"))));; Same command, using a shorthand for constructing the tuple
",
};

const TUPLE_CONS_API: SpecialAPI = SpecialAPI {
    input_type: "(key-name A), (key-name-2 B), ...",
    output_type: "(tuple (key-name A) (key-name-2 B) ...)",
    signature: "(tuple ((key0 expr0) (key1 expr1) ...))",
    description: "The `tuple` function constructs a typed tuple from the supplied key and expression pairs.
A `get` function can use typed tuples as input to select specific values from a given tuple.
Key names may not appear multiple times in the same tuple definition. Supplied expressions are evaluated and
associated with the expressions' paired key name.",
    example: "(tuple (name \"blockstack\") (id 1337))"
};

const TUPLE_GET_API: SpecialAPI = SpecialAPI {
    input_type: "KeyName, (tuple) | (optional (tuple))",
    output_type: "A",
    signature: "(get key-name tuple)",
    description: "The `get` function fetches the value associated with a given key from the supplied typed tuple.
If an `Optional` value is supplied as the inputted tuple, `get` returns an `Optional` type of the specified key in
the tuple. If the supplied option is a `(none)` option, get returns `(none)`.",
    example: "(get id (tuple (name \"blockstack\") (id 1337))) ;; Returns 1337
(get id (map-get? names-map (tuple (name \"blockstack\")))) ;; Returns (some 1337)
(get id (map-get? names-map (tuple (name \"non-existent\")))) ;; Returns (none)
"
};

const HASH160_API: SpecialAPI = SpecialAPI {
    input_type: "buff|uint|int",
    output_type: "(buff 20)",
    signature: "(hash160 value)",
    description: "The `hash160` function computes `RIPEMD160(SHA256(x))` of the inputted value.
If an integer (128 bit) is supplied the hash is computed over the little-endian representation of the
integer.",
    example: "(hash160 0) ;; Returns 0xe4352f72356db555721651aa612e00379167b30f"
};

const SHA256_API: SpecialAPI = SpecialAPI {
    input_type: "buff|uint|int",
    output_type: "(buff 32)",
    signature: "(sha256 value)",
    description: "The `sha256` function computes `SHA256(x)` of the inputted value.
If an integer (128 bit) is supplied the hash is computed over the little-endian representation of the
integer.",
    example: "(sha256 0) ;; Returns 0x374708fff7719dd5979ec875d56cd2286f6d3cf7ec317a3b25632aab28ec37bb"
};

const SHA512_API: SpecialAPI = SpecialAPI {
    input_type: "buff|uint|int",
    output_type: "(buff 64)",
    signature: "(sha512 value)",
    description: "The `sha512` function computes `SHA512(x)` of the inputted value.
If an integer (128 bit) is supplied the hash is computed over the little-endian representation of the
integer.",
    example: "(sha512 1) ;; Returns 0x6fcee9a7b7a7b821d241c03c82377928bc6882e7a08c78a4221199bfa220cdc55212273018ee613317c8293bb8d1ce08d1e017508e94e06ab85a734c99c7cc34",
};

const SHA512T256_API: SpecialAPI = SpecialAPI {
    input_type: "buff|uint|int",
    output_type: "(buff 32)",
    signature: "(sha512/256 value)",
    description: "The `sha512/256` function computes `SHA512/256(x)` (the SHA512 algorithm with the 512/256 initialization vector, truncated
to 256 bits) of the inputted value.
If an integer (128 bit) is supplied the hash is computed over the little-endian representation of the
integer.",
    example: "(sha512/256 1) ;; Returns 0x515a7e92e7c60522db968d81ff70b80818fc17aeabbec36baf0dda2812e94a86",
};

const KECCAK256_API: SpecialAPI = SpecialAPI {
    input_type: "buff|uint|int",
    output_type: "(buff 32)",
    signature: "(keccak256 value)",
    description: "The `keccak256` function computes `KECCAK256(value)` of the inputted value.
Note that this differs from the `NIST SHA-3` (that is, FIPS 202) standard. If an integer (128 bit) 
is supplied the hash is computed over the little-endian representation of the integer.",
    example: "(keccak256 0) ;; Returns 0xf490de2920c8a35fabeb13208852aa28c76f9be9b03a4dd2b3c075f7a26923b4"
};

const CONTRACT_CALL_API: SpecialAPI = SpecialAPI {
    input_type: "ContractName, PublicFunctionName, Arg0, ...",
    output_type: "(response A B)",
    signature: "(contract-call? .contract-name function-name arg0 arg1 ...)",
    description: "The `contract-call?` function executes the given public function of the given contract.
You _may not_ this function to call a public function defined in the current contract. If the public
function returns _err_, any database changes resulting from calling `contract-call?` are aborted.
If the function returns _ok_, database changes occurred.",
    example: "(contract-call? .tokens transfer 'SZ2J6ZY48GV1EZ5V2V5RB9MP66SW86PYKKQ9H6DPR 19) ;; Returns (ok 1)"
};

const AT_BLOCK: SpecialAPI = SpecialAPI {
    input_type: "(buff 32), A",
    output_type: "A",
    signature: "(at-block block-hash expr)",
    description: "The `at-block` function evaluates the expression `expr` _as if_ it were evaluated at the end of the
block indicated by the _block-hash_ argument. The `expr` closure must be read-only.

Note: The block identifying hash must be a hash returned by the `id-header-hash` block information
property. This hash uniquely identifies Stacks blocks and is unique across Stacks forks. While the hash returned by
`header-hash` is unique within the context of a single fork, it is not unique across Stacks forks.

The function returns the result of evaluating `expr`.
",
    example: "(at-block 0x0000000000000000000000000000000000000000000000000000000000000000 (var-get data))
(at-block (get-block-info? id-header-hash (- block-height u10)) (var-get data))"
};
        

const AS_CONTRACT_API: SpecialAPI = SpecialAPI {
    input_type: "A",
    output_type: "A",
    signature: "(as-contract expr)",
    description: "The `as-contract` function switches the current context's `tx-origin` value to the _contract's_ 
principal and executes `expr` with that context. It returns the resulting value of `expr`.",
    example: "(as-contract (print tx-sender)) ;; Returns 'CTcontract.name"
};

const ASSERTS_API: SpecialAPI = SpecialAPI {
    input_type: "bool, C",
    output_type: "bool",
    signature: "(asserts! bool-expr thrown-value)",
    description: "The `asserts!` function admits a boolean argument and asserts its evaluation: 
if bool-expr is `true`, `asserts!` returns `true` and proceeds in the program execution. 
If the supplied argument is returning a 'false value, `asserts!` _returns_ `thrown-value` and exits the current 
control-flow.",
    example: "(asserts! (is-eq 1 1) (err 1)) ;; Returns 'true",
};

const EXPECTS_API: SpecialAPI = SpecialAPI {
    input_type: "(optional A) | (response A B), C",
    output_type: "A",
    signature: "(unwrap! option-input thrown-value)",
    description: "The `unwrap!` function attempts to 'unpack' the first argument: if the argument is
an option type, and the argument is a `(some ...)` option, `unwrap!` returns the inner value of the
option. If the argument is a response type, and the argument is an `(ok ...)` response, `unwrap!` returns
 the inner value of the `ok`. If the supplied argument is either an `(err ...)` or a `(none)` value,
`unwrap!` _returns_ `thrown-value` from the current function and exits the current control-flow.",
    example: "(unwrap! (map-get? names-map (tuple (name \"blockstack\"))) (err 1)) ;; Returns (tuple (id 1337))",
};

const TRY_API: SpecialAPI = SpecialAPI {
    input_type: "(optional A) | (response A B)",
    output_type: "A",
    signature: "(try! option-input)",
    description: "The `try!` function attempts to 'unpack' the first argument: if the argument is
an option type, and the argument is a `(some ...)` option, `try!` returns the inner value of the
option. If the argument is a response type, and the argument is an `(ok ...)` response, `try!` returns
 the inner value of the `ok`. If the supplied argument is either an `(err ...)` or a `none` value,
`try!` _returns_ either `none` or the `(err ...)` value from the current function and exits the current control-flow.",
    example: "(try! (map-get? names-map (tuple (name \"blockstack\"))) (err 1)) ;; Returns (tuple (id 1337))
(define-private (checked-even (x int))
  (if (eq? (mod x 2) 0) 
      (ok x)
      (err 'false)))
(define-private (double-if-even (x int))
  (ok (* 2 (try! (checked-even x)))))
(double-if-even 10) ;; Returns (ok 20)
(double-if-even 3) ;; Returns (err 'false)
",
};

const UNWRAP_API: SpecialAPI = SpecialAPI {
    input_type: "(optional A) | (response A B)",
    output_type: "A",
    signature: "(unwrap-panic option-input)",
    description: "The `unwrap` function attempts to 'unpack' its argument: if the argument is
an option type, and the argument is a `(some ...)` option, this function returns the inner value of the
option. If the argument is a response type, and the argument is an `(ok ...)` response, it returns
 the inner value of the `ok`. If the supplied argument is either an `(err ...)` or a `(none)` value,
`unwrap` throws a runtime error, aborting any further processing of the current transaction.",
    example: "(unwrap-panic (map-get? names-map (tuple (name \"blockstack\")))) ;; Returns (tuple (id 1337))",
};

const UNWRAP_ERR_API: SpecialAPI = SpecialAPI {
    input_type: "(response A B)",
    output_type: "B",
    signature: "(unwrap-err-panic response-input)",
    description: "The `unwrap-err` function attempts to 'unpack' the first argument: if the argument
is an `(err ...)` response, `unwrap` returns the inner value of the `err`.
If the supplied argument is an `(ok ...)` value,
`unwrap-err` throws a runtime error, aborting any further processing of the current transaction.",
    example: "(unwrap-err-panic (err 1)) ;; Returns 1",
};

const EXPECTS_ERR_API: SpecialAPI = SpecialAPI {
    input_type: "(response A B), C",
    output_type: "B",
    signature: "(unwrap-err! response-input thrown-value)",
    description: "The `unwrap-err!` function attempts to 'unpack' the first argument: if the argument
is an `(err ...)` response, `unwrap-err!` returns the inner value of the `err`.
If the supplied argument is an `(ok ...)` value,
`unwrap-err!` _returns_ `thrown-value` from the current function and exits the current control-flow.",
    example: "(unwrap-err! (err 1) 'false) ;; Returns 1",
};

const MATCH_API: SpecialAPI = SpecialAPI {
    input_type: "(optional A) name expression expression | (response A B) name expression name expression",
    output_type: "C",
    signature: "(match opt-input some-binding-name some-branch none-branch) |
(match-resp input ok-binding-name ok-branch err-binding-name err-branch)",
    description: "The `match` function is used to test and destructure optional and response types.

If the `input` is an optional, it tests whether the provided
`input` is a `some` or `none` option, and evaluates `some-branch` or
`none-branch` in each respective case.

Within the `some-branch`, the _contained value_ of the `input`
argument is bound to the provided `some-binding-name` name. 

Only _one_ of the branches will be evaluated (similar to `if` statements).

If the `input` is a response, it tests whether the provided `input` is
an `ok` or `err` response type, and evaluates `ok-branch` or
`err-branch` in each respective case.

Within the `ok-branch`, the _contained ok value_ of the `input`
argument is bound to the provided `ok-binding-name` name.

Within the `err-branch`, the _contained err value_ of the `input`
argument is bound to the provided `err-binding-name` name.

Only _one_ of the branches will be evaluated (similar to `if` statements).

Note: Type checking requires that the type of both the ok and err parts of the
response object be determinable. For situations in which one of the parts of a response
is untyped, you should use `unwrap-panic` or `unwrap-err-panic` instead of `match`.",
    example: "
(define-private (add-10 (x (optional int)))
  (match x
  value (+ 10 value)
  10))
(add-10 (some 5)) ;; returns 15
(add-10 none) ;; returns 10

(define-private (add-or-pass-err (x (response int (buff 10))) (to-add int))
  (match x
   value (+ to-add value)
   err-value (err err-value)))
(add-or-pass-err (ok 5) 20) ;; returns 25
(add-or-pass-err (err \"ERROR\") 20) ;; returns (err \"ERROR\")
", };

const DEFAULT_TO_API: SpecialAPI = SpecialAPI {
    input_type: "A, (optional A)",
    output_type: "A",
    signature: "(default-to default-value option-value)",
    description: "The `default-to` function attempts to 'unpack' the second argument: if the argument is
a `(some ...)` option, it returns the inner value of the option. If the second argument is a `(none)` value,
`default-to` it returns the value of `default-value`.",
    example: "(default-to 0 (get id (map-get? names-map (tuple (name \"blockstack\"))))) ;; Returns 1337
(default-to 0 (get id (map-get? names-map (tuple (name \"non-existant\"))))) ;; Returns 0
",
};

const CONS_OK_API: SpecialAPI = SpecialAPI {
    input_type: "A",
    output_type: "(response A B)",
    signature: "(ok value)",
    description: "The `ok` function constructs a response type from the input value. Use `ok` for
creating return values in public functions. An _ok_ value indicates that any database changes during
the processing of the function should materialize.",
    example: "(ok 1) ;; Returns (ok 1)",
};

const CONS_ERR_API: SpecialAPI = SpecialAPI {
    input_type: "A",
    output_type: "(response A B)",
    signature: "(err value)",
    description: "The `err` function constructs a response type from the input value. Use `err` for
creating return values in public functions. An _err_ value indicates that any database changes during
the processing of the function should be rolled back.",
    example: "(err 'true) ;; Returns (err 'true)",
};

const CONS_SOME_API: SpecialAPI = SpecialAPI {
    input_type: "A",
    output_type: "(optional A)",
    signature: "(some value)",
    description: "The `some` function constructs a `optional` type from the input value.",
    example: "(some 1) ;; Returns (some 1)
(is-none (some 2)) ;; Returns 'false",
};

const IS_OK_API: SpecialAPI = SpecialAPI {
    input_type: "(response A B)",
    output_type: "bool",
    signature: "(is-ok value)",
    description: "`is-ok` tests a supplied response value, returning `true` if the response was `ok`,
and `false` if it was an `err`.",
    example: "(is-ok (ok 1)) ;; Returns 'true
(is-ok (err 1)) ;; Returns 'false",
};

const IS_NONE_API: SpecialAPI = SpecialAPI {
    input_type: "(optional A)",
    output_type: "bool",
    signature: "(is-none value)",
    description: "`is-none` tests a supplied option value, returning `true` if the option value is `(none)`,
and `false` if it is a `(some ...)`.",
    example: "(is-none (get id (map-get? names-map (tuple (name \"blockstack\"))))) ;; Returns 'false
(is-none (get id (map-get? names-map (tuple (name \"non-existant\"))))) ;; Returns 'true"
};

const IS_ERR_API: SpecialAPI = SpecialAPI {
    input_type: "(response A B)",
    output_type: "bool",
    signature: "(is-err? value)",
    description: "`is-err?` tests a supplied response value, returning `true` if the response was an `err`,
and `false` if it was an `ok`.",
    example: "(is-err? (ok 1)) ;; Returns 'false
(is-err? (err 1)) ;; Returns 'true",
};

const IS_SOME_API: SpecialAPI = SpecialAPI {
    input_type: "(optional A)",
    output_type: "bool",
    signature: "(is-some? value)",
    description: "`is-some?` tests a supplied option value, returning `true` if the option value is `(some ...)`,
and `false` if it is a `none`.",
    example: "(is-some? (get id (map-get? names-map (tuple (name \"blockstack\"))))) ;; Returns 'true
(is-some? (get id (map-get? names-map (tuple (name \"non-existant\"))))) ;; Returns 'false"
};

const GET_BLOCK_INFO_API: SpecialAPI = SpecialAPI {
    input_type: "BlockInfoPropertyName, BlockHeightInt",
    output_type: "(optional buff) | (optional uint)",
    signature: "(get-block-info? prop-name block-height-expr)",
    description: "The `get-block-info?` function fetches data for a block of the given block height. The 
value and type returned are determined by the specified `BlockInfoPropertyName`. If the provided `BlockHeightInt` does
not correspond to an existing block prior to the current block, the function returns `none`. The currently available property names 
are `time`, `header-hash`, `burnchain-header-hash`, `id-header-hash`, `miner-address`, and `vrf-seed`. 

The `time` property returns an integer value of the block header time field. This is a Unix epoch timestamp in seconds 
which roughly corresponds to when the block was mined. **Warning**: this does not increase monotonically with each block
and block times are accurate only to within two hours. See [BIP113](https://github.com/bitcoin/bips/blob/master/bip-0113.mediawiki) for more information. 

The `header-hash`, `burnchain-header-hash`, `id-header-hash`, and `vrf-seed` properties return a 32-byte buffer. 

The `miner-address` property returns a `principal` corresponding to the miner of the given block.

The `id-header-hash` is the block identifier value that must be used as input to the `at-block` function.
",
    example: "(get-block-info? time u10) ;; Returns (some 1557860301)
(get-block-info? header-hash u2) ;; Returns (some 0x374708fff7719dd5979ec875d56cd2286f6d3cf7ec317a3b25632aab28ec37bb)
(get-block-info? vrf-seed u6) ;; Returns (some 0xf490de2920c8a35fabeb13208852aa28c76f9be9b03a4dd2b3c075f7a26923b4)
"
};

const DEFINE_TOKEN_API: DefineAPI = DefineAPI {
    input_type: "TokenName, <uint>",
    output_type: "Not Applicable",
    signature: "(define-fungible-token token-name <total-supply>)",
    description: "`define-fungible-token` is used to define a new fungible token class for use in the current contract.

The second argument, if supplied, defines the total supply of the fungible token. This ensures that all calls to the `ft-mint?`
function will never be able to create more than `total-supply` tokens. If any such call were to increase the total supply
of tokens passed that amount, that invocation of `ft-mint?` will result in a runtime error and abort.

Like other kinds of definition statements, `define-fungible-token` may only be used at the top level of a smart contract
definition (i.e., you cannot put a define statement in the middle of a function body).

Tokens defined using `define-fungible-token` may be used in `ft-transfer?`, `ft-mint?`, and `ft-get-balance` functions",
    example: "
(define-fungible-token stacks)
"
};

const DEFINE_ASSET_API: DefineAPI = DefineAPI {
    input_type: "AssetName, TypeSignature",
    output_type: "Not Applicable",
    signature: "(define-non-fungible-token asset-name asset-identifier-type)",
    description: "`define-non-fungible-token` is used to define a new non-fungible token class for use in the current contract.
Individual assets are identified by their asset identifier, which must be of the type `asset-identifier-type`. Asset
identifiers are _unique_ identifiers.

Like other kinds of definition statements, `define-non-fungible-token` may only be used at the top level of a smart contract
definition (i.e., you cannot put a define statement in the middle of a function body).

Assets defined using `define-non-fungible-token` may be used in `nft-transfer?`, `nft-mint?`, and `nft-get-owner?` functions",
    example: "
(define-non-fungible-token names (buff 50))
"
};

const DEFINE_PUBLIC_API: DefineAPI = DefineAPI {
    input_type: "MethodSignature, MethodBody",
    output_type: "Not Applicable",
    signature: "(define-public (function-name (arg-name-0 arg-type-0) (arg-name-1 arg-type-1) ...) function-body)",
    description: "`define-public` is used to define a _public_ function and transaction for a smart contract. Public
functions are callable from other smart contracts and may be invoked directly by users by submitting a transaction
to the Stacks blockchain.

Like other kinds of definition statements, `define-public` may only be used at the top level of a smart contract
definition (i.e., you cannot put a define statement in the middle of a function body).

Public functions _must_ return a ResponseType (using either `ok` or `err`). Any datamap modifications performed by
a public function is aborted if the function returns an `err` type. Public functions may be invoked by other
contracts via `contract-call?`.",
    example: "
(define-public (hello-world (input int))
  (begin (print (+ 2 input))
         (ok input)))
"
};

const DEFINE_CONSTANT_API: DefineAPI = DefineAPI {
    input_type: "MethodSignature, MethodBody",
    output_type: "Not Applicable",
    signature: "(define-constant name expression)",
    description: "`define-constant` is used to define a private constant value in a smart contract.
The expression passed into the definition is evaluated at contract launch, in the order that it is
supplied in the contract. This can lead to undefined function or undefined variable errors in the
event that a function or variable used in the expression has not been defined before the constant.

Like other kinds of definition statements, `define-constant` may only be used at the top level of a smart contract
definition (i.e., you cannot put a define statement in the middle of a function body).
",
    example: "
(define-constant four (+ 2 2))
(+ 4 four) ;; returns 8
"
};

const DEFINE_PRIVATE_API: DefineAPI = DefineAPI {
    input_type: "MethodSignature, MethodBody",
    output_type: "Not Applicable",
    signature: "(define-private (function-name (arg-name-0 arg-type-0) (arg-name-1 arg-type-1) ...) function-body)",
    description: "`define-private` is used to define _private_ functions for a smart contract. Private
functions may not be called from other smart contracts, nor may they be invoked directly by users.
Instead, these functions may only be invoked by other functions defined in the same smart contract.

Like other kinds of definition statements, `define-private` may only be used at the top level of a smart contract
definition (i.e., you cannot put a define statement in the middle of a function body).

Private functions may return any type.",
    example: "
(define-private (max-of (i1 int) (i2 int))
  (if (> i1 i2)
      i1
      i2))
(max-of 4 6) ;; returns 6
"
};

const DEFINE_READ_ONLY_API: DefineAPI = DefineAPI {
    input_type: "MethodSignature, MethodBody",
    output_type: "Not Applicable",
    signature: "(define-read-only (function-name (arg-name-0 arg-type-0) (arg-name-1 arg-type-1) ...) function-body)",
    description: "`define-read-only` is used to define a _public read-only_ function for a smart contract. Such
functions are callable from other smart contracts.

Like other kinds of definition statements, `define-read-only` may only be used at the top level of a smart contract
definition (i.e., you cannot put a define statement in the middle of a function body).

Read-only functions may return any type. However, read-only functions
may not perform any datamap modifications, or call any functions which
perform such modifications. This is enforced both during type checks and during
the execution of the function. Public read-only functions may
be invoked by other contracts via `contract-call?`.",
    example: "
(define-read-only (just-return-one-hundred) 
  (* 10 10))"
};

const DEFINE_MAP_API: DefineAPI = DefineAPI {
    input_type: "MapName, KeyTupleDefinition, MapTupleDefinition",
    output_type: "Not Applicable",
    signature: "(define-map map-name ((key-name-0 key-type-0) ...) ((val-name-0 val-type-0) ...))",
    description: "`define-map` is used to define a new datamap for use in a smart contract. Such
maps are only modifiable by the current smart contract.

Maps are defined with a key tuple type and value tuple type. These are defined using a list
of name and type pairs, e.g., a key type might be `((id int))`, which is a tuple with a single \"id\"
field of type `int`.

Like other kinds of definition statements, `define-map` may only be used at the top level of a smart contract
definition (i.e., you cannot put a define statement in the middle of a function body).",
    example: "
(define-map squares ((x int)) ((square int)))
(define (add-entry (x int))
  (map-insert squares ((x 2)) ((square (* x x)))))
(add-entry 1)
(add-entry 2)
(add-entry 3)
(add-entry 4)
(add-entry 5)
"
};

const DEFINE_DATA_VAR_API: DefineAPI = DefineAPI {
    input_type: "VarName, TypeDefinition, Value",
    output_type: "Not Applicable",
    signature: "(define-data-var var-name type value)",
    description: "`define-data-var` is used to define a new persisted variable for use in a smart contract. Such
variable are only modifiable by the current smart contract.

Persisted variable are defined with a type and a value.

Like other kinds of definition statements, `define-data-var` may only be used at the top level of a smart contract
definition (i.e., you cannot put a define statement in the middle of a function body).",
    example: "
(define-data-var size int 0)
(define (set-size (value int))
  (var-set size value))
(set-size 1)
(set-size 2)
"
};

const DEFINE_TRAIT_API: DefineAPI = DefineAPI {
    input_type: "VarName, [MethodSignature]",
    output_type: "Not Applicable",
    signature: "(define-trait trait-name ((func1-name (arg1-type arg2-type ...) (return-type))))",
    description: "`define-trait` is used to define a new trait definition for use in a smart contract. Other contracts 
can implement a given trait and then have their contract identifier being passed as function arguments in order to be called 
dynamically with `contract-call?`.

Traits are defined with a name, and a list functions defined with a name, a list of argument types, and return type.

Like other kinds of definition statements, `define-trait` may only be used at the top level of a smart contract
definition (i.e., you cannot put a define statement in the middle of a function body).
",
    example: "
(define-trait token-trait
    ((transfer? (principal principal uint) (response uint uint))
     (get-balance (principal) (response uint uint))))
"
};

const USE_TRAIT_API: DefineAPI = DefineAPI {
    input_type: "VarName, TraitIdentifier",
    output_type: "Not Applicable",
    signature: "(use-trait trait-alias trait-identifier)",
    description: "`use-trait` is used to bring a trait, defined in another contract, to the current contract. Subsequent 
references to an imported trait are signaled with the syntax <trait-alias>.

Traits import are defined with a name, used as an alias, and a trait identifier. Trait identifiers can either be 
using the sugared syntax (.token-a.token-trait), or be fully qualified ('SPAXYA5XS51713FDTQ8H94EJ4V579CXMTRNBZKSF.token-a.token-trait).

Like other kinds of definition statements, `use-trait` may only be used at the top level of a smart contract
definition (i.e., you cannot put such a statement in the middle of a function body).
    ",
    example: "
(use-trait token-a-trait 'SPAXYA5XS51713FDTQ8H94EJ4V579CXMTRNBZKSF.token-a.token-trait)
(define-public (forward-get-balance (user principal) (contract <token-a-trait>))
  (begin
    (ok 1)))
"
};

const IMPL_TRAIT_API: DefineAPI = DefineAPI {
    input_type: "TraitIdentifier",
    output_type: "Not Applicable",
    signature: "(impl-trait trait-identifier)",
    description: "`impl-trait` can be use for asserting that a contract is fully implementing a given trait. 
Additional checks are being performed when the contract is being published, rejecting the deployment if the
contract is violating the trait specification.

Trait identifiers can either be using the sugared syntax (.token-a.token-trait), or be fully qualified 
('SPAXYA5XS51713FDTQ8H94EJ4V579CXMTRNBZKSF.token-a.token-trait).

Like other kinds of definition statements, `impl-trait` may only be used at the top level of a smart contract
definition (i.e., you cannot put such a statement in the middle of a function body).
",
    example: "
(impl-trait 'SPAXYA5XS51713FDTQ8H94EJ4V579CXMTRNBZKSF.token-a.token-trait)
"
};

const PRINCIPAL_OF_API: SpecialAPI = SpecialAPI {
    input_type: "<A>",
    output_type: "callable-principal",
    signature: "(principal-of trait-reference)",
    description: "`principal-of` is used in conjuncture with trait-reference, to obtain the principal of given
trait reference instance.
",
    example: "
(define-map last-contract-calls ((contract principal)) ((called-at uint)))
(define-public (get-balance (user principal) (contract <token-a-trait>))
    (begin
        (map-insert last-contract-calls (contract (principal-of contract)) (called-at block-height))
        (contract-call? contract get-balance user)
        (ok 1)))
"
};

const MINT_TOKEN: SpecialAPI = SpecialAPI {
    input_type: "TokenName, uint, principal",
    output_type: "(response bool uint)",
    signature: "(ft-mint? token-name amount recipient)",
    description: "`ft-mint?` is used to increase the token balance for the `recipient` principal for a token
type defined using `define-fungible-token`. The increased token balance is _not_ transfered from another principal, but
rather minted.

If a non-positive amount is provided to mint, this function returns `(err 1)`. Otherwise, on successfuly mint, it
returns `(ok 'true 1)`.
",
    example: "
(define-fungible-token stackaroo)
(ft-mint? stackaroo u100 tx-sender)
"
};

const MINT_ASSET: SpecialAPI = SpecialAPI {
    input_type: "AssetName, A, principal",
    output_type: "(response bool uint)",
    signature: "(nft-mint? asset-class asset-identifier recipient)",
    description: "`nft-mint?` is used to instantiate an asset and set that asset's owner to the `recipient` principal.
The asset must have been defined using `define-non-fungible-token`, and the supplied `asset-identifier` must be of the same type specified in
that definition.

If an asset identified by `asset-identifier` _already exists_, this function will return an error with the following error code:

`(err 1)`

Otherwise, on successfuly mint, it returns `(ok 'true 1)`.
",
    example: "
(define-non-fungible-token stackaroo (buff 40))
(nft-mint? stackaroo \"Roo\" tx-sender)
"
};

const GET_OWNER: SpecialAPI = SpecialAPI {
    input_type: "AssetName, A",
    output_type: "(optional principal)",
    signature: "(nft-get-owner? asset-class asset-identifier)",
    description: "`nft-get-owner?` returns the owner of an asset, identified by `asset-identifier`, or `none` if the asset does not exist.
The asset type must have been defined using `define-non-fungible-token`, and the supplied `asset-identifier` must be of the same type specified in
that definition.",
    example: "
(define-non-fungible-token stackaroo (buff 40))
(nft-get-owner? stackaroo \"Roo\")
"
};


const GET_BALANCE: SpecialAPI = SpecialAPI {
    input_type: "TokenName, principal",
    output_type: "uint",
    signature: "(ft-get-balance token-name principal)",
    description: "`ft-get-balance` returns `token-name` balance of the principal `principal`.
The token type must have been defined using `define-fungible-token`.",
    example: "
(define-fungible-token stackaroos)
(ft-get-balance stackaroos tx-sender)
"
};

const TOKEN_TRANSFER: SpecialAPI = SpecialAPI {
    input_type: "TokenName, uint, principal, principal",
    output_type: "(response bool uint)",
    signature: "(ft-transfer? token-name amount sender recipient)",
    description: "`ft-transfer?` is used to increase the token balance for the `recipient` principal for a token
type defined using `define-fungible-token` by debiting the `sender` principal.

This function returns (ok true) if the transfer is successful. In the event of an unsuccessful transfer it returns
one of the following error codes:

`(err u1)` -- `sender` does not have enough balance to transfer
`(err u2)` -- `sender` and `recipient` are the same principal
`(err u3)` -- amount to send is non-positive
",
    example: "
(define-fungible-token stackaroo)
(ft-mint? stackaroo u100 'SZ2J6ZY48GV1EZ5V2V5RB9MP66SW86PYKKQ9H6DPR)
(ft-transfer? stackaroo u50 'SZ2J6ZY48GV1EZ5V2V5RB9MP66SW86PYKKQ9H6DPR tx-sender) ;; returns (ok true)
(ft-transfer? stackaroo u60 'SZ2J6ZY48GV1EZ5V2V5RB9MP66SW86PYKKQ9H6DPR tx-sender) ;; returns (err u1)
"
};

const ASSET_TRANSFER: SpecialAPI = SpecialAPI {
    input_type: "AssetName, A, principal, principal",
    output_type: "(response bool uint)",
    signature: "(nft-transfer? asset-class asset-identifier sender recipient)",
    description: "`nft-transfer?` is used to change the owner of an asset identified by `asset-identifier`
from `sender` to `recipient`. The `asset-class` must have been defined by `define-non-fungible-token` and `asset-identifier`
must be of the type specified in that definition.

This function returns (ok true) if the transfer is successful. In the event of an unsuccessful transfer it returns
one of the following error codes:

`(err u1)` -- `sender` does not own the asset
`(err u2)` -- `sender` and `recipient` are the same principal
`(err u3)` -- asset identified by asset-identifier does not exist
",
    example: "
(define-non-fungible-token stackaroo (buff 40))
(nft-mint? stackaroo \"Roo\" 'SZ2J6ZY48GV1EZ5V2V5RB9MP66SW86PYKKQ9H6DPR)
(nft-transfer? stackaroo \"Roo\" 'SZ2J6ZY48GV1EZ5V2V5RB9MP66SW86PYKKQ9H6DPR tx-sender) ;; returns (ok true)
(nft-transfer? stackaroo \"Roo\" 'SZ2J6ZY48GV1EZ5V2V5RB9MP66SW86PYKKQ9H6DPR tx-sender) ;; returns (err u1)
(nft-transfer? stackaroo \"Stacka\" 'SZ2J6ZY48GV1EZ5V2V5RB9MP66SW86PYKKQ9H6DPR tx-sender) ;; returns (err u3)
"
};

const STX_TRANSFER: SimpleFunctionAPI = SimpleFunctionAPI {
    name: None,
    signature: "(stx-transfer? amount sender recipient)",
    description: "`stx-transfer?` is used to increase the STX balance for the `recipient` principal 
by debiting the `sender` principal. The `sender` principal _must_ be equal to the current context's `tx-sender`.

This function returns (ok true) if the transfer is successful. In the event of an unsuccessful transfer it returns
one of the following error codes:

`(err u1)` -- `sender` does not have enough balance to transfer
`(err u2)` -- `sender` and `recipient` are the same principal
`(err u3)` -- amount to send is non-positive
`(err u4)` -- the `sender` principal is not the current `tx-sender`
",
    example: "
(stx-transfer? u50 'SZ2J6ZY48GV1EZ5V2V5RB9MP66SW86PYKKQ9H6DPR tx-sender) ;; returns (err u4)
(stx-transfer? u60 tx-sender 'SZ2J6ZY48GV1EZ5V2V5RB9MP66SW86PYKKQ9H6DPR) ;; returns (ok true)
"
};

const STX_BURN: SimpleFunctionAPI = SimpleFunctionAPI {
    name: None,
    signature: "(stx-burn? amount sender)",
    description: "`stx-burn?` debits the `sender` principal's STX holdings by `amount`, destroying
the STX. The `sender` principal _must_ be equal to the current context's `tx-sender`.

This function returns (ok true) if the transfer is successful. In the event of an unsuccessful transfer it returns
one of the following error codes:

`(err u1)` -- `sender` does not have enough balance to transfer
`(err u3)` -- amount to send is non-positive
`(err u4)` -- the `sender` principal is not the current `tx-sender`
",
    example: "
(stx-burn? u50 'SZ2J6ZY48GV1EZ5V2V5RB9MP66SW86PYKKQ9H6DPR) ;; returns (err u4)
(stx-burn? u60 tx-sender) ;; returns (ok true)
"
};

fn make_api_reference(function: &NativeFunctions) -> FunctionAPI {
    use vm::functions::NativeFunctions::*;
    let name = function.get_name();
    match function {
        Add => make_for_simple_native(&ADD_API, &Add, name),
        ToUInt => make_for_simple_native(&TO_UINT_API, &ToUInt, name),
        ToInt => make_for_simple_native(&TO_INT_API, &ToInt, name),
        Subtract => make_for_simple_native(&SUB_API, &Subtract, name),
        Multiply => make_for_simple_native(&MUL_API, &Multiply, name),
        Divide => make_for_simple_native(&DIV_API, &Divide, name),
        CmpGeq => make_for_simple_native(&GEQ_API, &CmpGeq, name),
        CmpLeq => make_for_simple_native(&LEQ_API, &CmpLeq, name),
        CmpLess => make_for_simple_native(&LESS_API, &CmpLess, name),
        CmpGreater => make_for_simple_native(&GREATER_API, &CmpGreater, name),
        Modulo => make_for_simple_native(&MOD_API, &Modulo, name),
        Power => make_for_simple_native(&POW_API, &Power, name),
        BitwiseXOR => make_for_simple_native(&XOR_API, &BitwiseXOR, name),
        And => make_for_simple_native(&AND_API, &And, name),
        Or => make_for_simple_native(&OR_API, &Or, name),
        Not => make_for_simple_native(&NOT_API, &Not, name),
        Equals => make_for_special(&EQUALS_API, name),
        If => make_for_special(&IF_API, name),
        Let => make_for_special(&LET_API, name),
        FetchVar => make_for_special(&FETCH_VAR_API, name),
        SetVar => make_for_special(&SET_VAR_API, name),
        Map => make_for_special(&MAP_API, name),
        Filter => make_for_special(&FILTER_API, name),
        Fold => make_for_special(&FOLD_API, name),
        Append => make_for_special(&APPEND_API, name),
        Concat => make_for_special(&CONCAT_API, name),
        AsMaxLen => make_for_special(&ASSERTS_MAX_LEN_API, name),
        Len => make_for_special(&LEN_API, name),
        ListCons => make_for_special(&LIST_API, name),
        FetchEntry => make_for_special(&FETCH_ENTRY_API, name),
        FetchContractEntry => make_for_special(&FETCH_CONTRACT_API, name),
        SetEntry => make_for_special(&SET_ENTRY_API, name),
        InsertEntry => make_for_special(&INSERT_ENTRY_API, name),
        DeleteEntry => make_for_special(&DELETE_ENTRY_API, name),
        TupleCons => make_for_special(&TUPLE_CONS_API, name),
        TupleGet => make_for_special(&TUPLE_GET_API, name),
        Begin => make_for_special(&BEGIN_API, name),
        Hash160 => make_for_special(&HASH160_API, name),
        Sha256 => make_for_special(&SHA256_API, name),
        Sha512 => make_for_special(&SHA512_API, name),
        Sha512Trunc256 => make_for_special(&SHA512T256_API, name),
        Keccak256 => make_for_special(&KECCAK256_API, name),
        Print => make_for_special(&PRINT_API, name),
        ContractCall => make_for_special(&CONTRACT_CALL_API, name),
        AsContract => make_for_special(&AS_CONTRACT_API, name),
        GetBlockInfo => make_for_special(&GET_BLOCK_INFO_API, name),
        ConsOkay => make_for_special(&CONS_OK_API, name),
        ConsError => make_for_special(&CONS_ERR_API, name),
        ConsSome =>  make_for_special(&CONS_SOME_API, name),
        DefaultTo => make_for_special(&DEFAULT_TO_API, name),
        Asserts => make_for_special(&ASSERTS_API, name),
        UnwrapRet => make_for_special(&EXPECTS_API, name),
        UnwrapErrRet => make_for_special(&EXPECTS_ERR_API, name),
        Unwrap => make_for_special(&UNWRAP_API, name),
        UnwrapErr => make_for_special(&UNWRAP_ERR_API, name),
        Match => make_for_special(&MATCH_API, name),
        TryRet =>  make_for_special(&TRY_API, name),
        IsOkay => make_for_special(&IS_OK_API, name),
        IsNone => make_for_special(&IS_NONE_API, name),
        IsErr => make_for_special(&IS_ERR_API, name),
        IsSome => make_for_special(&IS_SOME_API, name),
        MintAsset => make_for_special(&MINT_ASSET, name),
        MintToken => make_for_special(&MINT_TOKEN, name),
        GetTokenBalance => make_for_special(&GET_BALANCE, name),
        GetAssetOwner => make_for_special(&GET_OWNER, name),
        TransferToken => make_for_special(&TOKEN_TRANSFER, name),
        TransferAsset => make_for_special(&ASSET_TRANSFER, name),
        AtBlock => make_for_special(&AT_BLOCK, name),
<<<<<<< HEAD
        PrincipalOf => make_for_special(&PRINCIPAL_OF_API, name),
=======
        StxTransfer => make_for_simple_native(&STX_TRANSFER, &StxTransfer, name),
        StxBurn => make_for_simple_native(&STX_BURN, &StxBurn, name),
>>>>>>> 5d164d5b
    }
}

fn make_keyword_reference(variable: &NativeVariables) -> Option<KeywordAPI> {
    match variable {
        NativeVariables::TxSender => Some(TX_SENDER_KEYWORD.clone()),
        NativeVariables::ContractCaller => Some(CONTRACT_CALLER_KEYWORD.clone()),
        NativeVariables::NativeNone => Some(NONE_KEYWORD.clone()),
        NativeVariables::BlockHeight => Some(BLOCK_HEIGHT.clone()),
        NativeVariables::BurnBlockHeight => None,
    }
}

fn make_for_special(api: &SpecialAPI, name: String) -> FunctionAPI {
    FunctionAPI {
        name,
        input_type: api.input_type.to_string(),
        output_type: api.output_type.to_string(),
        signature: api.signature.to_string(),
        description: api.description.to_string(),
        example: api.example.to_string()
    }
}

fn make_for_define(api: &DefineAPI, name: String) -> FunctionAPI {
    FunctionAPI {
        name,
        input_type: api.input_type.to_string(),
        output_type: api.output_type.to_string(),
        signature: api.signature.to_string(),
        description: api.description.to_string(),
        example: api.example.to_string()
    }
}

fn make_define_reference(define_type: &DefineFunctions) -> FunctionAPI {
    use vm::functions::define::DefineFunctions::*;
    let name = define_type.get_name();
    match define_type {
        Constant => make_for_define(&DEFINE_CONSTANT_API, name),
        PrivateFunction => make_for_define(&DEFINE_PRIVATE_API, name),
        PublicFunction => make_for_define(&DEFINE_PUBLIC_API, name),
        Map => make_for_define(&DEFINE_MAP_API, name),
        NonFungibleToken => make_for_define(&DEFINE_ASSET_API, name),
        FungibleToken => make_for_define(&DEFINE_TOKEN_API, name),
        ReadOnlyFunction => make_for_define(&DEFINE_READ_ONLY_API, name),
        PersistedVariable => make_for_define(&DEFINE_DATA_VAR_API, name),
        Trait => make_for_define(&DEFINE_TRAIT_API, name),
        UseTrait => make_for_define(&USE_TRAIT_API, name),
        ImplTrait => make_for_define(&IMPL_TRAIT_API, name),
    }
}

pub fn make_json_api_reference() -> String {
    let mut functions: Vec<_> = NativeFunctions::ALL.iter()
        .map(|x| make_api_reference(x))
        .collect();

    for data_type in DefineFunctions::ALL.iter() {
        functions.push(make_define_reference(data_type))
    }

    let mut keywords = Vec::new();
    for variable in NativeVariables::ALL.iter() {
        let output = make_keyword_reference(variable);
        if let Some(api_ref) = output {
            keywords.push(api_ref)
        }
    }

    let api_out = ReferenceAPIs { functions, keywords };
    format!("{}", serde_json::to_string(&api_out)
            .expect("Failed to serialize documentation"))
}

#[cfg(test)]
mod test {
    use super::make_json_api_reference;

    #[test]
    fn ensure_docgen_runs() {
        // add a test to make sure that we don't inadvertently break
        //  docgen in a panic-y way.
        make_json_api_reference();
    }
}<|MERGE_RESOLUTION|>--- conflicted
+++ resolved
@@ -1290,12 +1290,9 @@
         TransferToken => make_for_special(&TOKEN_TRANSFER, name),
         TransferAsset => make_for_special(&ASSET_TRANSFER, name),
         AtBlock => make_for_special(&AT_BLOCK, name),
-<<<<<<< HEAD
-        PrincipalOf => make_for_special(&PRINCIPAL_OF_API, name),
-=======
         StxTransfer => make_for_simple_native(&STX_TRANSFER, &StxTransfer, name),
         StxBurn => make_for_simple_native(&STX_BURN, &StxBurn, name),
->>>>>>> 5d164d5b
+        PrincipalOf => make_for_special(&PRINCIPAL_OF_API, name),
     }
 }
 
