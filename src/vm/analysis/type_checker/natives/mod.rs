use vm::errors::{Error as InterpError, RuntimeErrorType};
use vm::functions::NativeFunctions;
<<<<<<< HEAD
use vm::representations::{SymbolicExpression, SymbolicExpressionType};
use vm::types::{Value, PrincipalData, TypeSignature, AtomTypeIdentifier, TupleTypeSignature, BlockInfoProperty, MAX_VALUE_SIZE, FunctionArg, FunctionType};
use super::{TypeChecker, TypingContext, TypeResult, no_type, check_atomic_type, check_function_args}; 
=======
use vm::{ClarityName, SymbolicExpression};
use vm::types::{TypeSignature, AtomTypeIdentifier, TupleTypeSignature, BlockInfoProperty, MAX_VALUE_SIZE, FunctionArg, FunctionType, FixedFunction};
use super::{TypeChecker, TypingContext, TypeResult, no_type, check_argument_count, check_arguments_at_least}; 
>>>>>>> 9b9e9d52
use vm::analysis::errors::{CheckError, CheckErrors, CheckResult};
use std::convert::TryFrom;

mod assets;
mod lists;
mod maps;
mod options;

pub enum TypedNativeFunction {
    Special(SpecialNativeFunction),
    Simple(SimpleNativeFunction)
}

pub struct SpecialNativeFunction(&'static Fn(&mut TypeChecker, &[SymbolicExpression], &TypingContext) -> TypeResult);
pub struct SimpleNativeFunction(pub FunctionType);

fn check_special_list_cons(checker: &mut TypeChecker, args: &[SymbolicExpression], context: &TypingContext) -> TypeResult {
    let typed_args = checker.type_check_all(args, context)?;
    TypeSignature::parent_list_type(&typed_args)
        .map_err(|x| {
            let error_type = match x {
                InterpError::Runtime(ref runtime_err, _) => {
                    match runtime_err {
                        RuntimeErrorType::BadTypeConstruction => CheckErrors::ListTypesMustMatch,
                        RuntimeErrorType::ListTooLarge => CheckErrors::ConstructedListTooLarge,
                        RuntimeErrorType::ListDimensionTooHigh => CheckErrors::ConstructedListTooLarge,
                        _ => CheckErrors::UnknownListConstructionFailure
                    }
                },
                _ => CheckErrors::UnknownListConstructionFailure
            };
            CheckError::new(error_type)
        })
        .map(TypeSignature::from)
}

fn check_special_print(checker: &mut TypeChecker, args: &[SymbolicExpression], context: &TypingContext) -> TypeResult {
    check_argument_count(1, args)?;
    checker.type_check(&args[0], context)
}

fn check_special_as_contract(checker: &mut TypeChecker, args: &[SymbolicExpression], context: &TypingContext) -> TypeResult {
    check_argument_count(1, args)?;
    checker.type_check(&args[0], context)
}

fn check_special_begin(checker: &mut TypeChecker, args: &[SymbolicExpression], context: &TypingContext) -> TypeResult {
    check_arguments_at_least(1, args)?;
        
    let mut typed_args = checker.type_check_all(args, context)?;
    
    let last_return = typed_args.pop()
        .ok_or(CheckError::new(CheckErrors::CheckerImplementationFailure))?;
    
    Ok(last_return)
}

fn inner_handle_tuple_get(tuple_type_sig: &TupleTypeSignature, field_to_get: &str) -> TypeResult {
    let return_type = tuple_type_sig.field_type(field_to_get)
        .ok_or(CheckError::new(CheckErrors::NoSuchTupleField(field_to_get.to_string(), tuple_type_sig.clone())))?
        .clone();
    Ok(return_type)
}

fn check_special_get(checker: &mut TypeChecker, args: &[SymbolicExpression], context: &TypingContext) -> TypeResult {
    check_argument_count(2, args)?;
    
    let field_to_get = args[0].match_atom()
        .ok_or(CheckErrors::BadTupleFieldName)?;
    
    checker.type_map.set_type(&args[0], no_type())?;
    
    let argument_type = checker.type_check(&args[1], context)?;
    let atomic_type = argument_type
        .match_atomic()
        .ok_or(CheckErrors::ExpectedTuple(argument_type.clone()))?;
    
    if let AtomTypeIdentifier::TupleType(tuple_type_sig) = atomic_type {
        inner_handle_tuple_get(tuple_type_sig, field_to_get)
    } else if let AtomTypeIdentifier::OptionalType(value_type_sig) = atomic_type {
        let atomic_value_type = value_type_sig.match_atomic()
            .ok_or(CheckErrors::ExpectedTuple((**value_type_sig).clone()))?;
        if let AtomTypeIdentifier::TupleType(tuple_type_sig) = atomic_value_type {
            let inner_type = inner_handle_tuple_get(tuple_type_sig, field_to_get)?;
            let option_type = TypeSignature::new_option(inner_type);
            Ok(option_type)
        } else {
            Err(CheckError::new(CheckErrors::ExpectedTuple((**value_type_sig).clone())))
        }
    } else {
        Err(CheckError::new(CheckErrors::ExpectedTuple(argument_type.clone())))
    }
}

pub fn check_special_tuple_cons(checker: &mut TypeChecker, args: &[SymbolicExpression], context: &TypingContext) -> TypeResult {
    check_arguments_at_least(1, args)?;
    
    let mut tuple_type_data = Vec::new();
    for pair in args.iter() {
        let pair_expression = pair.match_list()
            .ok_or(CheckError::new(CheckErrors::TupleExpectsPairs))?;
        if pair_expression.len() != 2 {
            return Err(CheckError::new(CheckErrors::TupleExpectsPairs))
        }
        
        let var_name = pair_expression[0].match_atom()
            .ok_or(CheckError::new(CheckErrors::TupleExpectsPairs))?;
        checker.type_map.set_type(&pair_expression[0], no_type())?;
        
        let var_type = checker.type_check(&pair_expression[1], context)?;
        tuple_type_data.push((var_name.clone(), var_type))
    }
    
    let tuple_signature = TupleTypeSignature::new(tuple_type_data)
        .map_err(|_| CheckError::new(CheckErrors::BadTupleConstruction))?;
    
    Ok(TypeSignature::new_atom(
        AtomTypeIdentifier::TupleType(tuple_signature)))
}

fn check_special_let(checker: &mut TypeChecker, args: &[SymbolicExpression], context: &TypingContext) -> TypeResult {
    check_arguments_at_least(2, args)?;

    checker.type_map.set_type(&args[0], no_type())?;

    let binding_list = args[0].match_list()
        .ok_or(CheckError::new(CheckErrors::BadLetSyntax))?;
    
    let mut out_context = context.extend()?;

    for binding in binding_list.iter() {
        let binding_exps = binding.match_list()
            .ok_or(CheckError::new(CheckErrors::BadSyntaxBinding))?;
        
        if binding_exps.len() != 2 {
            return Err(CheckError::new(CheckErrors::BadSyntaxBinding))
        }

        let var_name = binding_exps[0].match_atom()
            .ok_or(CheckError::new(CheckErrors::BadSyntaxBinding))?;

        checker.contract_context.check_name_used(var_name)?;

        if out_context.lookup_variable_type(var_name).is_some() {
            return Err(CheckError::new(CheckErrors::NameAlreadyUsed(var_name.to_string())))
        }

        checker.type_map.set_type(&binding_exps[0], no_type())?;
        let typed_result = checker.type_check(&binding_exps[1], context)?;
        out_context.variable_types.insert(var_name.clone(), typed_result);
    }
    
    let mut typed_args = checker.type_check_all(&args[1..args.len()], &out_context)?;
    
    let last_return = typed_args.pop()
        .ok_or(CheckError::new(CheckErrors::CheckerImplementationFailure))?;
    
    Ok(last_return)
}

fn check_special_fetch_var(checker: &mut TypeChecker, args: &[SymbolicExpression], context: &TypingContext) -> TypeResult {
    check_argument_count(1, args)?;
    
    let var_name = args[0].match_atom()
        .ok_or(CheckError::new(CheckErrors::BadMapName))?;
    
    checker.type_map.set_type(&args[0], no_type())?;
        
    let value_type = checker.contract_context.get_persisted_variable_type(var_name)
        .ok_or(CheckError::new(CheckErrors::NoSuchVariable(var_name.to_string())))?;

    Ok(value_type.clone())
}

fn check_special_set_var(checker: &mut TypeChecker, args: &[SymbolicExpression], context: &TypingContext) -> TypeResult {
    check_arguments_at_least(2, args)?;
    
    let var_name = args[0].match_atom()
        .ok_or(CheckError::new(CheckErrors::BadMapName))?;
    
    checker.type_map.set_type(&args[0], no_type())?;
    
    let value_type = checker.type_check(&args[1], context)?;
    
    let expected_value_type = checker.contract_context.get_persisted_variable_type(var_name)
        .ok_or(CheckError::new(CheckErrors::NoSuchVariable(var_name.to_string())))?;
    
    if !expected_value_type.admits_type(&value_type) {
        return Err(CheckError::new(CheckErrors::TypeError(expected_value_type.clone(), value_type)))
    } else {
        return Ok(TypeSignature::new_atom(AtomTypeIdentifier::BoolType))
    }
}

fn check_special_equals(checker: &mut TypeChecker, args: &[SymbolicExpression], context: &TypingContext) -> TypeResult {
    check_arguments_at_least(1, args)?;

    let mut arg_types = checker.type_check_all(args, context)?;

    let mut arg_type = arg_types[0].clone();
    for x_type in arg_types.drain(..) {
        arg_type = TypeSignature::most_admissive(x_type, arg_type)
            .map_err(|(a,b)| CheckErrors::TypeError(a, b))?;

    }

    Ok(AtomTypeIdentifier::BoolType.into())
}

fn check_special_if(checker: &mut TypeChecker, args: &[SymbolicExpression], context: &TypingContext) -> TypeResult {
    check_argument_count(3, args)?;
    
    checker.type_check_expects(&args[0], context, &AtomTypeIdentifier::BoolType.into())?;

    let arg_types = checker.type_check_all(&args[1..], context)?;
    
    let expr1 = &arg_types[0];
    let expr2 = &arg_types[1];

    TypeSignature::most_admissive(expr1.clone(), expr2.clone())
        .map_err(|(a,b)| CheckError::new(CheckErrors::IfArmsMustMatch(a, b)))
}

fn check_contract_call(checker: &mut TypeChecker, args: &[SymbolicExpression], context: &TypingContext) -> TypeResult {
<<<<<<< HEAD
    if args.len() < 2 {
        return Err(CheckError::new(CheckErrors::IncorrectArgumentCount(2, args.len())))
    }

    let contract_identifier = match args[0].expr {
        SymbolicExpressionType::AtomValue(Value::Principal(PrincipalData::Contract(ref contract_identifier))) => contract_identifier,
        _ => return Err(CheckError::new(CheckErrors::ContractCallExpectName))
    };

=======
    check_arguments_at_least(2, args)?;
    let contract_name = args[0].match_atom()
        .ok_or(CheckError::new(CheckErrors::ContractCallExpectName))?;
>>>>>>> 9b9e9d52
    let function_name = args[1].match_atom()
        .ok_or(CheckError::new(CheckErrors::ContractCallExpectName))?;
    checker.type_map.set_type(&args[0], no_type())?;
    checker.type_map.set_type(&args[1], no_type())?;

    let contract_call_function_type = {
        if let Some(function_type) = checker.db.get_public_function_type(&contract_identifier, function_name)? {
            Ok(function_type)
        } else if let Some(function_type) = checker.db.get_read_only_function_type(&contract_identifier, function_name)? {
            Ok(function_type)
        } else {
            Err(CheckError::new(CheckErrors::NoSuchPublicFunction(contract_identifier.to_string(),
                                                                  function_name.to_string())))
        }
    }?;

    let contract_call_args = checker.type_check_all(&args[2..], context)?;
    
    let return_type = contract_call_function_type.check_args(&contract_call_args)?;
    
    Ok(return_type)
}

fn check_get_block_info(checker: &mut TypeChecker, args: &[SymbolicExpression], context: &TypingContext) -> TypeResult {
    check_arguments_at_least(2, args)?;

    checker.type_map.set_type(&args[0], no_type())?;
    let block_info_prop_str = args[0].match_atom()
        .ok_or(CheckError::new(CheckErrors::GetBlockInfoExpectPropertyName))?;

    let block_info_prop = BlockInfoProperty::lookup_by_name(block_info_prop_str)
        .ok_or(CheckError::new(CheckErrors::NoSuchBlockInfoProperty(block_info_prop_str.to_string())))?;

    checker.type_check_expects(&args[1], &context, &AtomTypeIdentifier::IntType.into())?;
        
    Ok(block_info_prop.type_result())
}

impl TypedNativeFunction {
    pub fn type_check_appliction(&self, checker: &mut TypeChecker, args: &[SymbolicExpression], context: &TypingContext) -> TypeResult {
        use self::TypedNativeFunction::{Special, Simple};
        match self {
            Special(SpecialNativeFunction(check)) => check(checker, args, context),
            Simple(SimpleNativeFunction(function_type)) => checker.type_check_function_type(function_type, args, context),
        }
    }

    pub fn type_native_function(function: &NativeFunctions) -> TypedNativeFunction {
        use self::TypedNativeFunction::{Special, Simple};
        use vm::functions::NativeFunctions::*;
        match function {
            Add | Subtract | Divide | Multiply =>
                Simple(SimpleNativeFunction(FunctionType::ArithmeticVariadic)),
            CmpGeq | CmpLeq | CmpLess | CmpGreater =>
                Simple(SimpleNativeFunction(FunctionType::ArithmeticComparison)),
            Modulo | Power | BitwiseXOR =>
                Simple(SimpleNativeFunction(FunctionType::ArithmeticBinary)),
            And | Or =>
                Simple(SimpleNativeFunction(FunctionType::Variadic(AtomTypeIdentifier::BoolType.into(),
                                                                   AtomTypeIdentifier::BoolType.into()))),
            ToUInt =>
                Simple(SimpleNativeFunction(FunctionType::Fixed(FixedFunction {
                    args: vec![FunctionArg::new(AtomTypeIdentifier::IntType.into(),
                                                ClarityName::try_from("value".to_owned())
                                                .expect("FAIL: ClarityName failed to accept default arg name"))],
                    returns: AtomTypeIdentifier::UIntType.into() }))),
            ToInt =>
                Simple(SimpleNativeFunction(FunctionType::Fixed(FixedFunction {
                    args: vec![FunctionArg::new(AtomTypeIdentifier::UIntType.into(),
                                                ClarityName::try_from("value".to_owned())
                                                .expect("FAIL: ClarityName failed to accept default arg name"))],
                    returns: AtomTypeIdentifier::IntType.into() }))),
            Not =>
                Simple(SimpleNativeFunction(FunctionType::Fixed(FixedFunction { 
                    args: vec![FunctionArg::new(AtomTypeIdentifier::BoolType.into(), ClarityName::try_from("value".to_owned())
                                                .expect("FAIL: ClarityName failed to accept default arg name"))],
                    returns: AtomTypeIdentifier::BoolType.into() }))),
            Hash160 =>
                Simple(SimpleNativeFunction(FunctionType::UnionArgs(
                    vec![AtomTypeIdentifier::BufferType(MAX_VALUE_SIZE as u32).into(),
                         AtomTypeIdentifier::IntType.into(),],
                    AtomTypeIdentifier::BufferType(20).into()))),
            Sha256 =>
                Simple(SimpleNativeFunction(FunctionType::UnionArgs(
                    vec![AtomTypeIdentifier::BufferType(MAX_VALUE_SIZE as u32).into(),
                         AtomTypeIdentifier::IntType.into(),],
                    AtomTypeIdentifier::BufferType(32).into()))),
            Keccak256 =>
                Simple(SimpleNativeFunction(FunctionType::UnionArgs(
                    vec![AtomTypeIdentifier::BufferType(MAX_VALUE_SIZE as u32).into(),
                         AtomTypeIdentifier::IntType.into(),],
                    AtomTypeIdentifier::BufferType(32).into()))),
            GetTokenBalance => Special(SpecialNativeFunction(&assets::check_special_get_balance)),
            GetAssetOwner => Special(SpecialNativeFunction(&assets::check_special_get_owner)),
            TransferToken => Special(SpecialNativeFunction(&assets::check_special_transfer_token)),
            TransferAsset => Special(SpecialNativeFunction(&assets::check_special_transfer_asset)),
            MintAsset => Special(SpecialNativeFunction(&assets::check_special_mint_asset)),
            MintToken => Special(SpecialNativeFunction(&assets::check_special_mint_token)),
            Equals => Special(SpecialNativeFunction(&check_special_equals)),
            If => Special(SpecialNativeFunction(&check_special_if)),
            Let => Special(SpecialNativeFunction(&check_special_let)),
            FetchVar => Special(SpecialNativeFunction(&check_special_fetch_var)),
            SetVar => Special(SpecialNativeFunction(&check_special_set_var)),
            Map => Special(SpecialNativeFunction(&lists::check_special_map)),
            Filter => Special(SpecialNativeFunction(&lists::check_special_filter)),
            Fold => Special(SpecialNativeFunction(&lists::check_special_fold)),
            ListCons => Special(SpecialNativeFunction(&check_special_list_cons)),
            FetchEntry => Special(SpecialNativeFunction(&maps::check_special_fetch_entry)),
            FetchContractEntry => Special(SpecialNativeFunction(&maps::check_special_fetch_contract_entry)),
            SetEntry => Special(SpecialNativeFunction(&maps::check_special_set_entry)),
            InsertEntry => Special(SpecialNativeFunction(&maps::check_special_insert_entry)),
            DeleteEntry => Special(SpecialNativeFunction(&maps::check_special_delete_entry)),
            TupleCons => Special(SpecialNativeFunction(&check_special_tuple_cons)),
            TupleGet => Special(SpecialNativeFunction(&check_special_get)),
            Begin => Special(SpecialNativeFunction(&check_special_begin)),
            Print => Special(SpecialNativeFunction(&check_special_print)),
            AsContract => Special(SpecialNativeFunction(&check_special_as_contract)),
            ContractCall => Special(SpecialNativeFunction(&check_contract_call)),
            GetBlockInfo => Special(SpecialNativeFunction(&check_get_block_info)),
            ConsSome => Special(SpecialNativeFunction(&options::check_special_some)),
            ConsOkay => Special(SpecialNativeFunction(&options::check_special_okay)),
            ConsError => Special(SpecialNativeFunction(&options::check_special_error)),
            DefaultTo => Special(SpecialNativeFunction(&options::check_special_default_to)),
            Expects => Special(SpecialNativeFunction(&options::check_special_expects)),
            ExpectsErr => Special(SpecialNativeFunction(&options::check_special_expects_err)),
            IsOkay => Special(SpecialNativeFunction(&options::check_special_is_okay)),
            IsNone => Special(SpecialNativeFunction(&options::check_special_is_none))
        }
    }
}<|MERGE_RESOLUTION|>--- conflicted
+++ resolved
@@ -1,14 +1,8 @@
 use vm::errors::{Error as InterpError, RuntimeErrorType};
 use vm::functions::NativeFunctions;
-<<<<<<< HEAD
-use vm::representations::{SymbolicExpression, SymbolicExpressionType};
-use vm::types::{Value, PrincipalData, TypeSignature, AtomTypeIdentifier, TupleTypeSignature, BlockInfoProperty, MAX_VALUE_SIZE, FunctionArg, FunctionType};
-use super::{TypeChecker, TypingContext, TypeResult, no_type, check_atomic_type, check_function_args}; 
-=======
-use vm::{ClarityName, SymbolicExpression};
-use vm::types::{TypeSignature, AtomTypeIdentifier, TupleTypeSignature, BlockInfoProperty, MAX_VALUE_SIZE, FunctionArg, FunctionType, FixedFunction};
+use vm::{ClarityName, SymbolicExpression, SymbolicExpressionType};
+use vm::types::{Value, PrincipalData, TypeSignature, AtomTypeIdentifier, TupleTypeSignature, BlockInfoProperty, MAX_VALUE_SIZE, FunctionArg, FunctionType, FixedFunction};
 use super::{TypeChecker, TypingContext, TypeResult, no_type, check_argument_count, check_arguments_at_least}; 
->>>>>>> 9b9e9d52
 use vm::analysis::errors::{CheckError, CheckErrors, CheckResult};
 use std::convert::TryFrom;
 
@@ -233,21 +227,12 @@
 }
 
 fn check_contract_call(checker: &mut TypeChecker, args: &[SymbolicExpression], context: &TypingContext) -> TypeResult {
-<<<<<<< HEAD
-    if args.len() < 2 {
-        return Err(CheckError::new(CheckErrors::IncorrectArgumentCount(2, args.len())))
-    }
-
+    check_arguments_at_least(2, args)?;
     let contract_identifier = match args[0].expr {
         SymbolicExpressionType::AtomValue(Value::Principal(PrincipalData::Contract(ref contract_identifier))) => contract_identifier,
         _ => return Err(CheckError::new(CheckErrors::ContractCallExpectName))
     };
 
-=======
-    check_arguments_at_least(2, args)?;
-    let contract_name = args[0].match_atom()
-        .ok_or(CheckError::new(CheckErrors::ContractCallExpectName))?;
->>>>>>> 9b9e9d52
     let function_name = args[1].match_atom()
         .ok_or(CheckError::new(CheckErrors::ContractCallExpectName))?;
     checker.type_map.set_type(&args[0], no_type())?;
