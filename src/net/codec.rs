// Copyright (C) 2013-2020 Blockstack PBC, a public benefit corporation
// Copyright (C) 2020 Stacks Open Internet Foundation
//
// This program is free software: you can redistribute it and/or modify
// it under the terms of the GNU General Public License as published by
// the Free Software Foundation, either version 3 of the License, or
// (at your option) any later version.
//
// This program is distributed in the hope that it will be useful,
// but WITHOUT ANY WARRANTY; without even the implied warranty of
// MERCHANTABILITY or FITNESS FOR A PARTICULAR PURPOSE.  See the
// GNU General Public License for more details.
//
// You should have received a copy of the GNU General Public License
// along with this program.  If not, see <http://www.gnu.org/licenses/>.

use std::collections::HashSet;
use std::convert::TryFrom;
use std::io;
use std::io::prelude::*;
use std::io::Read;
use std::mem;

use rand;
use rand::Rng;
use sha2::Digest;
use sha2::Sha512Trunc256;

use burnchains::BurnchainView;
use burnchains::PrivateKey;
use burnchains::PublicKey;
use chainstate::burn::ConsensusHash;
use chainstate::stacks::StacksBlock;
use chainstate::stacks::StacksMicroblock;
use chainstate::stacks::StacksPublicKey;
use chainstate::stacks::StacksTransaction;
use chainstate::stacks::MAX_BLOCK_LEN;
use codec::{read_next_at_most, read_next_exact, MAX_MESSAGE_LEN};
use core::PEER_VERSION_TESTNET;
use net::db::LocalPeer;
use net::Error as net_error;
use net::*;
use util::hash::to_hex;
use util::hash::DoubleSha256;
use util::hash::Hash160;
use util::hash::MerkleHashFunc;
use util::log;
use util::retry::BoundReader;
use util::secp256k1::MessageSignature;
use util::secp256k1::MESSAGE_SIGNATURE_ENCODED_SIZE;
use util::secp256k1::{Secp256k1PrivateKey, Secp256k1PublicKey};

use crate::codec::{
    read_next, write_next, Error as codec_error, StacksMessageCodec, MAX_RELAYERS_LEN,
    PREAMBLE_ENCODED_SIZE,
};
use crate::types::chainstate::BlockHeaderHash;
use crate::types::chainstate::BurnchainHeaderHash;
use crate::types::StacksPublicKeyBuffer;

<<<<<<< HEAD
// macro for determining how big an inv bitvec can be, given its bitlen
macro_rules! BITVEC_LEN {
    ($bitvec:expr) => {
        (($bitvec) / 8 + if ($bitvec) % 8 > 0 { 1 } else { 0 }) as u32
    };
=======
impl_stacks_message_codec_for_int!(u8; [0; 1]);
impl_stacks_message_codec_for_int!(u16; [0; 2]);
impl_stacks_message_codec_for_int!(u32; [0; 4]);
impl_stacks_message_codec_for_int!(u64; [0; 8]);
impl_stacks_message_codec_for_int!(i64; [0; 8]);

impl StacksMessageCodec for [u8; 32] {
    fn consensus_serialize<W: Write>(&self, fd: &mut W) -> Result<(), codec_error> {
        fd.write_all(self).map_err(codec_error::WriteError)
    }

    fn consensus_deserialize<R: Read>(fd: &mut R) -> Result<[u8; 32], codec_error> {
        let mut buf = [0u8; 32];
        fd.read_exact(&mut buf).map_err(codec_error::ReadError)?;
        Ok(buf)
    }
}

impl StacksPublicKeyBuffer {
    pub fn from_public_key(pubkey: &Secp256k1PublicKey) -> StacksPublicKeyBuffer {
        let pubkey_bytes_vec = pubkey.to_bytes_compressed();
        let mut pubkey_bytes = [0u8; 33];
        pubkey_bytes.copy_from_slice(&pubkey_bytes_vec[..]);
        StacksPublicKeyBuffer(pubkey_bytes)
    }

    pub fn to_public_key(&self) -> Result<Secp256k1PublicKey, codec_error> {
        Secp256k1PublicKey::from_slice(&self.0).map_err(|_e_str| {
            codec_error::DeserializeError("Failed to decode Stacks public key".to_string())
        })
    }
>>>>>>> fd3f28de
}

impl Preamble {
    /// Make an empty preamble with the given version and fork-set identifier, and payload length.
    pub fn new(
        peer_version: u32,
        network_id: u32,
        block_height: u64,
        burn_block_hash: &BurnchainHeaderHash,
        stable_block_height: u64,
        stable_burn_block_hash: &BurnchainHeaderHash,
        payload_len: u32,
    ) -> Preamble {
        Preamble {
            peer_version: peer_version,
            network_id: network_id,
            seq: 0,
            burn_block_height: block_height,
            burn_block_hash: burn_block_hash.clone(),
            burn_stable_block_height: stable_block_height,
            burn_stable_block_hash: stable_burn_block_hash.clone(),
            additional_data: 0,
            signature: MessageSignature::empty(),
            payload_len: payload_len,
        }
    }

    /// Given the serialized message type and bits, sign the resulting message and store the
    /// signature.  message_bits includes the relayers, payload type, and payload.
    pub fn sign(
        &mut self,
        message_bits: &[u8],
        privkey: &Secp256k1PrivateKey,
    ) -> Result<(), net_error> {
        let mut digest_bits = [0u8; 32];
        let mut sha2 = Sha512Trunc256::new();

        // serialize the premable with a blank signature
        let old_signature = self.signature.clone();
        self.signature = MessageSignature::empty();

        let mut preamble_bits = vec![];
        self.consensus_serialize(&mut preamble_bits)?;
        self.signature = old_signature;

        sha2.input(&preamble_bits[..]);
        sha2.input(message_bits);

        digest_bits.copy_from_slice(sha2.result().as_slice());

        let sig = privkey
            .sign(&digest_bits)
            .map_err(|se| net_error::SigningError(se.to_string()))?;

        self.signature = sig;
        Ok(())
    }

    /// Given the serialized message type and bits, verify the signature.
    /// message_bits includes the relayers, payload type, and payload
    pub fn verify(
        &mut self,
        message_bits: &[u8],
        pubkey: &Secp256k1PublicKey,
    ) -> Result<(), net_error> {
        let mut digest_bits = [0u8; 32];
        let mut sha2 = Sha512Trunc256::new();

        // serialize the preamble with a blank signature
        let sig_bits = self.signature.clone();
        self.signature = MessageSignature::empty();

        let mut preamble_bits = vec![];
        self.consensus_serialize(&mut preamble_bits)?;
        self.signature = sig_bits;

        sha2.input(&preamble_bits[..]);
        sha2.input(message_bits);

        digest_bits.copy_from_slice(sha2.result().as_slice());

        let res = pubkey
            .verify(&digest_bits, &self.signature)
            .map_err(|_ve| net_error::VerifyingError("Failed to verify signature".to_string()))?;

        if res {
            Ok(())
        } else {
            Err(net_error::VerifyingError(
                "Invalid message signature".to_string(),
            ))
        }
    }
}

impl StacksMessageCodec for Preamble {
    fn consensus_serialize<W: Write>(&self, fd: &mut W) -> Result<(), codec_error> {
        write_next(fd, &self.peer_version)?;
        write_next(fd, &self.network_id)?;
        write_next(fd, &self.seq)?;
        write_next(fd, &self.burn_block_height)?;
        write_next(fd, &self.burn_block_hash)?;
        write_next(fd, &self.burn_stable_block_height)?;
        write_next(fd, &self.burn_stable_block_hash)?;
        write_next(fd, &self.additional_data)?;
        write_next(fd, &self.signature)?;
        write_next(fd, &self.payload_len)?;
        Ok(())
    }

    fn consensus_deserialize<R: Read>(fd: &mut R) -> Result<Preamble, codec_error> {
        let peer_version: u32 = read_next(fd)?;
        let network_id: u32 = read_next(fd)?;
        let seq: u32 = read_next(fd)?;
        let burn_block_height: u64 = read_next(fd)?;
        let burn_block_hash: BurnchainHeaderHash = read_next(fd)?;
        let burn_stable_block_height: u64 = read_next(fd)?;
        let burn_stable_block_hash: BurnchainHeaderHash = read_next(fd)?;
        let additional_data: u32 = read_next(fd)?;
        let signature: MessageSignature = read_next(fd)?;
        let payload_len: u32 = read_next(fd)?;

        // minimum is 5 bytes -- a zero-length vector (4 bytes of 0) plus a type identifier (1 byte)
        if payload_len < 5 {
            test_debug!("Payload len is too small: {}", payload_len);
            return Err(codec_error::DeserializeError(format!(
                "Payload len is too small: {}",
                payload_len
            )));
        }

        if payload_len >= MAX_MESSAGE_LEN {
            test_debug!("Payload len is too big: {}", payload_len);
            return Err(codec_error::DeserializeError(format!(
                "Payload len is too big: {}",
                payload_len
            )));
        }

        if burn_block_height <= burn_stable_block_height {
            test_debug!(
                "burn block height {} <= burn stable block height {}",
                burn_block_height,
                burn_stable_block_height
            );
            return Err(codec_error::DeserializeError(format!(
                "Burn block height {} <= burn stable block height {}",
                burn_block_height, burn_stable_block_height
            )));
        }

        Ok(Preamble {
            peer_version,
            network_id,
            seq,
            burn_block_height,
            burn_block_hash,
            burn_stable_block_height,
            burn_stable_block_hash,
            additional_data,
            signature,
            payload_len,
        })
    }
}

impl StacksMessageCodec for GetBlocksInv {
    fn consensus_serialize<W: Write>(&self, fd: &mut W) -> Result<(), codec_error> {
        write_next(fd, &self.consensus_hash)?;
        write_next(fd, &self.num_blocks)?;
        Ok(())
    }

    fn consensus_deserialize<R: Read>(fd: &mut R) -> Result<GetBlocksInv, codec_error> {
        let consensus_hash: ConsensusHash = read_next(fd)?;
        let num_blocks: u16 = read_next(fd)?;
        if num_blocks == 0 {
            return Err(codec_error::DeserializeError(
                "GetBlocksInv must request at least one block".to_string(),
            ));
        }

        Ok(GetBlocksInv {
            consensus_hash: consensus_hash,
            num_blocks: num_blocks,
        })
    }
}

impl StacksMessageCodec for BlocksInvData {
    fn consensus_serialize<W: Write>(&self, fd: &mut W) -> Result<(), codec_error> {
        write_next(fd, &self.bitlen)?;
        write_next(fd, &self.block_bitvec)?;
        write_next(fd, &self.microblocks_bitvec)?;
        Ok(())
    }

    fn consensus_deserialize<R: Read>(fd: &mut R) -> Result<BlocksInvData, codec_error> {
        let bitlen: u16 = read_next(fd)?;
        if bitlen == 0 {
            return Err(codec_error::DeserializeError(
                "BlocksInv must contain at least one block/microblock bit".to_string(),
            ));
        }

        let block_bitvec: Vec<u8> = read_next_exact::<_, u8>(fd, BITVEC_LEN!(bitlen))?;
        let microblocks_bitvec: Vec<u8> = read_next_exact::<_, u8>(fd, BITVEC_LEN!(bitlen))?;

        Ok(BlocksInvData {
            bitlen,
            block_bitvec,
            microblocks_bitvec,
        })
    }
}

impl BlocksInvData {
    pub fn empty() -> BlocksInvData {
        BlocksInvData {
            bitlen: 0,
            block_bitvec: vec![],
            microblocks_bitvec: vec![],
        }
    }

    pub fn compress_bools(bits: &Vec<bool>) -> Vec<u8> {
        let mut bitvec = vec![];
        for i in 0..(bits.len() / 8) {
            let mut next_octet = 0;
            for j in 0..8 {
                if bits[8 * i + j] {
                    next_octet |= 1 << j;
                }
            }
            bitvec.push(next_octet);
        }
        if bits.len() % 8 != 0 {
            let mut last_octet = 0;
            let idx = (bits.len() as u64) & 0xfffffffffffffff8; // (bits.len() / 8) * 8
            for (j, bit) in bits[(idx as usize)..].iter().enumerate() {
                if *bit {
                    last_octet |= 1 << j;
                }
            }
            bitvec.push(last_octet);
        }
        bitvec
    }

    pub fn has_ith_block(&self, block_index: u16) -> bool {
        if block_index >= self.bitlen {
            return false;
        }

        let idx = block_index / 8;
        let bit = block_index % 8;
        (self.block_bitvec[idx as usize] & (1 << bit)) != 0
    }

    pub fn has_ith_microblock_stream(&self, block_index: u16) -> bool {
        if block_index >= self.bitlen {
            return false;
        }

        let idx = block_index / 8;
        let bit = block_index % 8;
        (self.microblocks_bitvec[idx as usize] & (1 << bit)) != 0
    }
}

impl StacksMessageCodec for GetPoxInv {
    fn consensus_serialize<W: Write>(&self, fd: &mut W) -> Result<(), codec_error> {
        write_next(fd, &self.consensus_hash)?;
        write_next(fd, &self.num_cycles)?;
        Ok(())
    }

    fn consensus_deserialize<R: Read>(fd: &mut R) -> Result<GetPoxInv, codec_error> {
        let ch: ConsensusHash = read_next(fd)?;
        let num_rcs: u16 = read_next(fd)?;
        if num_rcs == 0 || num_rcs as u64 > GETPOXINV_MAX_BITLEN {
            return Err(codec_error::DeserializeError(
                "Invalid GetPoxInv bitlen".to_string(),
            ));
        }
        Ok(GetPoxInv {
            consensus_hash: ch,
            num_cycles: num_rcs,
        })
    }
}

impl PoxInvData {
    pub fn has_ith_reward_cycle(&self, index: u16) -> bool {
        if index >= self.bitlen {
            return false;
        }

        let idx = index / 8;
        let bit = index % 8;
        (self.pox_bitvec[idx as usize] & (1 << bit)) != 0
    }
}

impl StacksMessageCodec for PoxInvData {
    fn consensus_serialize<W: Write>(&self, fd: &mut W) -> Result<(), codec_error> {
        write_next(fd, &self.bitlen)?;
        write_next(fd, &self.pox_bitvec)?;
        Ok(())
    }

    fn consensus_deserialize<R: Read>(fd: &mut R) -> Result<PoxInvData, codec_error> {
        let bitlen: u16 = read_next(fd)?;
        if bitlen == 0 || (bitlen as u64) > GETPOXINV_MAX_BITLEN {
            return Err(codec_error::DeserializeError(
                "Invalid PoxInvData bitlen".to_string(),
            ));
        }

        let pox_bitvec: Vec<u8> = read_next_exact::<_, u8>(fd, BITVEC_LEN!(bitlen))?;
        Ok(PoxInvData {
            bitlen: bitlen,
            pox_bitvec: pox_bitvec,
        })
    }
}

impl StacksMessageCodec for BlocksAvailableData {
    fn consensus_serialize<W: Write>(&self, fd: &mut W) -> Result<(), codec_error> {
        write_next(fd, &self.available)?;
        Ok(())
    }

    fn consensus_deserialize<R: Read>(fd: &mut R) -> Result<BlocksAvailableData, codec_error> {
        let available: Vec<(ConsensusHash, BurnchainHeaderHash)> =
            read_next_at_most::<_, (ConsensusHash, BurnchainHeaderHash)>(
                fd,
                BLOCKS_AVAILABLE_MAX_LEN,
            )?;
        Ok(BlocksAvailableData {
            available: available,
        })
    }
}

impl BlocksAvailableData {
    pub fn new() -> BlocksAvailableData {
        BlocksAvailableData { available: vec![] }
    }

    pub fn try_push(
        &mut self,
        ch: ConsensusHash,
        bhh: BurnchainHeaderHash,
    ) -> Result<(), net_error> {
        if self.available.len() < BLOCKS_AVAILABLE_MAX_LEN as usize {
            self.available.push((ch, bhh));
            return Ok(());
        } else {
            return Err(net_error::InvalidMessage);
        }
    }
}

impl StacksMessageCodec for BlocksDatum {
    fn consensus_serialize<W: Write>(&self, fd: &mut W) -> Result<(), codec_error> {
        write_next(fd, &self.0)?;
        write_next(fd, &self.1)?;
        Ok(())
    }

    fn consensus_deserialize<R: Read>(fd: &mut R) -> Result<BlocksDatum, codec_error> {
        let ch: ConsensusHash = read_next(fd)?;
        let block = {
            let mut bound_read = BoundReader::from_reader(fd, MAX_BLOCK_LEN as u64);
            read_next(&mut bound_read)
        }?;

        Ok(BlocksDatum(ch, block))
    }
}

impl BlocksData {
    pub fn new() -> BlocksData {
        BlocksData { blocks: vec![] }
    }

    pub fn push(&mut self, ch: ConsensusHash, block: StacksBlock) -> () {
        self.blocks.push(BlocksDatum(ch, block))
    }
}

impl StacksMessageCodec for BlocksData {
    fn consensus_serialize<W: Write>(&self, fd: &mut W) -> Result<(), codec_error> {
        write_next(fd, &self.blocks)?;
        Ok(())
    }

    fn consensus_deserialize<R: Read>(fd: &mut R) -> Result<BlocksData, codec_error> {
        let blocks: Vec<BlocksDatum> = {
            // loose upper-bound
            let mut bound_read = BoundReader::from_reader(fd, MAX_MESSAGE_LEN as u64);
            read_next_at_most::<_, BlocksDatum>(&mut bound_read, BLOCKS_PUSHED_MAX)
        }?;

        // only valid if there are no dups
        let mut present = HashSet::new();
        for BlocksDatum(consensus_hash, _block) in blocks.iter() {
            if present.contains(consensus_hash) {
                // no dups allowed
                return Err(codec_error::DeserializeError(
                    "Invalid BlocksData: duplicate block".to_string(),
                ));
            }

            present.insert(consensus_hash.clone());
        }

        Ok(BlocksData { blocks })
    }
}

impl StacksMessageCodec for MicroblocksData {
    fn consensus_serialize<W: Write>(&self, fd: &mut W) -> Result<(), codec_error> {
        write_next(fd, &self.index_anchor_block)?;
        write_next(fd, &self.microblocks)?;
        Ok(())
    }

    fn consensus_deserialize<R: Read>(fd: &mut R) -> Result<MicroblocksData, codec_error> {
        let index_anchor_block = read_next(fd)?;
        let microblocks: Vec<StacksMicroblock> = {
            // loose upper-bound
            let mut bound_read = BoundReader::from_reader(fd, MAX_MESSAGE_LEN as u64);
            read_next(&mut bound_read)
        }?;

        Ok(MicroblocksData {
            index_anchor_block,
            microblocks,
        })
    }
}

impl NeighborAddress {
    pub fn from_neighbor(n: &Neighbor) -> NeighborAddress {
        NeighborAddress {
            addrbytes: n.addr.addrbytes.clone(),
            port: n.addr.port,
            public_key_hash: Hash160::from_node_public_key(&n.public_key),
        }
    }
}

impl StacksMessageCodec for NeighborAddress {
    fn consensus_serialize<W: Write>(&self, fd: &mut W) -> Result<(), codec_error> {
        write_next(fd, &self.addrbytes)?;
        write_next(fd, &self.port)?;
        write_next(fd, &self.public_key_hash)?;
        Ok(())
    }

    fn consensus_deserialize<R: Read>(fd: &mut R) -> Result<NeighborAddress, codec_error> {
        let addrbytes: PeerAddress = read_next(fd)?;
        let port: u16 = read_next(fd)?;
        let public_key_hash: Hash160 = read_next(fd)?;

        Ok(NeighborAddress {
            addrbytes,
            port,
            public_key_hash,
        })
    }
}

impl StacksMessageCodec for NeighborsData {
    fn consensus_serialize<W: Write>(&self, fd: &mut W) -> Result<(), codec_error> {
        write_next(fd, &self.neighbors)?;
        Ok(())
    }

    fn consensus_deserialize<R: Read>(fd: &mut R) -> Result<NeighborsData, codec_error> {
        // don't allow list of more than the pre-set number of neighbors
        let neighbors: Vec<NeighborAddress> =
            read_next_at_most::<_, NeighborAddress>(fd, MAX_NEIGHBORS_DATA_LEN)?;
        Ok(NeighborsData { neighbors })
    }
}

impl HandshakeData {
    pub fn from_local_peer(local_peer: &LocalPeer) -> HandshakeData {
        let (addrbytes, port) = match local_peer.public_ip_address {
            Some((ref public_addrbytes, ref port)) => (public_addrbytes.clone(), *port),
            None => (local_peer.addrbytes.clone(), local_peer.port),
        };

        // transmit the empty string if our data URL compels us to bind to the anynet address
        let data_url = if local_peer.data_url.has_routable_host() {
            local_peer.data_url.clone()
        } else if let Some(data_port) = local_peer.data_url.get_port() {
            // deduce from public IP
            UrlString::try_from(format!("http://{}", addrbytes.to_socketaddr(data_port)).as_str())
                .unwrap()
        } else {
            // unroutable, so don't bother
            UrlString::try_from("").unwrap()
        };

        HandshakeData {
            addrbytes: addrbytes,
            port: port,
            services: local_peer.services,
            node_public_key: StacksPublicKeyBuffer::from_public_key(
                &Secp256k1PublicKey::from_private(&local_peer.private_key),
            ),
            expire_block_height: local_peer.private_key_expire,
            data_url: data_url,
        }
    }
}

impl StacksMessageCodec for HandshakeData {
    fn consensus_serialize<W: Write>(&self, fd: &mut W) -> Result<(), codec_error> {
        write_next(fd, &self.addrbytes)?;
        write_next(fd, &self.port)?;
        write_next(fd, &self.services)?;
        write_next(fd, &self.node_public_key)?;
        write_next(fd, &self.expire_block_height)?;
        write_next(fd, &self.data_url)?;
        Ok(())
    }

    fn consensus_deserialize<R: Read>(fd: &mut R) -> Result<HandshakeData, codec_error> {
        let addrbytes: PeerAddress = read_next(fd)?;
        let port: u16 = read_next(fd)?;
        if port == 0 {
            return Err(codec_error::DeserializeError(
                "Invalid handshake data: port is 0".to_string(),
            ));
        }

        let services: u16 = read_next(fd)?;
        let node_public_key: StacksPublicKeyBuffer = read_next(fd)?;
        let expire_block_height: u64 = read_next(fd)?;
        let data_url: UrlString = read_next(fd)?;
        Ok(HandshakeData {
            addrbytes,
            port,
            services,
            node_public_key,
            expire_block_height,
            data_url,
        })
    }
}

impl HandshakeAcceptData {
    pub fn new(local_peer: &LocalPeer, heartbeat_interval: u32) -> HandshakeAcceptData {
        HandshakeAcceptData {
            handshake: HandshakeData::from_local_peer(local_peer),
            heartbeat_interval: heartbeat_interval,
        }
    }
}

impl StacksMessageCodec for HandshakeAcceptData {
    fn consensus_serialize<W: Write>(&self, fd: &mut W) -> Result<(), codec_error> {
        write_next(fd, &self.handshake)?;
        write_next(fd, &self.heartbeat_interval)?;
        Ok(())
    }

    fn consensus_deserialize<R: Read>(fd: &mut R) -> Result<HandshakeAcceptData, codec_error> {
        let handshake: HandshakeData = read_next(fd)?;
        let heartbeat_interval: u32 = read_next(fd)?;
        Ok(HandshakeAcceptData {
            handshake,
            heartbeat_interval,
        })
    }
}

impl NackData {
    pub fn new(error_code: u32) -> NackData {
        NackData { error_code }
    }
}

impl StacksMessageCodec for NackData {
    fn consensus_serialize<W: Write>(&self, fd: &mut W) -> Result<(), codec_error> {
        write_next(fd, &self.error_code)?;
        Ok(())
    }

    fn consensus_deserialize<R: Read>(fd: &mut R) -> Result<NackData, codec_error> {
        let error_code: u32 = read_next(fd)?;
        Ok(NackData { error_code })
    }
}

impl PingData {
    pub fn new() -> PingData {
        let mut rng = rand::thread_rng();
        let n = rng.gen();
        PingData { nonce: n }
    }
}

impl StacksMessageCodec for PingData {
    fn consensus_serialize<W: Write>(&self, fd: &mut W) -> Result<(), codec_error> {
        write_next(fd, &self.nonce)?;
        Ok(())
    }

    fn consensus_deserialize<R: Read>(fd: &mut R) -> Result<PingData, codec_error> {
        let nonce: u32 = read_next(fd)?;
        Ok(PingData { nonce })
    }
}

impl PongData {
    pub fn from_ping(p: &PingData) -> PongData {
        PongData { nonce: p.nonce }
    }
}

impl StacksMessageCodec for PongData {
    fn consensus_serialize<W: Write>(&self, fd: &mut W) -> Result<(), codec_error> {
        write_next(fd, &self.nonce)?;
        Ok(())
    }

    fn consensus_deserialize<R: Read>(fd: &mut R) -> Result<PongData, codec_error> {
        let nonce: u32 = read_next(fd)?;
        Ok(PongData { nonce })
    }
}

impl StacksMessageCodec for NatPunchData {
    fn consensus_serialize<W: Write>(&self, fd: &mut W) -> Result<(), codec_error> {
        write_next(fd, &self.addrbytes)?;
        write_next(fd, &self.port)?;
        write_next(fd, &self.nonce)?;
        Ok(())
    }

    fn consensus_deserialize<R: Read>(fd: &mut R) -> Result<NatPunchData, codec_error> {
        let addrbytes: PeerAddress = read_next(fd)?;
        let port: u16 = read_next(fd)?;
        let nonce: u32 = read_next(fd)?;
        Ok(NatPunchData {
            addrbytes,
            port,
            nonce,
        })
    }
}

impl StacksMessageCodec for MemPoolSyncData {
    fn consensus_serialize<W: Write>(&self, fd: &mut W) -> Result<(), codec_error> {
        match *self {
            MemPoolSyncData::BloomFilter(ref bloom_filter) => {
                write_next(fd, &MemPoolSyncDataID::BloomFilter.to_u8())?;
                write_next(fd, bloom_filter)?;
            }
            MemPoolSyncData::TxTags(ref seed, ref tags) => {
                write_next(fd, &MemPoolSyncDataID::TxTags.to_u8())?;
                write_next(fd, seed)?;
                write_next(fd, tags)?;
            }
        }
        Ok(())
    }

    fn consensus_deserialize<R: Read>(fd: &mut R) -> Result<MemPoolSyncData, codec_error> {
        let data_id: u8 = read_next(fd)?;
        match MemPoolSyncDataID::from_u8(data_id).ok_or(codec_error::DeserializeError(format!(
            "Unrecognized MemPoolSyncDataID {}",
            &data_id
        )))? {
            MemPoolSyncDataID::BloomFilter => {
                let bloom_filter: BloomFilter<BloomNodeHasher> = read_next(fd)?;
                Ok(MemPoolSyncData::BloomFilter(bloom_filter))
            }
            MemPoolSyncDataID::TxTags => {
                let seed: [u8; 32] = read_next(fd)?;
                let txtags: Vec<TxTag> = read_next(fd)?;
                Ok(MemPoolSyncData::TxTags(seed, txtags))
            }
        }
    }
}

impl StacksMessageCodec for RelayData {
    fn consensus_serialize<W: Write>(&self, fd: &mut W) -> Result<(), codec_error> {
        write_next(fd, &self.peer)?;
        write_next(fd, &self.seq)?;
        Ok(())
    }

    fn consensus_deserialize<R: Read>(fd: &mut R) -> Result<RelayData, codec_error> {
        let peer: NeighborAddress = read_next(fd)?;
        let seq: u32 = read_next(fd)?;
        Ok(RelayData { peer, seq })
    }
}

impl StacksMessageType {
    pub fn get_message_id(&self) -> StacksMessageID {
        match *self {
            StacksMessageType::Handshake(ref _m) => StacksMessageID::Handshake,
            StacksMessageType::HandshakeAccept(ref _m) => StacksMessageID::HandshakeAccept,
            StacksMessageType::HandshakeReject => StacksMessageID::HandshakeReject,
            StacksMessageType::GetNeighbors => StacksMessageID::GetNeighbors,
            StacksMessageType::Neighbors(ref _m) => StacksMessageID::Neighbors,
            StacksMessageType::GetPoxInv(ref _m) => StacksMessageID::GetPoxInv,
            StacksMessageType::PoxInv(ref _m) => StacksMessageID::PoxInv,
            StacksMessageType::GetBlocksInv(ref _m) => StacksMessageID::GetBlocksInv,
            StacksMessageType::BlocksInv(ref _m) => StacksMessageID::BlocksInv,
            StacksMessageType::BlocksAvailable(ref _m) => StacksMessageID::BlocksAvailable,
            StacksMessageType::MicroblocksAvailable(ref _m) => {
                StacksMessageID::MicroblocksAvailable
            }
            StacksMessageType::Blocks(ref _m) => StacksMessageID::Blocks,
            StacksMessageType::Microblocks(ref _m) => StacksMessageID::Microblocks,
            StacksMessageType::Transaction(ref _m) => StacksMessageID::Transaction,
            StacksMessageType::Nack(ref _m) => StacksMessageID::Nack,
            StacksMessageType::Ping(ref _m) => StacksMessageID::Ping,
            StacksMessageType::Pong(ref _m) => StacksMessageID::Pong,
            StacksMessageType::NatPunchRequest(ref _m) => StacksMessageID::NatPunchRequest,
            StacksMessageType::NatPunchReply(ref _m) => StacksMessageID::NatPunchReply,
        }
    }

    pub fn get_message_name(&self) -> &'static str {
        match *self {
            StacksMessageType::Handshake(ref _m) => "Handshake",
            StacksMessageType::HandshakeAccept(ref _m) => "HandshakeAccept",
            StacksMessageType::HandshakeReject => "HandshakeReject",
            StacksMessageType::GetNeighbors => "GetNeighbors",
            StacksMessageType::Neighbors(ref _m) => "Neighbors",
            StacksMessageType::GetPoxInv(ref _m) => "GetPoxInv",
            StacksMessageType::PoxInv(ref _m) => "PoxInv",
            StacksMessageType::GetBlocksInv(ref _m) => "GetBlocksInv",
            StacksMessageType::BlocksInv(ref _m) => "BlocksInv",
            StacksMessageType::BlocksAvailable(ref _m) => "BlocksAvailable",
            StacksMessageType::MicroblocksAvailable(ref _m) => "MicroblocksAvailable",
            StacksMessageType::Blocks(ref _m) => "Blocks",
            StacksMessageType::Microblocks(ref _m) => "Microblocks",
            StacksMessageType::Transaction(ref _m) => "Transaction",
            StacksMessageType::Nack(ref _m) => "Nack",
            StacksMessageType::Ping(ref _m) => "Ping",
            StacksMessageType::Pong(ref _m) => "Pong",
            StacksMessageType::NatPunchRequest(ref _m) => "NatPunchRequest",
            StacksMessageType::NatPunchReply(ref _m) => "NatPunchReply",
        }
    }

    pub fn get_message_description(&self) -> String {
        match *self {
            StacksMessageType::Handshake(ref m) => {
                format!("Handshake({})", &to_hex(&m.node_public_key.to_bytes()))
            }
            StacksMessageType::HandshakeAccept(ref m) => format!(
                "HandshakeAccept({},{})",
                &to_hex(&m.handshake.node_public_key.to_bytes()),
                m.heartbeat_interval
            ),
            StacksMessageType::HandshakeReject => "HandshakeReject".to_string(),
            StacksMessageType::GetNeighbors => "GetNeighbors".to_string(),
            StacksMessageType::Neighbors(ref m) => format!("Neighbors({:?})", m.neighbors),
            StacksMessageType::GetPoxInv(ref m) => {
                format!("GetPoxInv({},{}))", &m.consensus_hash, m.num_cycles)
            }
            StacksMessageType::PoxInv(ref m) => {
                format!("PoxInv({},{:?})", &m.bitlen, &m.pox_bitvec)
            }
            StacksMessageType::GetBlocksInv(ref m) => {
                format!("GetBlocksInv({},{})", &m.consensus_hash, m.num_blocks)
            }
            StacksMessageType::BlocksInv(ref m) => format!(
                "BlocksInv({},{:?},{:?})",
                m.bitlen, &m.block_bitvec, &m.microblocks_bitvec
            ),
            StacksMessageType::BlocksAvailable(ref m) => {
                format!("BlocksAvailable({:?})", &m.available)
            }
            StacksMessageType::MicroblocksAvailable(ref m) => {
                format!("MicroblocksAvailable({:?})", &m.available)
            }
            StacksMessageType::Blocks(ref m) => format!(
                "Blocks({:?})",
                m.blocks
                    .iter()
                    .map(|BlocksDatum(ch, blk)| (ch.clone(), blk.block_hash()))
                    .collect::<Vec<(ConsensusHash, BlockHeaderHash)>>()
            ),
            StacksMessageType::Microblocks(ref m) => format!(
                "Microblocks({},{:?})",
                &m.index_anchor_block,
                m.microblocks
                    .iter()
                    .map(|mblk| mblk.block_hash())
                    .collect::<Vec<BlockHeaderHash>>()
            ),
            StacksMessageType::Transaction(ref m) => format!("Transaction({})", m.txid()),
            StacksMessageType::Nack(ref m) => format!("Nack({})", m.error_code),
            StacksMessageType::Ping(ref m) => format!("Ping({})", m.nonce),
            StacksMessageType::Pong(ref m) => format!("Pong({})", m.nonce),
            StacksMessageType::NatPunchRequest(ref m) => format!("NatPunchRequest({})", m),
            StacksMessageType::NatPunchReply(ref m) => {
                format!("NatPunchReply({},{}:{})", m.nonce, &m.addrbytes, m.port)
            }
        }
    }
}

impl StacksMessageCodec for StacksMessageID {
    fn consensus_serialize<W: Write>(&self, fd: &mut W) -> Result<(), codec_error> {
        write_next(fd, &(*self as u8))
    }

    fn consensus_deserialize<R: Read>(fd: &mut R) -> Result<StacksMessageID, codec_error> {
        let as_u8: u8 = read_next(fd)?;
        let id = match as_u8 {
            x if x == StacksMessageID::Handshake as u8 => StacksMessageID::Handshake,
            x if x == StacksMessageID::HandshakeAccept as u8 => StacksMessageID::HandshakeAccept,
            x if x == StacksMessageID::HandshakeReject as u8 => StacksMessageID::HandshakeReject,
            x if x == StacksMessageID::GetNeighbors as u8 => StacksMessageID::GetNeighbors,
            x if x == StacksMessageID::Neighbors as u8 => StacksMessageID::Neighbors,
            x if x == StacksMessageID::GetPoxInv as u8 => StacksMessageID::GetPoxInv,
            x if x == StacksMessageID::PoxInv as u8 => StacksMessageID::PoxInv,
            x if x == StacksMessageID::GetBlocksInv as u8 => StacksMessageID::GetBlocksInv,
            x if x == StacksMessageID::BlocksInv as u8 => StacksMessageID::BlocksInv,
            x if x == StacksMessageID::BlocksAvailable as u8 => StacksMessageID::BlocksAvailable,
            x if x == StacksMessageID::MicroblocksAvailable as u8 => {
                StacksMessageID::MicroblocksAvailable
            }
            x if x == StacksMessageID::Blocks as u8 => StacksMessageID::Blocks,
            x if x == StacksMessageID::Microblocks as u8 => StacksMessageID::Microblocks,
            x if x == StacksMessageID::Transaction as u8 => StacksMessageID::Transaction,
            x if x == StacksMessageID::Nack as u8 => StacksMessageID::Nack,
            x if x == StacksMessageID::Ping as u8 => StacksMessageID::Ping,
            x if x == StacksMessageID::Pong as u8 => StacksMessageID::Pong,
            x if x == StacksMessageID::NatPunchRequest as u8 => StacksMessageID::NatPunchRequest,
            x if x == StacksMessageID::NatPunchReply as u8 => StacksMessageID::NatPunchReply,
            _ => {
                return Err(codec_error::DeserializeError(
                    "Unknown message ID".to_string(),
                ));
            }
        };
        Ok(id)
    }
}

impl StacksMessageCodec for StacksMessageType {
    fn consensus_serialize<W: Write>(&self, fd: &mut W) -> Result<(), codec_error> {
        write_next(fd, &(self.get_message_id() as u8))?;
        match *self {
            StacksMessageType::Handshake(ref m) => write_next(fd, m)?,
            StacksMessageType::HandshakeAccept(ref m) => write_next(fd, m)?,
            StacksMessageType::HandshakeReject => {}
            StacksMessageType::GetNeighbors => {}
            StacksMessageType::Neighbors(ref m) => write_next(fd, m)?,
            StacksMessageType::GetPoxInv(ref m) => write_next(fd, m)?,
            StacksMessageType::PoxInv(ref m) => write_next(fd, m)?,
            StacksMessageType::GetBlocksInv(ref m) => write_next(fd, m)?,
            StacksMessageType::BlocksInv(ref m) => write_next(fd, m)?,
            StacksMessageType::BlocksAvailable(ref m) => write_next(fd, m)?,
            StacksMessageType::MicroblocksAvailable(ref m) => write_next(fd, m)?,
            StacksMessageType::Blocks(ref m) => write_next(fd, m)?,
            StacksMessageType::Microblocks(ref m) => write_next(fd, m)?,
            StacksMessageType::Transaction(ref m) => write_next(fd, m)?,
            StacksMessageType::Nack(ref m) => write_next(fd, m)?,
            StacksMessageType::Ping(ref m) => write_next(fd, m)?,
            StacksMessageType::Pong(ref m) => write_next(fd, m)?,
            StacksMessageType::NatPunchRequest(ref nonce) => write_next(fd, nonce)?,
            StacksMessageType::NatPunchReply(ref m) => write_next(fd, m)?,
        }
        Ok(())
    }

    fn consensus_deserialize<R: Read>(fd: &mut R) -> Result<StacksMessageType, codec_error> {
        let message_id: StacksMessageID = read_next(fd)?;
        let message = match message_id {
            StacksMessageID::Handshake => {
                let m: HandshakeData = read_next(fd)?;
                StacksMessageType::Handshake(m)
            }
            StacksMessageID::HandshakeAccept => {
                let m: HandshakeAcceptData = read_next(fd)?;
                StacksMessageType::HandshakeAccept(m)
            }
            StacksMessageID::HandshakeReject => StacksMessageType::HandshakeReject,
            StacksMessageID::GetNeighbors => StacksMessageType::GetNeighbors,
            StacksMessageID::Neighbors => {
                let m: NeighborsData = read_next(fd)?;
                StacksMessageType::Neighbors(m)
            }
            StacksMessageID::GetPoxInv => {
                let m: GetPoxInv = read_next(fd)?;
                StacksMessageType::GetPoxInv(m)
            }
            StacksMessageID::PoxInv => {
                let m: PoxInvData = read_next(fd)?;
                StacksMessageType::PoxInv(m)
            }
            StacksMessageID::GetBlocksInv => {
                let m: GetBlocksInv = read_next(fd)?;
                StacksMessageType::GetBlocksInv(m)
            }
            StacksMessageID::BlocksInv => {
                let m: BlocksInvData = read_next(fd)?;
                StacksMessageType::BlocksInv(m)
            }
            StacksMessageID::BlocksAvailable => {
                let m: BlocksAvailableData = read_next(fd)?;
                StacksMessageType::BlocksAvailable(m)
            }
            StacksMessageID::MicroblocksAvailable => {
                let m: BlocksAvailableData = read_next(fd)?;
                StacksMessageType::MicroblocksAvailable(m)
            }
            StacksMessageID::Blocks => {
                let m: BlocksData = read_next(fd)?;
                StacksMessageType::Blocks(m)
            }
            StacksMessageID::Microblocks => {
                let m: MicroblocksData = read_next(fd)?;
                StacksMessageType::Microblocks(m)
            }
            StacksMessageID::Transaction => {
                let m: StacksTransaction = read_next(fd)?;
                StacksMessageType::Transaction(m)
            }
            StacksMessageID::Nack => {
                let m: NackData = read_next(fd)?;
                StacksMessageType::Nack(m)
            }
            StacksMessageID::Ping => {
                let m: PingData = read_next(fd)?;
                StacksMessageType::Ping(m)
            }
            StacksMessageID::Pong => {
                let m: PongData = read_next(fd)?;
                StacksMessageType::Pong(m)
            }
            StacksMessageID::NatPunchRequest => {
                let nonce: u32 = read_next(fd)?;
                StacksMessageType::NatPunchRequest(nonce)
            }
            StacksMessageID::NatPunchReply => {
                let m: NatPunchData = read_next(fd)?;
                StacksMessageType::NatPunchReply(m)
            }
            StacksMessageID::Reserved => {
                return Err(codec_error::DeserializeError(
                    "Unsupported message ID 'reserved'".to_string(),
                ));
            }
        };
        Ok(message)
    }
}

impl StacksMessageCodec for StacksMessage {
    fn consensus_serialize<W: Write>(&self, fd: &mut W) -> Result<(), codec_error> {
        write_next(fd, &self.preamble)?;
        write_next(fd, &self.relayers)?;
        write_next(fd, &self.payload)?;
        Ok(())
    }

    fn consensus_deserialize<R: Read>(fd: &mut R) -> Result<StacksMessage, codec_error> {
        let preamble: Preamble = read_next(fd)?;
        if preamble.payload_len > MAX_MESSAGE_LEN - PREAMBLE_ENCODED_SIZE {
            return Err(codec_error::DeserializeError(
                "Message would be too big".to_string(),
            ));
        }

        let relayers: Vec<RelayData> = read_next_at_most::<_, RelayData>(fd, MAX_RELAYERS_LEN)?;
        let payload: StacksMessageType = read_next(fd)?;

        let message = StacksMessage {
            preamble,
            relayers,
            payload,
        };
        Ok(message)
    }
}

impl StacksMessage {
    /// Create an unsigned Stacks p2p message
    pub fn new(
        peer_version: u32,
        network_id: u32,
        block_height: u64,
        burn_header_hash: &BurnchainHeaderHash,
        stable_block_height: u64,
        stable_burn_header_hash: &BurnchainHeaderHash,
        message: StacksMessageType,
    ) -> StacksMessage {
        let preamble = Preamble::new(
            peer_version,
            network_id,
            block_height,
            burn_header_hash,
            stable_block_height,
            stable_burn_header_hash,
            0,
        );
        StacksMessage {
            preamble: preamble,
            relayers: vec![],
            payload: message,
        }
    }

    /// Create an unsigned Stacks message
    pub fn from_chain_view(
        peer_version: u32,
        network_id: u32,
        chain_view: &BurnchainView,
        message: StacksMessageType,
    ) -> StacksMessage {
        StacksMessage::new(
            peer_version,
            network_id,
            chain_view.burn_block_height,
            &chain_view.burn_block_hash,
            chain_view.burn_stable_block_height,
            &chain_view.burn_stable_block_hash,
            message,
        )
    }

    /// represent as neighbor key
    pub fn to_neighbor_key(&self, addrbytes: &PeerAddress, port: u16) -> NeighborKey {
        NeighborKey {
            peer_version: self.preamble.peer_version,
            network_id: self.preamble.network_id,
            addrbytes: addrbytes.clone(),
            port: port,
        }
    }

    /// Sign the stacks message
    fn do_sign(&mut self, private_key: &Secp256k1PrivateKey) -> Result<(), net_error> {
        let mut message_bits = vec![];
        self.relayers.consensus_serialize(&mut message_bits)?;
        self.payload.consensus_serialize(&mut message_bits)?;

        self.preamble.payload_len = message_bits.len() as u32;
        self.preamble.sign(&message_bits[..], private_key)
    }

    /// Sign the StacksMessage.  The StacksMessage must _not_ have any relayers (i.e. we're
    /// originating this messsage).
    pub fn sign(&mut self, seq: u32, private_key: &Secp256k1PrivateKey) -> Result<(), net_error> {
        if self.relayers.len() > 0 {
            return Err(net_error::InvalidMessage);
        }
        self.preamble.seq = seq;
        self.do_sign(private_key)
    }

    /// Sign the StacksMessage and add ourselves as a relayer.
    pub fn sign_relay(
        &mut self,
        private_key: &Secp256k1PrivateKey,
        our_seq: u32,
        our_addr: &NeighborAddress,
    ) -> Result<(), net_error> {
        if self.relayers.len() >= MAX_RELAYERS_LEN as usize {
            warn!(
                "Message {:?} has too many relayers; will not sign",
                self.payload.get_message_description()
            );
            return Err(net_error::InvalidMessage);
        }

        // don't sign if signed more than once
        for relayer in &self.relayers {
            if relayer.peer.public_key_hash == our_addr.public_key_hash {
                warn!(
                    "Message {:?} already signed by {}",
                    self.payload.get_message_description(),
                    &our_addr.public_key_hash
                );
                return Err(net_error::InvalidMessage);
            }
        }

        // save relayer state
        let our_relay = RelayData {
            peer: our_addr.clone(),
            seq: self.preamble.seq,
        };

        self.relayers.push(our_relay);
        self.preamble.seq = our_seq;
        self.do_sign(private_key)
    }

    pub fn deserialize_body<R: Read>(
        fd: &mut R,
    ) -> Result<(Vec<RelayData>, StacksMessageType), net_error> {
        let relayers: Vec<RelayData> = read_next_at_most::<_, RelayData>(fd, MAX_RELAYERS_LEN)?;
        let payload: StacksMessageType = read_next(fd)?;
        Ok((relayers, payload))
    }

    /// Verify this message by treating the public key buffer as a secp256k1 public key.
    /// Fails if:
    /// * the signature doesn't match
    /// * the buffer doesn't encode a secp256k1 public key
    pub fn verify_secp256k1(&self, public_key: &StacksPublicKeyBuffer) -> Result<(), net_error> {
        let secp256k1_pubkey = public_key
            .to_public_key()
            .map_err(|e| net_error::DeserializeError(e.into()))?;

        let mut message_bits = vec![];
        self.relayers.consensus_serialize(&mut message_bits)?;
        self.payload.consensus_serialize(&mut message_bits)?;

        let mut p = self.preamble.clone();
        p.verify(&message_bits, &secp256k1_pubkey)
            .and_then(|_m| Ok(()))
    }
}

impl MessageSequence for StacksMessage {
    fn request_id(&self) -> u32 {
        self.preamble.seq
    }

    fn get_message_name(&self) -> &'static str {
        self.payload.get_message_name()
    }
}

impl StacksP2P {
    pub fn new() -> StacksP2P {
        StacksP2P {}
    }
}

impl ProtocolFamily for StacksP2P {
    type Preamble = Preamble;
    type Message = StacksMessage;

    /// How big can a P2P preamble get?
    fn preamble_size_hint(&mut self) -> usize {
        PREAMBLE_ENCODED_SIZE as usize
    }

    /// How long is an encoded message payload going to be, if we can tell at all?
    fn payload_len(&mut self, preamble: &Preamble) -> Option<usize> {
        Some(preamble.payload_len as usize)
    }

    /// StacksP2P deals with Preambles
    fn read_preamble(&mut self, buf: &[u8]) -> Result<(Preamble, usize), net_error> {
        if buf.len() < PREAMBLE_ENCODED_SIZE as usize {
            return Err(net_error::UnderflowError(
                "Not enough bytes to form a P2P preamble".to_string(),
            ));
        }

        let preamble: Preamble = read_next(&mut &buf[0..(PREAMBLE_ENCODED_SIZE as usize)])?;
        Ok((preamble, PREAMBLE_ENCODED_SIZE as usize))
    }

    /// StacksP2P messages are never streamed, since we always know how long they are.
    /// This should be unreachable, since payload_len() always returns Some(...)
    fn stream_payload<R: Read>(
        &mut self,
        _preamble: &Preamble,
        _fd: &mut R,
    ) -> Result<(Option<(StacksMessage, usize)>, usize), net_error> {
        panic!(
            "BUG: tried to stream a StacksP2P message, even though their lengths are always known"
        )
    }

    /// StacksP2P deals with StacksMessages
    fn read_payload(
        &mut self,
        preamble: &Preamble,
        bytes: &[u8],
    ) -> Result<(StacksMessage, usize), net_error> {
        if bytes.len() < preamble.payload_len as usize {
            return Err(net_error::UnderflowError(
                "Not enough bytes to form a StacksMessage".to_string(),
            ));
        }

        let mut cursor = io::Cursor::new(&bytes[0..(preamble.payload_len as usize)]);
        let (relayers, payload) = StacksMessage::deserialize_body(&mut cursor)?;
        let message = StacksMessage {
            preamble: preamble.clone(),
            relayers: relayers,
            payload: payload,
        };
        Ok((message, cursor.position() as usize))
    }

    fn verify_payload_bytes(
        &mut self,
        key: &StacksPublicKey,
        preamble: &Preamble,
        bytes: &[u8],
    ) -> Result<(), Error> {
        preamble
            .clone()
            .verify(&bytes[0..(preamble.payload_len as usize)], key)
            .and_then(|_m| Ok(()))
    }

    fn write_message<W: Write>(
        &mut self,
        fd: &mut W,
        message: &StacksMessage,
    ) -> Result<(), net_error> {
        message.consensus_serialize(fd).map_err(|e| e.into())
    }
}

#[cfg(test)]
pub mod test {
    use codec::NEIGHBOR_ADDRESS_ENCODED_SIZE;
    use util::hash::hex_bytes;
    use util::secp256k1::*;

    use super::*;

    fn check_overflow<T>(r: Result<T, net_error>) -> bool {
        match r {
            Ok(_) => {
                test_debug!("did not get an overflow error, or any error");
                false
            }
            Err(e) => match e {
                net_error::OverflowError(_) => true,
                _ => {
                    test_debug!("did not get an overflow error, but got {:?}", &e);
                    false
                }
            },
        }
    }

    fn check_underflow<T>(r: Result<T, net_error>) -> bool {
        match r {
            Ok(_) => {
                test_debug!("did not get an underflow error, or any error");
                false
            }
            Err(e) => match e {
                net_error::UnderflowError(_) => true,
                _ => {
                    test_debug!("did not get an underflow error, but got {:?}", &e);
                    false
                }
            },
        }
    }

    fn check_deserialize<T: std::fmt::Debug>(r: Result<T, codec_error>) -> bool {
        match r {
            Ok(m) => {
                test_debug!("deserialized {:?}", &m);
                false
            }
            Err(e) => match e {
                codec_error::DeserializeError(_) => true,
                _ => false,
            },
        }
    }

    fn check_deserialize_failure<T: StacksMessageCodec + fmt::Debug + Clone + PartialEq>(
        obj: &T,
    ) -> bool {
        let mut bytes: Vec<u8> = vec![];
        obj.consensus_serialize(&mut bytes).unwrap();
        check_deserialize(T::consensus_deserialize(&mut &bytes[..]))
    }

    pub fn check_codec_and_corruption<T: StacksMessageCodec + fmt::Debug + Clone + PartialEq>(
        obj: &T,
        bytes: &Vec<u8>,
    ) -> () {
        // obj should serialize to bytes
        let mut write_buf: Vec<u8> = Vec::with_capacity(bytes.len());
        obj.consensus_serialize(&mut write_buf).unwrap();
        assert_eq!(write_buf, *bytes);

        // bytes should deserialize to obj
        let read_buf: Vec<u8> = write_buf.clone();
        let res = T::consensus_deserialize(&mut &read_buf[..]);
        match res {
            Ok(out) => {
                assert_eq!(out, *obj);
            }
            Err(e) => {
                test_debug!("\nFailed to parse to {:?}: {:?}", obj, bytes);
                test_debug!("error: {:?}", &e);
                assert!(false);
            }
        }

        // short message shouldn't parse, but should EOF
        if write_buf.len() > 0 {
            let mut short_buf = write_buf.clone();
            let short_len = short_buf.len() - 1;
            short_buf.truncate(short_len);

            let underflow_res = T::consensus_deserialize(&mut &short_buf[..]);
            match underflow_res {
                Ok(oops) => {
                    test_debug!(
                        "\nMissing Underflow: Parsed {:?}\nFrom {:?}\n",
                        &oops,
                        &write_buf[0..short_len].to_vec()
                    );
                }
                Err(codec_error::ReadError(io_error)) => match io_error.kind() {
                    io::ErrorKind::UnexpectedEof => {}
                    _ => {
                        test_debug!("Got unexpected I/O error: {:?}", &io_error);
                        assert!(false);
                    }
                },
                Err(e) => {
                    test_debug!("Got unexpected Net error: {:?}", &e);
                    assert!(false);
                }
            };
        }
    }

    #[test]
    fn codec_primitive_types() {
        check_codec_and_corruption::<u8>(&0x01, &vec![0x01]);
        check_codec_and_corruption::<u16>(&0x0203, &vec![0x02, 0x03]);
        check_codec_and_corruption::<u32>(&0x04050607, &vec![0x04, 0x05, 0x06, 0x07]);
        check_codec_and_corruption::<u64>(
            &0x08090a0b0c0d0e0f,
            &vec![0x08, 0x09, 0x0a, 0x0b, 0x0c, 0x0d, 0x0e, 0x0f],
        );
    }

    #[test]
    fn codec_primitive_vector() {
        check_codec_and_corruption::<Vec<u8>>(&vec![], &vec![0x00, 0x00, 0x00, 0x00]);
        check_codec_and_corruption::<Vec<u8>>(
            &vec![0x00, 0x01, 0x02, 0x03, 0x04, 0x05, 0x06, 0x07, 0x08, 0x09],
            &vec![
                0x00, 0x00, 0x00, 0x0a, 0x00, 0x01, 0x02, 0x03, 0x04, 0x05, 0x06, 0x07, 0x08, 0x09,
            ],
        );

        check_codec_and_corruption::<Vec<u16>>(&vec![], &vec![0x00, 0x00, 0x00, 0x00]);
        check_codec_and_corruption::<Vec<u16>>(
            &vec![
                0xf000, 0xf101, 0xf202, 0xf303, 0xf404, 0xf505, 0xf606, 0xf707, 0xf808, 0xf909,
            ],
            &vec![
                0x00, 0x00, 0x00, 0x0a, 0xf0, 0x00, 0xf1, 0x01, 0xf2, 0x02, 0xf3, 0x03, 0xf4, 0x04,
                0xf5, 0x05, 0xf6, 0x06, 0xf7, 0x07, 0xf8, 0x08, 0xf9, 0x09,
            ],
        );

        check_codec_and_corruption::<Vec<u32>>(&vec![], &vec![0x00, 0x00, 0x00, 0x00]);
        check_codec_and_corruption::<Vec<u32>>(
            &vec![
                0xa0b0f000, 0xa1b1f101, 0xa2b2f202, 0xa3b3f303, 0xa4b4f404, 0xa5b5f505, 0xa6b6f606,
                0xa7b7f707, 0xa8b8f808, 0xa9b9f909,
            ],
            &vec![
                0x00, 0x00, 0x00, 0x0a, 0xa0, 0xb0, 0xf0, 0x00, 0xa1, 0xb1, 0xf1, 0x01, 0xa2, 0xb2,
                0xf2, 0x02, 0xa3, 0xb3, 0xf3, 0x03, 0xa4, 0xb4, 0xf4, 0x04, 0xa5, 0xb5, 0xf5, 0x05,
                0xa6, 0xb6, 0xf6, 0x06, 0xa7, 0xb7, 0xf7, 0x07, 0xa8, 0xb8, 0xf8, 0x08, 0xa9, 0xb9,
                0xf9, 0x09,
            ],
        );

        check_codec_and_corruption::<Vec<u64>>(&vec![], &vec![0x00, 0x00, 0x00, 0x00]);
        check_codec_and_corruption::<Vec<u64>>(
            &vec![
                0x1020304050607080,
                0x1121314151617181,
                0x1222324252627282,
                0x1323334353637383,
                0x1424344454647484,
                0x1525354555657585,
                0x1626364656667686,
                0x1727374757677787,
                0x1828384858687888,
            ],
            &vec![
                0x00, 0x00, 0x00, 0x09, 0x10, 0x20, 0x30, 0x40, 0x50, 0x60, 0x70, 0x80, 0x11, 0x21,
                0x31, 0x41, 0x51, 0x61, 0x71, 0x81, 0x12, 0x22, 0x32, 0x42, 0x52, 0x62, 0x72, 0x82,
                0x13, 0x23, 0x33, 0x43, 0x53, 0x63, 0x73, 0x83, 0x14, 0x24, 0x34, 0x44, 0x54, 0x64,
                0x74, 0x84, 0x15, 0x25, 0x35, 0x45, 0x55, 0x65, 0x75, 0x85, 0x16, 0x26, 0x36, 0x46,
                0x56, 0x66, 0x76, 0x86, 0x17, 0x27, 0x37, 0x47, 0x57, 0x67, 0x77, 0x87, 0x18, 0x28,
                0x38, 0x48, 0x58, 0x68, 0x78, 0x88,
            ],
        );
    }

    #[test]
    fn codec_Preamble() {
        let preamble = Preamble {
            peer_version: 0x01020304,
            network_id: 0x05060708,
            seq: 0x090a0b0c,
            burn_block_height: 0x00001122,
            burn_block_hash: BurnchainHeaderHash([0x11; 32]),
            burn_stable_block_height: 0x00001111,
            burn_stable_block_hash: BurnchainHeaderHash([0x22; 32]),
            additional_data: 0x33333333,
            signature: MessageSignature::from_raw(&vec![0x44; 65]),
            payload_len: 0x000007ff,
        };
        let preamble_bytes: Vec<u8> = vec![
            // peer_version
            0x01, 0x02, 0x03, 0x04, // network_id
            0x05, 0x06, 0x07, 0x08, // seq
            0x09, 0x0a, 0x0b, 0x0c, // burn_block_height
            0x00, 0x00, 0x00, 0x00, 0x00, 0x00, 0x11, 0x22, // burn_block_hash
            0x11, 0x11, 0x11, 0x11, 0x11, 0x11, 0x11, 0x11, 0x11, 0x11, 0x11, 0x11, 0x11, 0x11,
            0x11, 0x11, 0x11, 0x11, 0x11, 0x11, 0x11, 0x11, 0x11, 0x11, 0x11, 0x11, 0x11, 0x11,
            0x11, 0x11, 0x11, 0x11, // stable_burn_block_height
            0x00, 0x00, 0x00, 0x00, 0x00, 0x00, 0x11, 0x11, // stable_burn_block_hash
            0x22, 0x22, 0x22, 0x22, 0x22, 0x22, 0x22, 0x22, 0x22, 0x22, 0x22, 0x22, 0x22, 0x22,
            0x22, 0x22, 0x22, 0x22, 0x22, 0x22, 0x22, 0x22, 0x22, 0x22, 0x22, 0x22, 0x22, 0x22,
            0x22, 0x22, 0x22, 0x22, // additional_data
            0x33, 0x33, 0x33, 0x33, // signature
            0x44, 0x44, 0x44, 0x44, 0x44, 0x44, 0x44, 0x44, 0x44, 0x44, 0x44, 0x44, 0x44, 0x44,
            0x44, 0x44, 0x44, 0x44, 0x44, 0x44, 0x44, 0x44, 0x44, 0x44, 0x44, 0x44, 0x44, 0x44,
            0x44, 0x44, 0x44, 0x44, 0x44, 0x44, 0x44, 0x44, 0x44, 0x44, 0x44, 0x44, 0x44, 0x44,
            0x44, 0x44, 0x44, 0x44, 0x44, 0x44, 0x44, 0x44, 0x44, 0x44, 0x44, 0x44, 0x44, 0x44,
            0x44, 0x44, 0x44, 0x44, 0x44, 0x44, 0x44, 0x44, 0x44, // payload_len
            0x00, 0x00, 0x07, 0xff,
        ];

        assert_eq!(preamble_bytes.len() as u32, PREAMBLE_ENCODED_SIZE);
        check_codec_and_corruption::<Preamble>(&preamble, &preamble_bytes);
    }

    #[test]
    fn codec_GetPoxInv() {
        let getpoxinv = GetPoxInv {
            consensus_hash: ConsensusHash([0x55; 20]),
            num_cycles: GETPOXINV_MAX_BITLEN as u16,
        };

        let getpoxinv_bytes: Vec<u8> = vec![
            // consensus hash
            0x55,
            0x55,
            0x55,
            0x55,
            0x55,
            0x55,
            0x55,
            0x55,
            0x55,
            0x55,
            0x55,
            0x55,
            0x55,
            0x55,
            0x55,
            0x55,
            0x55,
            0x55,
            0x55,
            0x55,
            // num reward cycles
            0x00,
            GETPOXINV_MAX_BITLEN as u8,
        ];

        check_codec_and_corruption::<GetPoxInv>(&getpoxinv, &getpoxinv_bytes);

        // should fail to decode if the block range is too big
        let getpoxinv_range_too_big = GetPoxInv {
            consensus_hash: ConsensusHash([0x55; 20]),
            num_cycles: (GETPOXINV_MAX_BITLEN + 1) as u16,
        };

        assert!(check_deserialize_failure::<GetPoxInv>(
            &getpoxinv_range_too_big
        ));
    }

    #[test]
    fn codec_PoxInvData() {
        // maximially big PoxInvData
        let maximal_bitvec = vec![0xffu8; (GETPOXINV_MAX_BITLEN / 8) as usize];
        let mut too_big_bitvec: Vec<u8> = vec![];
        for i in 0..GETPOXINV_MAX_BITLEN + 1 {
            too_big_bitvec.push(0xff);
        }

        let maximal_poxinvdata = PoxInvData {
            bitlen: GETPOXINV_MAX_BITLEN as u16,
            pox_bitvec: maximal_bitvec.clone(),
        };

        let mut maximal_poxinvdata_bytes: Vec<u8> = vec![];
        // bitlen
        maximal_poxinvdata_bytes.append(&mut (GETPOXINV_MAX_BITLEN as u16).to_be_bytes().to_vec());
        // pox bitvec
        maximal_poxinvdata_bytes
            .append(&mut ((GETPOXINV_MAX_BITLEN / 8) as u32).to_be_bytes().to_vec());
        maximal_poxinvdata_bytes.append(&mut maximal_bitvec.clone());

        assert!((maximal_poxinvdata_bytes.len() as u32) < MAX_MESSAGE_LEN);

        check_codec_and_corruption::<PoxInvData>(&maximal_poxinvdata, &maximal_poxinvdata_bytes);

        // should fail to decode if the bitlen is too big
        let too_big_poxinvdata = PoxInvData {
            bitlen: (GETPOXINV_MAX_BITLEN + 1) as u16,
            pox_bitvec: too_big_bitvec.clone(),
        };
        assert!(check_deserialize_failure::<PoxInvData>(&too_big_poxinvdata));

        // should fail to decode if the bitlen doesn't match the bitvec
        let long_bitlen = PoxInvData {
            bitlen: 1,
            pox_bitvec: vec![0xff, 0x01],
        };
        assert!(check_deserialize_failure::<PoxInvData>(&long_bitlen));

        let short_bitlen = PoxInvData {
            bitlen: 9,
            pox_bitvec: vec![0xff],
        };
        assert!(check_deserialize_failure::<PoxInvData>(&short_bitlen));

        // empty
        let empty_inv = PoxInvData {
            bitlen: 0,
            pox_bitvec: vec![],
        };
        let empty_inv_bytes = vec![
            // bitlen
            0x00, 0x00, 0x00, 0x00, // bitvec
            0x00, 0x00, 0x00, 0x00,
        ];

        check_codec_and_corruption::<PoxInvData>(&maximal_poxinvdata, &maximal_poxinvdata_bytes);
    }

    #[test]
    fn codec_GetBlocksInv() {
        let getblocksdata = GetBlocksInv {
            consensus_hash: ConsensusHash([0x55; 20]),
            num_blocks: 32,
        };

        let getblocksdata_bytes: Vec<u8> = vec![
            // consensus hash
            0x55, 0x55, 0x55, 0x55, 0x55, 0x55, 0x55, 0x55, 0x55, 0x55, 0x55, 0x55, 0x55, 0x55,
            0x55, 0x55, 0x55, 0x55, 0x55, 0x55, // num blocks
            0x00, 0x20,
        ];

        check_codec_and_corruption::<GetBlocksInv>(&getblocksdata, &getblocksdata_bytes);
    }

    #[test]
    fn codec_BlocksInvData() {
        let blocks_bitlen: u32 = 32;

        let maximal_bitvec = vec![0xffu8; (blocks_bitlen / 8) as usize];
        let maximal_blocksinvdata = BlocksInvData {
            bitlen: blocks_bitlen as u16,
            block_bitvec: maximal_bitvec.clone(),
            microblocks_bitvec: maximal_bitvec.clone(),
        };

        let mut maximal_blocksinvdata_bytes: Vec<u8> = vec![];
        // bitlen
        maximal_blocksinvdata_bytes.append(&mut (blocks_bitlen as u16).to_be_bytes().to_vec());
        // block bitvec
        maximal_blocksinvdata_bytes.append(&mut (blocks_bitlen / 8).to_be_bytes().to_vec());
        maximal_blocksinvdata_bytes.append(&mut maximal_bitvec.clone());
        // microblock bitvec
        maximal_blocksinvdata_bytes.append(&mut (blocks_bitlen / 8).to_be_bytes().to_vec());
        maximal_blocksinvdata_bytes.append(&mut maximal_bitvec.clone());

        assert!((maximal_blocksinvdata_bytes.len() as u32) < MAX_MESSAGE_LEN);

        check_codec_and_corruption::<BlocksInvData>(
            &maximal_blocksinvdata,
            &maximal_blocksinvdata_bytes,
        );

        // should fail to decode if the bitlen doesn't match the bitvec
        let long_bitlen = BlocksInvData {
            bitlen: 1,
            block_bitvec: vec![0xff, 0x01],
            microblocks_bitvec: vec![0xff, 0x01],
        };
        assert!(check_deserialize_failure::<BlocksInvData>(&long_bitlen));

        let short_bitlen = BlocksInvData {
            bitlen: 9,
            block_bitvec: vec![0xff],
            microblocks_bitvec: vec![0xff],
        };
        assert!(check_deserialize_failure::<BlocksInvData>(&short_bitlen));

        // empty
        let empty_inv = BlocksInvData {
            bitlen: 0,
            block_bitvec: vec![],
            microblocks_bitvec: vec![],
        };
        let empty_inv_bytes = vec![
            // bitlen
            0x00, 0x00, 0x00, 0x00, // bitvec
            0x00, 0x00, 0x00, 0x00, // microblock bitvec
            0x00, 0x00, 0x00, 0x00,
        ];

        check_codec_and_corruption::<BlocksInvData>(
            &maximal_blocksinvdata,
            &maximal_blocksinvdata_bytes,
        );
    }

    #[test]
    fn codec_NeighborAddress() {
        let data = NeighborAddress {
            addrbytes: PeerAddress([
                0x00, 0x01, 0x02, 0x03, 0x04, 0x05, 0x06, 0x07, 0x08, 0x09, 0x0a, 0x0b, 0x0c, 0x0d,
                0x0e, 0x0f,
            ]),
            port: 12345,
            public_key_hash: Hash160::from_bytes(
                &hex_bytes("1111111111111111111111111111111111111111").unwrap(),
            )
            .unwrap(),
        };
        let bytes = vec![
            // addrbytes
            0x00, 0x01, 0x02, 0x03, 0x04, 0x05, 0x06, 0x07, 0x08, 0x09, 0x0a, 0x0b, 0x0c, 0x0d,
            0x0e, 0x0f, // port
            0x30, 0x39, // public key hash
            0x11, 0x11, 0x11, 0x11, 0x11, 0x11, 0x11, 0x11, 0x11, 0x11, 0x11, 0x11, 0x11, 0x11,
            0x11, 0x11, 0x11, 0x11, 0x11, 0x11,
        ];

        assert_eq!(bytes.len() as u32, NEIGHBOR_ADDRESS_ENCODED_SIZE);
        check_codec_and_corruption::<NeighborAddress>(&data, &bytes);
    }

    #[test]
    fn codec_NeighborsData() {
        let data = NeighborsData {
            neighbors: vec![
                NeighborAddress {
                    addrbytes: PeerAddress([
                        0x00, 0x01, 0x02, 0x03, 0x04, 0x05, 0x06, 0x07, 0x08, 0x09, 0x0a, 0x0b,
                        0x0c, 0x0d, 0x0e, 0x0f,
                    ]),
                    port: 12345,
                    public_key_hash: Hash160::from_bytes(
                        &hex_bytes("1111111111111111111111111111111111111111").unwrap(),
                    )
                    .unwrap(),
                },
                NeighborAddress {
                    addrbytes: PeerAddress([
                        0x10, 0x11, 0x12, 0x13, 0x14, 0x15, 0x16, 0x17, 0x18, 0x19, 0x1a, 0x1b,
                        0x1c, 0x1d, 0x1e, 0x1f,
                    ]),
                    port: 23456,
                    public_key_hash: Hash160::from_bytes(
                        &hex_bytes("2222222222222222222222222222222222222222").unwrap(),
                    )
                    .unwrap(),
                },
            ],
        };
        let bytes = vec![
            // length
            0x00, 0x00, 0x00, 0x02, // addrbytes
            0x00, 0x01, 0x02, 0x03, 0x04, 0x05, 0x06, 0x07, 0x08, 0x09, 0x0a, 0x0b, 0x0c, 0x0d,
            0x0e, 0x0f, // port
            0x30, 0x39, // public key hash
            0x11, 0x11, 0x11, 0x11, 0x11, 0x11, 0x11, 0x11, 0x11, 0x11, 0x11, 0x11, 0x11, 0x11,
            0x11, 0x11, 0x11, 0x11, 0x11, 0x11, // addrbytes
            0x10, 0x11, 0x12, 0x13, 0x14, 0x15, 0x16, 0x17, 0x18, 0x19, 0x1a, 0x1b, 0x1c, 0x1d,
            0x1e, 0x1f, // port
            0x5b, 0xa0, // public key hash
            0x22, 0x22, 0x22, 0x22, 0x22, 0x22, 0x22, 0x22, 0x22, 0x22, 0x22, 0x22, 0x22, 0x22,
            0x22, 0x22, 0x22, 0x22, 0x22, 0x22,
        ];

        check_codec_and_corruption::<NeighborsData>(&data, &bytes);
    }

    #[test]
    fn codec_HandshakeData() {
        let data = HandshakeData {
            addrbytes: PeerAddress([
                0x00, 0x01, 0x02, 0x03, 0x04, 0x05, 0x06, 0x07, 0x08, 0x09, 0x0a, 0x0b, 0x0c, 0x0d,
                0x0e, 0x0f,
            ]),
            port: 12345,
            services: 0x0001,
            node_public_key: StacksPublicKeyBuffer::from_bytes(
                &hex_bytes("034e316be04870cef1795fba64d581cf64bad0c894b01a068fb9edf85321dcd9bb")
                    .unwrap(),
            )
            .unwrap(),
            expire_block_height: 0x0102030405060708,
            data_url: UrlString::try_from("https://the-new-interwebs.com/data").unwrap(),
        };
        let mut bytes = vec![
            // addrbytes
            0x00, 0x01, 0x02, 0x03, 0x04, 0x05, 0x06, 0x07, 0x08, 0x09, 0x0a, 0x0b, 0x0c, 0x0d,
            0x0e, 0x0f, // port
            0x30, 0x39, // services
            0x00, 0x01, // public key
            0x03, 0x4e, 0x31, 0x6b, 0xe0, 0x48, 0x70, 0xce, 0xf1, 0x79, 0x5f, 0xba, 0x64, 0xd5,
            0x81, 0xcf, 0x64, 0xba, 0xd0, 0xc8, 0x94, 0xb0, 0x1a, 0x06, 0x8f, 0xb9, 0xed, 0xf8,
            0x53, 0x21, 0xdc, 0xd9, 0xbb, // expire block height
            0x01, 0x02, 0x03, 0x04, 0x05, 0x06, 0x07, 0x08,
        ];
        // data URL
        bytes.push(data.data_url.len() as u8);
        bytes.extend_from_slice(data.data_url.as_bytes());

        check_codec_and_corruption::<HandshakeData>(&data, &bytes);
    }

    #[test]
    fn codec_HandshakeAcceptData() {
        let data = HandshakeAcceptData {
            handshake: HandshakeData {
                addrbytes: PeerAddress([
                    0x00, 0x01, 0x02, 0x03, 0x04, 0x05, 0x06, 0x07, 0x08, 0x09, 0x0a, 0x0b, 0x0c,
                    0x0d, 0x0e, 0x0f,
                ]),
                port: 12345,
                services: 0x0001,
                node_public_key: StacksPublicKeyBuffer::from_bytes(
                    &hex_bytes(
                        "034e316be04870cef1795fba64d581cf64bad0c894b01a068fb9edf85321dcd9bb",
                    )
                    .unwrap(),
                )
                .unwrap(),
                expire_block_height: 0x0102030405060708,
                data_url: UrlString::try_from("https://the-new-interwebs.com/data").unwrap(),
            },
            heartbeat_interval: 0x01020304,
        };
        let mut bytes = vec![
            // addrbytes
            0x00, 0x01, 0x02, 0x03, 0x04, 0x05, 0x06, 0x07, 0x08, 0x09, 0x0a, 0x0b, 0x0c, 0x0d,
            0x0e, 0x0f, // port
            0x30, 0x39, // services
            0x00, 0x01, // public key
            0x03, 0x4e, 0x31, 0x6b, 0xe0, 0x48, 0x70, 0xce, 0xf1, 0x79, 0x5f, 0xba, 0x64, 0xd5,
            0x81, 0xcf, 0x64, 0xba, 0xd0, 0xc8, 0x94, 0xb0, 0x1a, 0x06, 0x8f, 0xb9, 0xed, 0xf8,
            0x53, 0x21, 0xdc, 0xd9, 0xbb, // expire block height
            0x01, 0x02, 0x03, 0x04, 0x05, 0x06, 0x07, 0x08,
        ];
        // data URL
        bytes.push(data.handshake.data_url.len() as u8);
        bytes.extend_from_slice(data.handshake.data_url.as_bytes());

        bytes.extend_from_slice(&[
            // heartbeat
            0x01, 0x02, 0x03, 0x04,
        ]);

        check_codec_and_corruption::<HandshakeAcceptData>(&data, &bytes);
    }

    #[test]
    fn codec_NackData() {
        let data = NackData {
            error_code: 0x01020304,
        };
        let bytes = vec![
            // error code
            0x01, 0x02, 0x03, 0x04,
        ];

        check_codec_and_corruption::<NackData>(&data, &bytes);
    }

    #[test]
    fn codec_RelayData() {
        let data = RelayData {
            peer: NeighborAddress {
                addrbytes: PeerAddress([
                    0x00, 0x01, 0x02, 0x03, 0x04, 0x05, 0x06, 0x07, 0x08, 0x09, 0x0a, 0x0b, 0x0c,
                    0x0d, 0x0e, 0x0f,
                ]),
                port: 12345,
                public_key_hash: Hash160::from_bytes(
                    &hex_bytes("1111111111111111111111111111111111111111").unwrap(),
                )
                .unwrap(),
            },
            seq: 0x01020304,
        };
        let bytes = vec![
            // peer.addrbytes
            0x00, 0x01, 0x02, 0x03, 0x04, 0x05, 0x06, 0x07, 0x08, 0x09, 0x0a, 0x0b, 0x0c, 0x0d,
            0x0e, 0x0f, // peer.port
            0x30, 0x39, // peer.public_key_hash
            0x11, 0x11, 0x11, 0x11, 0x11, 0x11, 0x11, 0x11, 0x11, 0x11, 0x11, 0x11, 0x11, 0x11,
            0x11, 0x11, 0x11, 0x11, 0x11, 0x11, // seq
            0x01, 0x02, 0x03, 0x04,
        ];

        check_codec_and_corruption::<RelayData>(&data, &bytes);
    }

    #[test]
    fn codec_BlocksAvailable() {
        let data = BlocksAvailableData {
            available: vec![
                (ConsensusHash([0x11; 20]), BurnchainHeaderHash([0x22; 32])),
                (ConsensusHash([0x33; 20]), BurnchainHeaderHash([0x44; 32])),
            ],
        };
        let bytes = vec![
            // length
            0x00, 0x00, 0x00, 0x02, // first tuple
            0x11, 0x11, 0x11, 0x11, 0x11, 0x11, 0x11, 0x11, 0x11, 0x11, 0x11, 0x11, 0x11, 0x11,
            0x11, 0x11, 0x11, 0x11, 0x11, 0x11, 0x22, 0x22, 0x22, 0x22, 0x22, 0x22, 0x22, 0x22,
            0x22, 0x22, 0x22, 0x22, 0x22, 0x22, 0x22, 0x22, 0x22, 0x22, 0x22, 0x22, 0x22, 0x22,
            0x22, 0x22, 0x22, 0x22, 0x22, 0x22, 0x22, 0x22, 0x22, 0x22, // second tuple
            0x33, 0x33, 0x33, 0x33, 0x33, 0x33, 0x33, 0x33, 0x33, 0x33, 0x33, 0x33, 0x33, 0x33,
            0x33, 0x33, 0x33, 0x33, 0x33, 0x33, 0x44, 0x44, 0x44, 0x44, 0x44, 0x44, 0x44, 0x44,
            0x44, 0x44, 0x44, 0x44, 0x44, 0x44, 0x44, 0x44, 0x44, 0x44, 0x44, 0x44, 0x44, 0x44,
            0x44, 0x44, 0x44, 0x44, 0x44, 0x44, 0x44, 0x44, 0x44, 0x44,
        ];

        check_codec_and_corruption::<BlocksAvailableData>(&data, &bytes);
    }

    #[test]
    fn codec_NatPunch() {
        let data = NatPunchData {
            addrbytes: PeerAddress([0x1; 16]),
            port: 0x1234,
            nonce: 0x56789abc,
        };
        let bytes = vec![
            // peer address
            0x01, 0x01, 0x01, 0x01, 0x01, 0x01, 0x01, 0x01, 0x01, 0x01, 0x01, 0x01, 0x01, 0x01,
            0x01, 0x01, // port
            0x12, 0x34, // nonce
            0x56, 0x78, 0x9a, 0xbc,
        ];

        check_codec_and_corruption::<NatPunchData>(&data, &bytes);
    }

    #[test]
    fn codec_StacksMessage() {
        let payloads: Vec<StacksMessageType> = vec![
            StacksMessageType::Handshake(HandshakeData {
                addrbytes: PeerAddress([
                    0x00, 0x01, 0x02, 0x03, 0x04, 0x05, 0x06, 0x07, 0x08, 0x09, 0x0a, 0x0b, 0x0c,
                    0x0d, 0x0e, 0x0f,
                ]),
                port: 12345,
                services: 0x0001,
                node_public_key: StacksPublicKeyBuffer::from_bytes(
                    &hex_bytes(
                        "034e316be04870cef1795fba64d581cf64bad0c894b01a068fb9edf85321dcd9bb",
                    )
                    .unwrap(),
                )
                .unwrap(),
                expire_block_height: 0x0102030405060708,
                data_url: UrlString::try_from("https://the-new-interwebs.com:4008/the-data")
                    .unwrap(),
            }),
            StacksMessageType::HandshakeAccept(HandshakeAcceptData {
                heartbeat_interval: 0x01020304,
                handshake: HandshakeData {
                    addrbytes: PeerAddress([
                        0x00, 0x01, 0x02, 0x03, 0x04, 0x05, 0x06, 0x07, 0x08, 0x09, 0x0a, 0x0b,
                        0x0c, 0x0d, 0x0e, 0x0f,
                    ]),
                    port: 12345,
                    services: 0x0001,
                    node_public_key: StacksPublicKeyBuffer::from_bytes(
                        &hex_bytes(
                            "034e316be04870cef1795fba64d581cf64bad0c894b01a068fb9edf85321dcd9bb",
                        )
                        .unwrap(),
                    )
                    .unwrap(),
                    expire_block_height: 0x0102030405060708,
                    data_url: UrlString::try_from("https://the-new-interwebs.com:4008/the-data")
                        .unwrap(),
                },
            }),
            StacksMessageType::HandshakeReject,
            StacksMessageType::GetNeighbors,
            StacksMessageType::Neighbors(NeighborsData {
                neighbors: vec![
                    NeighborAddress {
                        addrbytes: PeerAddress([
                            0x00, 0x01, 0x02, 0x03, 0x04, 0x05, 0x06, 0x07, 0x08, 0x09, 0x0a, 0x0b,
                            0x0c, 0x0d, 0x0e, 0x0f,
                        ]),
                        port: 12345,
                        public_key_hash: Hash160::from_bytes(
                            &hex_bytes("1111111111111111111111111111111111111111").unwrap(),
                        )
                        .unwrap(),
                    },
                    NeighborAddress {
                        addrbytes: PeerAddress([
                            0x10, 0x11, 0x12, 0x13, 0x14, 0x15, 0x16, 0x17, 0x18, 0x19, 0x1a, 0x1b,
                            0x1c, 0x1d, 0x1e, 0x1f,
                        ]),
                        port: 23456,
                        public_key_hash: Hash160::from_bytes(
                            &hex_bytes("2222222222222222222222222222222222222222").unwrap(),
                        )
                        .unwrap(),
                    },
                ],
            }),
            StacksMessageType::GetPoxInv(GetPoxInv {
                consensus_hash: ConsensusHash([0x55; 20]),
                num_cycles: GETPOXINV_MAX_BITLEN as u16,
            }),
            StacksMessageType::PoxInv(PoxInvData {
                bitlen: 2,
                pox_bitvec: vec![0x03],
            }),
            StacksMessageType::GetBlocksInv(GetBlocksInv {
                consensus_hash: ConsensusHash([0x55; 20]),
                num_blocks: 32,
            }),
            StacksMessageType::BlocksInv(BlocksInvData {
                bitlen: 2,
                block_bitvec: vec![0x03],
                microblocks_bitvec: vec![0x03],
            }),
            StacksMessageType::BlocksAvailable(BlocksAvailableData {
                available: vec![
                    (ConsensusHash([0x11; 20]), BurnchainHeaderHash([0x22; 32])),
                    (ConsensusHash([0x33; 20]), BurnchainHeaderHash([0x44; 32])),
                ],
            }),
            StacksMessageType::MicroblocksAvailable(BlocksAvailableData {
                available: vec![
                    (ConsensusHash([0x11; 20]), BurnchainHeaderHash([0x22; 32])),
                    (ConsensusHash([0x33; 20]), BurnchainHeaderHash([0x44; 32])),
                ],
            }),
            // TODO: Blocks
            // TODO: Microblocks
            // TODO: Transaction
            StacksMessageType::Nack(NackData {
                error_code: 0x01020304,
            }),
            StacksMessageType::Ping(PingData { nonce: 0x01020304 }),
            StacksMessageType::Pong(PongData { nonce: 0x01020304 }),
            StacksMessageType::NatPunchRequest(0x12345678),
            StacksMessageType::NatPunchReply(NatPunchData {
                addrbytes: PeerAddress([
                    0x00, 0x01, 0x02, 0x03, 0x04, 0x05, 0x06, 0x07, 0x08, 0x09, 0x0a, 0x0b, 0x0c,
                    0x0d, 0x0e, 0x0f,
                ]),
                port: 12345,
                nonce: 0x12345678,
            }),
        ];

        let mut maximal_relayers: Vec<RelayData> = vec![];
        let mut too_many_relayers: Vec<RelayData> = vec![];
        for i in 0..MAX_RELAYERS_LEN {
            let next_relayer = RelayData {
                peer: NeighborAddress {
                    addrbytes: PeerAddress([
                        i as u8, 0x01, 0x02, 0x03, 0x04, 0x05, 0x06, 0x07, 0x08, 0x09, 0x0a, 0x0b,
                        0x0c, 0x0d, 0x0e, 0x0f,
                    ]),
                    port: 12345 + (i as u16),
                    public_key_hash: Hash160::from_bytes(
                        &hex_bytes("1111111111111111111111111111111111111111").unwrap(),
                    )
                    .unwrap(),
                },
                seq: 0x01020304 + i,
            };
            too_many_relayers.push(next_relayer.clone());
            maximal_relayers.push(next_relayer);
        }
        too_many_relayers.push(RelayData {
            peer: NeighborAddress {
                addrbytes: PeerAddress([
                    0xff, 0x01, 0x02, 0x03, 0x04, 0x05, 0x06, 0x07, 0x08, 0x09, 0x0a, 0x0b, 0x0c,
                    0x0d, 0x0e, 0x0f,
                ]),
                port: 65535,
                public_key_hash: Hash160::from_bytes(
                    &hex_bytes("1111111111111111111111111111111111111111").unwrap(),
                )
                .unwrap(),
            },
            seq: 0x010203ff,
        });

        let mut relayers_bytes: Vec<u8> = vec![];
        maximal_relayers
            .consensus_serialize(&mut relayers_bytes)
            .unwrap();

        let mut too_many_relayer_bytes: Vec<u8> = vec![];
        too_many_relayers
            .consensus_serialize(&mut too_many_relayer_bytes)
            .unwrap();

        for payload in &payloads {
            // just testing codec; don't worry about signatures
            // (only payload_len must be valid)
            let mut payload_bytes: Vec<u8> = vec![];
            payload.consensus_serialize(&mut payload_bytes).unwrap();

            let preamble = Preamble {
                peer_version: 0x01020304,
                network_id: 0x05060708,
                seq: 0x090a0b0c,
                burn_block_height: 0x00001122,
                burn_block_hash: BurnchainHeaderHash([0x11; 32]),
                burn_stable_block_height: 0x00001111,
                burn_stable_block_hash: BurnchainHeaderHash([0x22; 32]),
                additional_data: 0x33333333,
                signature: MessageSignature::from_raw(&vec![0x44; 65]),
                payload_len: (relayers_bytes.len() + payload_bytes.len()) as u32,
            };

            let stacks_message = StacksMessage {
                preamble: preamble.clone(),
                relayers: maximal_relayers.clone(),
                payload: payload.clone(),
            };

            let mut stacks_message_bytes: Vec<u8> = vec![];
            preamble
                .consensus_serialize(&mut stacks_message_bytes)
                .unwrap();
            stacks_message_bytes.append(&mut relayers_bytes.clone());
            stacks_message_bytes.append(&mut payload_bytes.clone());

            test_debug!(
                "Test {}-byte relayer, {}-byte payload {:?}",
                relayers_bytes.len(),
                payload_bytes.len(),
                &payload
            );
            check_codec_and_corruption::<StacksMessage>(&stacks_message, &stacks_message_bytes);

            // can't have too many relayers
            let mut preamble_too_many_relayers = preamble.clone();
            preamble_too_many_relayers.payload_len =
                (too_many_relayer_bytes.len() + payload_bytes.len() + 1) as u32;

            let stacks_message_too_many_relayers = StacksMessage {
                preamble: preamble_too_many_relayers.clone(),
                relayers: too_many_relayers.clone(),
                payload: payload.clone(),
            };
            assert!(check_deserialize_failure(&stacks_message_too_many_relayers));
        }
    }

    #[test]
    fn codec_sign_and_verify() {
        let privkey = Secp256k1PrivateKey::new();
        let pubkey_buf =
            StacksPublicKeyBuffer::from_public_key(&Secp256k1PublicKey::from_private(&privkey));

        let mut ping = StacksMessage::new(
            PEER_VERSION_TESTNET,
            0x9abcdef0,
            12345,
            &BurnchainHeaderHash([0x11; 32]),
            12339,
            &BurnchainHeaderHash([0x22; 32]),
            StacksMessageType::Ping(PingData { nonce: 0x01020304 }),
        );

        ping.sign(444, &privkey).unwrap();
        ping.verify_secp256k1(&pubkey_buf).unwrap();
    }

    #[test]
    fn codec_stacks_public_key_roundtrip() {
        for i in 0..100 {
            let privkey = Secp256k1PrivateKey::new();
            let pubkey = Secp256k1PublicKey::from_private(&privkey);

            let pubkey_buf = StacksPublicKeyBuffer::from_public_key(&pubkey);
            let pubkey_2 = pubkey_buf.to_public_key().unwrap();

            assert_eq!(pubkey, pubkey_2);
        }
    }

    #[test]
    fn blocks_inv_compress_bools() {
        let block_flags = vec![
            true, true, true, false, false, false, false, true, true, false, true,
        ];
        let block_bitvec = BlocksInvData::compress_bools(&block_flags);
        assert_eq!(block_bitvec, vec![0x87, 0x05]);

        let short_block_flags = vec![true, false, true];
        let short_block_bitvec = BlocksInvData::compress_bools(&short_block_flags);
        assert_eq!(short_block_bitvec, vec![0x05]);
    }
}<|MERGE_RESOLUTION|>--- conflicted
+++ resolved
@@ -58,29 +58,11 @@
 use crate::types::chainstate::BurnchainHeaderHash;
 use crate::types::StacksPublicKeyBuffer;
 
-<<<<<<< HEAD
 // macro for determining how big an inv bitvec can be, given its bitlen
 macro_rules! BITVEC_LEN {
     ($bitvec:expr) => {
         (($bitvec) / 8 + if ($bitvec) % 8 > 0 { 1 } else { 0 }) as u32
     };
-=======
-impl_stacks_message_codec_for_int!(u8; [0; 1]);
-impl_stacks_message_codec_for_int!(u16; [0; 2]);
-impl_stacks_message_codec_for_int!(u32; [0; 4]);
-impl_stacks_message_codec_for_int!(u64; [0; 8]);
-impl_stacks_message_codec_for_int!(i64; [0; 8]);
-
-impl StacksMessageCodec for [u8; 32] {
-    fn consensus_serialize<W: Write>(&self, fd: &mut W) -> Result<(), codec_error> {
-        fd.write_all(self).map_err(codec_error::WriteError)
-    }
-
-    fn consensus_deserialize<R: Read>(fd: &mut R) -> Result<[u8; 32], codec_error> {
-        let mut buf = [0u8; 32];
-        fd.read_exact(&mut buf).map_err(codec_error::ReadError)?;
-        Ok(buf)
-    }
 }
 
 impl StacksPublicKeyBuffer {
@@ -96,7 +78,6 @@
             codec_error::DeserializeError("Failed to decode Stacks public key".to_string())
         })
     }
->>>>>>> fd3f28de
 }
 
 impl Preamble {
