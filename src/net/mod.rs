--- conflicted
+++ resolved
@@ -2358,27 +2358,21 @@
     }
 
     impl<'a> TestPeer<'a> {
-<<<<<<< HEAD
         pub fn new(config: TestPeerConfig) -> TestPeer<'a> {
             TestPeer::new_with_observer(config, None)
+        }
+
+        pub fn test_path(config: &TestPeerConfig) -> String {
+            format!(
+                "/tmp/stacks-node-tests/units-test-peer/{}-{}",
+                &config.test_name, config.server_port
+            )
         }
 
         pub fn new_with_observer(
             mut config: TestPeerConfig,
             observer: Option<&'a TestEventObserver>,
         ) -> TestPeer<'a> {
-            let test_path = format!(
-                "/tmp/blockstack-test-peer-{}-{}",
-=======
-        pub fn test_path(config: &TestPeerConfig) -> String {
-            format!(
-                "/tmp/stacks-node-tests/units-test-peer/{}-{}",
->>>>>>> 058acbfc
-                &config.test_name, config.server_port
-            )
-        }
-
-        pub fn new(mut config: TestPeerConfig) -> TestPeer<'a> {
             let test_path = TestPeer::test_path(&config);
             match fs::metadata(&test_path) {
                 Ok(_) => {
