/*
 copyright: (c) 2013-2020 by Blockstack PBC, a public benefit corporation.

 This file is part of Blockstack.

 Blockstack is free software. You may redistribute or modify
 it under the terms of the GNU General Public License as published by
 the Free Software Foundation, either version 3 of the License or
 (at your option) any later version.

 Blockstack is distributed in the hope that it will be useful,
 but WITHOUT ANY WARRANTY, including without the implied warranty of
 MERCHANTABILITY or FITNESS FOR A PARTICULAR PURPOSE. See the
 GNU General Public License for more details.

 You should have received a copy of the GNU General Public License
 along with Blockstack. If not, see <http://www.gnu.org/licenses/>.
*/

use std::io::prelude::*;
use std::io;
use std::io::{Read, Write, Seek, SeekFrom};
use std::fmt;
use std::net::SocketAddr;

use std::collections::HashMap;
use std::collections::VecDeque;
use net::Error as net_error;
use net::http::*;
use net::ProtocolFamily;
use net::StacksMessageCodec;
use net::MAX_NEIGHBORS_DATA_LEN;
use net::StacksHttpMessage;
use net::HttpRequestType;
use net::HttpResponseType;
use net::HttpRequestMetadata;
use net::HttpResponseMetadata;
use net::PeerAddress;
use net::ClientError;
use net::RPCPeerInfoData;
use net::NeighborAddress;
use net::NeighborsData;
use net::StacksHttp;
use net::PeerHost;
use net::UrlString;
use net::MicroblocksData;
use net::HTTP_REQUEST_ID_RESERVED;
use net::StacksMessageType;
use net::connection::ConnectionHttp;
use net::connection::ReplyHandleHttp;
use net::connection::ConnectionOptions;
use net::db::PeerDB;
use net::p2p::PeerNetwork;
use net::{ RPCNeighbor, RPCNeighborsInfo };
use net::{ MapEntryResponse, AccountEntryResponse, CallReadOnlyResponse, ContractSrcResponse };
use net::p2p::PeerMap;
use core::mempool::*;

use burnchains::Burnchain;
use burnchains::BurnchainView;
use burnchains::BurnchainHeaderHash;

use chainstate::burn::db::sortdb::SortitionDB;
use chainstate::burn::BlockHeaderHash;
use chainstate::burn::ConsensusHash;
use chainstate::stacks::db::{
    StacksChainState,
    BlockStreamData,
    blocks::MINIMUM_TX_FEE_RATE_PER_BYTE};
use chainstate::stacks::Error as chain_error;
use chainstate::stacks::*;
use burnchains::*;
use monitoring;

use rusqlite::{DatabaseName, NO_PARAMS};

use util::db::Error as db_error;
use util::db::DBConn;
use util::get_epoch_time_secs;
use util::hash::to_hex;
use util::hash::Hash160;

use crate::{version_string};

use vm::{
    clarity::ClarityConnection,
    ClarityName,
    ContractName,
    Value,
    SymbolicExpression,
    costs::{ LimitedCostTracker,
             ExecutionCost },
    types::{ PrincipalData,
             QualifiedContractIdentifier },
    database::{ ClarityDatabase,
                MarfedKV,
                ClaritySerializable,
                marf::ContractCommitment },
};

use rand::prelude::*;
use rand::thread_rng;

pub const STREAM_CHUNK_SIZE : u64 = 4096;

#[derive(Default)]
pub struct RPCHandlerArgs <'a> {
    pub exit_at_block_height: Option<&'a u64>,
}

pub struct ConversationHttp {
    network_id: u32,
    connection: ConnectionHttp,
    conn_id: usize,
    timeout: u64,
    peer_host: PeerHost,
    outbound_url: Option<UrlString>,
    peer_addr: SocketAddr,
    burnchain: Burnchain,
    keep_alive: bool,
    total_request_count: u64,       // number of messages taken from the inbox
    total_reply_count: u64,         // number of messages responsed to
    last_request_timestamp: u64,    // absolute timestamp of the last time we received at least 1 byte in a request
    last_response_timestamp: u64,   // absolute timestamp of the last time we sent at least 1 byte in a response
    connection_time: u64,           // when this converation was instantiated

    // ongoing block streams
    reply_streams: VecDeque<(ReplyHandleHttp, Option<(HttpChunkedTransferWriterState, BlockStreamData)>, bool)>,
    
    // our outstanding request/response to the remote peer, if any
    pending_request: Option<ReplyHandleHttp>,
    pending_response: Option<HttpResponseType>,
    pending_error_response: Option<HttpResponseType>,
}

impl fmt::Display for ConversationHttp {
    fn fmt(&self, f: &mut fmt::Formatter) -> fmt::Result {
        write!(f, "http:id={},request={:?}", self.conn_id, self.pending_request.is_some())
    }
}

impl fmt::Debug for ConversationHttp {
    fn fmt(&self, f: &mut fmt::Formatter) -> fmt::Result {
        write!(f, "http:id={},request={:?}", self.conn_id, self.pending_request.is_some())
    }
}

impl RPCPeerInfoData {
    pub fn from_db(burnchain: &Burnchain, sortdb: &SortitionDB, chainstate: &StacksChainState, peerdb: &PeerDB, exit_at_block_height: &Option<&u64>) -> Result<RPCPeerInfoData, net_error> {
        let burnchain_tip = SortitionDB::get_canonical_burn_chain_tip(&sortdb.conn)?;
        let local_peer = PeerDB::get_local_peer(peerdb.conn())?;
        let stable_burnchain_tip = {
            let ic = sortdb.index_conn();
            let stable_height = 
                if burnchain_tip.block_height < burnchain.stable_confirmations as u64 {
                    0
                }
                else {
                    burnchain_tip.block_height - (burnchain.stable_confirmations as u64)
                };
            SortitionDB::get_ancestor_snapshot(&ic, stable_height, &burnchain_tip.sortition_id)?
                .ok_or_else(|| net_error::DBError(db_error::NotFoundError))?
        };

        let server_version = version_string(
            option_env!("CARGO_PKG_NAME").unwrap_or("stacks-node"),
            option_env!("CARGO_PKG_VERSION").unwrap_or("0.0.0.0"));
        let stacks_tip_consensus_hash = burnchain_tip.canonical_stacks_tip_consensus_hash;
        let stacks_tip = burnchain_tip.canonical_stacks_tip_hash;
        let stacks_tip_height = burnchain_tip.canonical_stacks_tip_height;
        let unconfirmed_tip = match chainstate.unconfirmed_state {
            Some(ref unconfirmed) => unconfirmed.unconfirmed_chain_tip.clone(),
            None => StacksBlockId([0x00; 32])
        };

        Ok(RPCPeerInfoData {
            peer_version: burnchain.peer_version,
            burn_consensus: burnchain_tip.consensus_hash,
            burn_block_height: burnchain_tip.block_height,
            stable_burn_consensus: stable_burnchain_tip.consensus_hash,
            stable_burn_block_height: stable_burnchain_tip.block_height,
            server_version,
            network_id: local_peer.network_id,
            parent_network_id: local_peer.parent_network_id,
            stacks_tip_height,
            stacks_tip,
            stacks_tip_consensus_hash: stacks_tip_consensus_hash.to_hex(),
            unanchored_tip: unconfirmed_tip,
            exit_at_block_height: exit_at_block_height.cloned()
        })
    }
}

impl RPCNeighborsInfo {
    /// Load neighbor address information from the peer network
    pub fn from_p2p(network_id: u32, peers: &PeerMap, chain_view: &BurnchainView, peerdb: &PeerDB) -> Result<RPCNeighborsInfo, net_error> {
        let neighbor_sample = PeerDB::get_random_neighbors(peerdb.conn(), network_id, MAX_NEIGHBORS_DATA_LEN, chain_view.burn_block_height, false)
            .map_err(net_error::DBError)?;

        let sample : Vec<RPCNeighbor> = neighbor_sample
            .into_iter()
            .map(|n| RPCNeighbor::from_neighbor_key_and_pubkh(n.addr.clone(), Hash160::from_data(&n.public_key.to_bytes()), true))
            .collect();

        let mut inbound = vec![];
        let mut outbound = vec![];
        for (_, convo) in peers.iter() {
            let nk = convo.to_neighbor_key();
            let naddr = convo.to_neighbor_address();
            if convo.is_outbound() {
                outbound.push(RPCNeighbor::from_neighbor_key_and_pubkh(nk, naddr.public_key_hash, convo.is_authenticated()));
            }
            else {
                inbound.push(RPCNeighbor::from_neighbor_key_and_pubkh(nk, naddr.public_key_hash, convo.is_authenticated()));
            }
        }

        Ok(RPCNeighborsInfo {
            sample: sample,
            inbound: inbound,
            outbound: outbound
        })
    }
}

impl ConversationHttp {
    pub fn new(network_id: u32, burnchain: &Burnchain, peer_addr: SocketAddr, outbound_url: Option<UrlString>, peer_host: PeerHost, conn_opts: &ConnectionOptions, conn_id: usize) -> ConversationHttp {
        let mut stacks_http = StacksHttp::new();
        stacks_http.maximum_call_argument_size = conn_opts.maximum_call_argument_size;
        ConversationHttp {
            network_id: network_id,
            connection: ConnectionHttp::new(stacks_http, conn_opts, None),
            conn_id: conn_id,
            timeout: conn_opts.timeout,
            reply_streams: VecDeque::new(),
            peer_addr: peer_addr,
            outbound_url: outbound_url,
            peer_host: peer_host,
            burnchain: burnchain.clone(),
            pending_request: None,
            pending_response: None,
            pending_error_response: None,
            keep_alive: true,
            total_request_count: 0,
            total_reply_count: 0,
            last_request_timestamp: 0,
            last_response_timestamp: 0,
            connection_time: get_epoch_time_secs()
        }
    }

    /// How many ongoing requests do we have on this conversation?
    pub fn num_pending_outbound(&self) -> usize {
        self.reply_streams.len()
    }

    /// What's our outbound URL?
    pub fn get_url(&self) -> Option<&UrlString> {
        self.outbound_url.as_ref()
    }

    /// What's our peer IP address?
    pub fn get_peer_addr(&self) -> &SocketAddr {
        &self.peer_addr
    }

    /// Is a request in-progress?
    pub fn is_request_inflight(&self) -> bool {
        self.pending_request.is_some()
    }
    
    /// Start a HTTP request from this peer, and expect a response.
    /// Returns the request handle; does not set the handle into this connection.
    fn start_request(&mut self, req: HttpRequestType) -> Result<ReplyHandleHttp, net_error> {
        test_debug!("{:?},id={}: Start HTTP request {:?}", &self.peer_host, self.conn_id, &req);
        let mut handle = self.connection.make_request_handle(HTTP_REQUEST_ID_RESERVED, get_epoch_time_secs() + self.timeout, self.conn_id)?;
        let stacks_msg = StacksHttpMessage::Request(req);
        self.connection.send_message(&mut handle, &stacks_msg)?;
        Ok(handle)
    }

    /// Start a HTTP request from this peer, and expect a response.
    /// Non-blocking.
    /// Only one request in-flight is allowed.
    pub fn send_request(&mut self, req: HttpRequestType) -> Result<(), net_error> {
        if self.is_request_inflight() {
            test_debug!("{:?},id={}: Request in progress still", &self.peer_host, self.conn_id);
            return Err(net_error::InProgress);
        }
        if self.pending_error_response.is_some() {
            test_debug!("{:?},id={}: Error response is inflight", &self.peer_host, self.conn_id);
            return Err(net_error::InProgress);
        }
       
        let handle = self.start_request(req)?;
        
        self.pending_request = Some(handle);
        self.pending_response = None;
        Ok(())
    }

    /// Send a HTTP error response.
    /// Discontinues and disables sending a non-error response
    pub fn reply_error<W: Write>(&mut self, fd: &mut W, res: HttpResponseType) -> Result<(), net_error> {
        if self.is_request_inflight() || self.pending_response.is_some() {
            test_debug!("{:?},id={}: Request or response is already in progress", &self.peer_host, self.conn_id);
            return Err(net_error::InProgress);
        }
        if self.pending_error_response.is_some() {
            // error already in-flight
            return Ok(())
        }

        res.send(&mut self.connection.protocol, fd)?;
        
        let reply = self.connection.make_relay_handle(self.conn_id)?;
        
        self.pending_error_response = Some(res);
        self.reply_streams.push_back((reply, None, false));
        Ok(())
    }

    /// Handle a GET peer info.
    /// The response will be synchronously written to the given fd (so use a fd that can buffer!)
    fn handle_getinfo<W: Write>(http: &mut StacksHttp, fd: &mut W, req: &HttpRequestType, burnchain: &Burnchain,
                                sortdb: &SortitionDB, chainstate: &StacksChainState, peerdb: &PeerDB, handler_args: &RPCHandlerArgs) -> Result<(), net_error> {
        let response_metadata = HttpResponseMetadata::from(req);
        match RPCPeerInfoData::from_db(burnchain, sortdb, chainstate, peerdb, &handler_args.exit_at_block_height) {
            Ok(pi) => {
                let response = HttpResponseType::PeerInfo(response_metadata, pi);
                response.send(http, fd)
            }
            Err(e) => {
                warn!("Failed to get peer info {:?}: {:?}", req, &e);
                let response = HttpResponseType::ServerError(response_metadata, "Failed to query peer info".to_string());
                response.send(http, fd)
            }
        }
    }

    /// Handle a GET neighbors
    /// The response will be synchronously written to the given fd (so use a fd that can buffer!)
    fn handle_getneighbors<W: Write>(http: &mut StacksHttp, fd: &mut W, req: &HttpRequestType, network_id: u32, chain_view: &BurnchainView, peers: &PeerMap, peerdb: &PeerDB) -> Result<(), net_error> {
        let response_metadata = HttpResponseMetadata::from(req);
        let neighbor_data = RPCNeighborsInfo::from_p2p(network_id, peers, chain_view, peerdb)?;
        let response = HttpResponseType::Neighbors(response_metadata, neighbor_data);
        response.send(http, fd)
    }

    /// Handle a GET block.  Start streaming the reply.
    /// The response's preamble (but not the block data) will be synchronously written to the fd
    /// (so use a fd that can buffer!)
    /// Return a BlockStreamData struct for the block that we're sending, so we can continue to
    /// make progress sending it.
    fn handle_getblock<W: Write>(http: &mut StacksHttp, fd: &mut W, req: &HttpRequestType, index_block_hash: &StacksBlockId, chainstate: &mut StacksChainState) -> Result<Option<BlockStreamData>, net_error> {
        monitoring::increment_stx_blocks_served_counter();

        let response_metadata = HttpResponseMetadata::from(req);

        // do we have this block?
        match StacksChainState::has_block_indexed(&chainstate.blocks_path, index_block_hash) {
            Ok(false) => {
                // nope -- not confirmed
                let response = HttpResponseType::NotFound(response_metadata, format!("No such block {}", index_block_hash.to_hex()));
                response.send(http, fd).and_then(|_| Ok(None))
            },
            Err(e) => {
                // nope -- error trying to check
                warn!("Failed to serve block {:?}: {:?}", req, &e);
                let response = HttpResponseType::ServerError(response_metadata, format!("Failed to query block {}", index_block_hash.to_hex()));
                response.send(http, fd).and_then(|_| Ok(None))
            },
            Ok(true) => {
                // yup! start streaming it back
                let stream = BlockStreamData::new_block(index_block_hash.clone());
                let response = HttpResponseType::BlockStream(response_metadata);
                response.send(http, fd).and_then(|_| Ok(Some(stream)))
            }
        }
    }
    
    /// Handle a GET confirmed microblock stream, by _anchor block hash_.  Start streaming the reply.
    /// The response's preamble (but not the block data) will be synchronously written to the fd
    /// (so use a fd that can buffer!)
    /// Return a BlockStreamData struct for the block that we're sending, so we can continue to
    /// make progress sending it.
    fn handle_getmicroblocks_confirmed<W: Write>(http: &mut StacksHttp, fd: &mut W, req: &HttpRequestType, index_anchor_block_hash: &StacksBlockId, chainstate: &mut StacksChainState) -> Result<Option<BlockStreamData>, net_error> {
        monitoring::increment_stx_confirmed_micro_blocks_served_counter();

        let response_metadata = HttpResponseMetadata::from(req);

        match chainstate.get_confirmed_microblock_index_hash(index_anchor_block_hash) {
            Err(e) => {
                // oops
                warn!("Failed to serve confirmed microblock stream {:?}: {:?}", req, &e);
                let response = HttpResponseType::ServerError(response_metadata, format!("Failed to query confirmed microblock stream from anchor block {}", index_anchor_block_hash.to_hex()));
                response.send(http, fd).and_then(|_| Ok(None))
            },
            Ok(None) => {
                // we don't have it
                let response = HttpResponseType::NotFound(response_metadata, format!("No such confirmed microblock stream from anchor block {}", index_anchor_block_hash.to_hex()));
                response.send(http, fd).and_then(|_| Ok(None))
            },
            Ok(Some(index_microblock_hash)) => {
                // Have it!
                let stream = BlockStreamData::new_microblock_confirmed(index_microblock_hash.clone());
                let response = HttpResponseType::MicroblockStream(response_metadata);
                response.send(http, fd).and_then(|_| Ok(Some(stream)))
            }
        }
    }

    /// Handle a GET confirmed microblock stream, by _index microblock hash_.  Start streaming the reply.
    /// The response's preamble (but not the block data) will be synchronously written to the fd
    /// (so use a fd that can buffer!)
    /// Return a BlockStreamData struct for the block that we're sending, so we can continue to
    /// make progress sending it.
    fn handle_getmicroblocks_indexed<W: Write>(http: &mut StacksHttp, fd: &mut W, req: &HttpRequestType, index_microblock_hash: &StacksBlockId, chainstate: &mut StacksChainState) -> Result<Option<BlockStreamData>, net_error> {
        monitoring::increment_stx_micro_blocks_served_counter();

        let response_metadata = HttpResponseMetadata::from(req);

        // do we have this confirmed microblock stream?
        match chainstate.has_confirmed_microblocks_indexed(index_microblock_hash) {
            Ok(false) => {
                // nope
                let response = HttpResponseType::NotFound(response_metadata, format!("No such confirmed microblock stream {}", index_microblock_hash.to_hex()));
                response.send(http, fd).and_then(|_| Ok(None))
            },
            Err(e) => {
                // nope
                warn!("Failed to serve confirmed microblock stream {:?}: {:?}", req, &e);
                let response = HttpResponseType::ServerError(response_metadata, format!("Failed to query confirmed microblock stream {}", index_microblock_hash.to_hex()));
                response.send(http, fd).and_then(|_| Ok(None))
            },
            Ok(true) => {
                // yup! start streaming it back
                let stream = BlockStreamData::new_microblock_confirmed(index_microblock_hash.clone());
                let response = HttpResponseType::MicroblockStream(response_metadata);
                response.send(http, fd).and_then(|_| Ok(Some(stream)))
            }
        }
    }

    /// Handle a GET token transfer cost.  Reply the entire response.
    /// TODO: accurately estimate the cost/length fee for token transfers, based on mempool
    /// pressure.
    fn handle_token_transfer_cost<W: Write>(http: &mut StacksHttp, fd: &mut W, req: &HttpRequestType) -> Result<(), net_error> {
        let response_metadata = HttpResponseMetadata::from(req);

        // todo -- need to actually estimate the cost / length for token transfers
        //   right now, it just uses the minimum.
        let fee = MINIMUM_TX_FEE_RATE_PER_BYTE;
        let response = HttpResponseType::TokenTransferCost(response_metadata, fee);
        response.send(http, fd).map(|_| ())
    }

    /// Handle a GET on an existing account, given the current chain tip.  Optionally supplies a
    /// MARF proof for each account detail loaded from the chain tip.
    fn handle_get_account_entry<W: Write>(http: &mut StacksHttp, fd: &mut W, req: &HttpRequestType,
                                          sortdb: &SortitionDB, chainstate: &mut StacksChainState, 
                                          tip: &StacksBlockId, account: &PrincipalData, with_proof: bool) -> Result<(), net_error> {
        let response_metadata = HttpResponseMetadata::from(req);

        let data = chainstate.maybe_read_only_clarity_tx(&sortdb.index_conn(), tip, |clarity_tx| {
            clarity_tx.with_clarity_db_readonly(|clarity_db| {
                let key = ClarityDatabase::make_key_for_account_balance(&account);
                let (balance, balance_proof) = clarity_db.get_with_proof::<u128>(&key)
                    .map(|(a, b)| (a, format!("0x{}", b.to_hex())))
                    .unwrap_or_else(|| (0, "".into()));
                let balance_proof = if with_proof {
                    Some(balance_proof)
                } else {
                    None
                };
                let key = ClarityDatabase::make_key_for_account_nonce(&account);
                let (nonce, nonce_proof) = clarity_db.get_with_proof(&key)
                    .map(|(a, b)| (a, format!("0x{}", b.to_hex())))
                    .unwrap_or_else(|| (0, "".into()));
                let nonce_proof = if with_proof {
                    Some(nonce_proof)
                } else {
                    None
                };

                let balance = format!("0x{}", to_hex(&balance.to_be_bytes()));
                AccountEntryResponse { balance, nonce, balance_proof, nonce_proof }
            })
        });

        let response = HttpResponseType::GetAccount(
            response_metadata, data);

        response.send(http, fd).map(|_| ())
    }

    /// Handle a GET on a smart contract's data map, given the current chain tip.  Optionally
    /// supplies a MARF proof for the value.
    fn handle_get_map_entry<W: Write>(http: &mut StacksHttp, fd: &mut W, req: &HttpRequestType,
                                      sortdb: &SortitionDB, chainstate: &mut StacksChainState, 
                                      tip: &StacksBlockId, contract_addr: &StacksAddress, contract_name: &ContractName,
                                      map_name: &ClarityName, key: &Value, with_proof: bool) -> Result<(), net_error> {
        let response_metadata = HttpResponseMetadata::from(req);
        let contract_identifier = QualifiedContractIdentifier::new(contract_addr.clone().into(), contract_name.clone());

        let data = chainstate.maybe_read_only_clarity_tx(&sortdb.index_conn(), tip, |clarity_tx| {
            clarity_tx.with_clarity_db_readonly(|clarity_db| {
                let key = ClarityDatabase::make_key_for_data_map_entry(&contract_identifier, map_name, key);
                let (value, marf_proof) = clarity_db.get_with_proof::<Value>(&key)
                    .map(|(a, b)| (a, format!("0x{}", b.to_hex())))
                    .unwrap_or_else(|| {
                        test_debug!("No value for '{}' in {}", &key, tip);
                        (Value::none(), "".into())
                    });
                let marf_proof = if with_proof {
                    test_debug!("Return a MARF proof of '{}' of {} bytes", &key, marf_proof.as_bytes().len());
                    Some(marf_proof)
                } else {
                    None
                };

                let data = format!("0x{}", value.serialize());
                MapEntryResponse { data, marf_proof }
            })
        });

        let response = HttpResponseType::GetMapEntry(
            response_metadata, data);

        response.send(http, fd).map(|_| ())
    }

    /// Handle a POST to run a read-only function call with the given parameters on the given chain
    /// tip.  Returns the result of the function call.  Returns a CallReadOnlyResponse on success.
    fn handle_readonly_function_call<W: Write>(http: &mut StacksHttp, fd: &mut W, req: &HttpRequestType,
                                               sortdb: &SortitionDB, chainstate: &mut StacksChainState,
                                               tip: &StacksBlockId, contract_addr: &StacksAddress, contract_name: &ContractName,
                                               function: &ClarityName, sender: &PrincipalData, args: &[Value], options: &ConnectionOptions) -> Result<(), net_error> {
        let response_metadata = HttpResponseMetadata::from(req);
        let contract_identifier = QualifiedContractIdentifier::new(contract_addr.clone().into(), contract_name.clone());

        let cost_track = LimitedCostTracker::new(options.read_only_call_limit.clone());

        let args: Vec<_> = args.iter().map(|x| SymbolicExpression::atom_value(x.clone())).collect();

        let data = chainstate.maybe_read_only_clarity_tx(&sortdb.index_conn(), tip, |clarity_tx| {
            clarity_tx.with_readonly_clarity_env(sender.clone(), cost_track, |env| {
                env.execute_contract(&contract_identifier, function.as_str(), &args, true)
            })
        });


        let response = match data {
            Ok(data) => 
                CallReadOnlyResponse { okay: true, result: Some(format!("0x{}", data.serialize())), cause: None },
            Err(e) =>
                CallReadOnlyResponse { okay: false, result: None, cause: Some(e.to_string()) },
        };

        let response = HttpResponseType::CallReadOnlyFunction(response_metadata, response);
        response.send(http, fd).map(|_| ())
    }

    /// Handle a GET to fetch a contract's source code, given the chain tip.  Optionally returns a
    /// MARF proof as well.
    fn handle_get_contract_src<W: Write>(http: &mut StacksHttp, fd: &mut W, req: &HttpRequestType,
                                         sortdb: &SortitionDB, chainstate: &mut StacksChainState,
                                         tip: &StacksBlockId, contract_addr: &StacksAddress, contract_name: &ContractName, with_proof: bool) -> Result<(), net_error> {
        let response_metadata = HttpResponseMetadata::from(req);
        let contract_identifier = QualifiedContractIdentifier::new(contract_addr.clone().into(), contract_name.clone());

        let data = chainstate.maybe_read_only_clarity_tx(&sortdb.index_conn(), tip, |clarity_tx| {
            clarity_tx.with_clarity_db_readonly(|db| {
                let source = db.get_contract_src(&contract_identifier)?;
                let contract_commit_key = MarfedKV::make_contract_hash_key(&contract_identifier);
                let (contract_commit, proof) = db.get_with_proof::<ContractCommitment>(&contract_commit_key)
                    .expect("BUG: obtained source, but couldn't get MARF proof.");
                let marf_proof = if with_proof {
                    Some(proof.to_hex())
                } else {
                    None
                };
                let publish_height = contract_commit.block_height;
                Some(ContractSrcResponse { source, publish_height, marf_proof })
            })
        });

        let response = match data {
            Some(data) => HttpResponseType::GetContractSrc(response_metadata, data),
            None => HttpResponseType::NotFound(response_metadata, "No contract source data found".into())
        };
        
        response.send(http, fd).map(|_| ())
    }

    /// Handle a GET to fetch a contract's analysis data, given the chain tip.  Note that this isn't
    /// something that's anchored to the blockchain, and can be different across different versions
    /// of Stacks -- callers must trust the Stacks node to return correct analysis data.
    /// Callers who don't trust the Stacks node should just fetch the contract source
    /// code and analyze it offline.
    fn handle_get_contract_abi<W: Write>(http: &mut StacksHttp, fd: &mut W, req: &HttpRequestType,
                                         sortdb: &SortitionDB, chainstate: &mut StacksChainState,
                                         tip: &StacksBlockId, contract_addr: &StacksAddress, contract_name: &ContractName) -> Result<(), net_error> {
        let response_metadata = HttpResponseMetadata::from(req);
        let contract_identifier = QualifiedContractIdentifier::new(contract_addr.clone().into(), contract_name.clone());

        let data = chainstate.maybe_read_only_clarity_tx(&sortdb.index_conn(), tip, |clarity_tx| {
            clarity_tx.with_analysis_db_readonly(|db| {
                let contract = db.load_contract(&contract_identifier)?;
                contract.contract_interface
            })
        });

        let response = match data {
            Some(data) => HttpResponseType::GetContractABI(response_metadata, data),
            None => HttpResponseType::NotFound(response_metadata, "No contract interface data found".into())
        };
        
        response.send(http, fd).map(|_| ())
    }
    
    /// Handle a GET unconfirmed microblock stream.  Start streaming the reply.
    /// The response's preamble (but not the block data) will be synchronously written to the fd
    /// (so use a fd that can buffer!)
    /// Return a BlockStreamData struct for the block that we're sending, so we can continue to
    /// make progress sending it.
    fn handle_getmicroblocks_unconfirmed<W: Write>(http: &mut StacksHttp, fd: &mut W, req: &HttpRequestType, index_anchor_block_hash: &StacksBlockId, min_seq: u16, chainstate: &mut StacksChainState) -> Result<Option<BlockStreamData>, net_error> {
        let response_metadata = HttpResponseMetadata::from(req);

        // do we have this unconfirmed microblock stream?
        match chainstate.has_any_staging_microblock_indexed(index_anchor_block_hash, min_seq) {
            Ok(false) => {
                // nope
                let response = HttpResponseType::NotFound(response_metadata, format!("No such unconfirmed microblock stream for {} at or after {}", index_anchor_block_hash.to_hex(), min_seq));
                response.send(http, fd).and_then(|_| Ok(None))
            },
            Err(e) => {
                // nope
                warn!("Failed to serve confirmed microblock stream {:?}: {:?}", req, &e);
                let response = HttpResponseType::ServerError(response_metadata, format!("Failed to query unconfirmed microblock stream for {} at or after {}", index_anchor_block_hash.to_hex(), min_seq));
                response.send(http, fd).and_then(|_| Ok(None))
            },
            Ok(true) => {
                // yup! start streaming it back
                let stream = BlockStreamData::new_microblock_unconfirmed(index_anchor_block_hash.clone(), min_seq);
                let response = HttpResponseType::MicroblockStream(response_metadata);
                response.send(http, fd).and_then(|_| Ok(Some(stream)))
            }
        }
    }

    /// Load up the canonical Stacks chain tip.  Note that this is subject to both burn chain block 
    /// Stacks block availability -- different nodes with different partial replicas of the Stacks chain state
    /// will return different values here.
    /// tip_opt is given by the HTTP request as the optional query parameter for the chain tip
    /// hash.  It will be None if there was no paramter given.
    /// The order of chain tips this method prefers is as follows:
    /// * tip_opt, if it's Some(..),
    /// * the unconfirmed canonical stacks chain tip, if initialized
    /// * the confirmed canonical stacks chain tip
    fn handle_load_stacks_chain_tip<W: Write>(http: &mut StacksHttp, fd: &mut W, req: &HttpRequestType, tip_opt: Option<&StacksBlockId>, sortdb: &SortitionDB, chainstate: &StacksChainState) -> Result<Option<StacksBlockId>, net_error> {
        match tip_opt {
            Some(tip) => Ok(Some(*tip).clone()),
            None => {
                match chainstate.get_stacks_chain_tip(sortdb)? {
                    Some(tip) => Ok(Some(StacksBlockHeader::make_index_block_hash(&tip.consensus_hash, &tip.anchored_block_hash))),
                    None => {
                        let response_metadata = HttpResponseMetadata::from(req);
                        warn!("Failed to load Stacks chain tip");
                        let response = HttpResponseType::ServerError(response_metadata, format!("Failed to load Stacks chain tip"));
                        response.send(http, fd).and_then(|_| Ok(None))
                    }
                }
            }
        }
    }
    
    fn handle_load_stacks_chain_tip_hashes<W: Write>(http: &mut StacksHttp, fd: &mut W, req: &HttpRequestType, tip_opt: Option<&StacksBlockId>, sortdb: &SortitionDB, chainstate: &StacksChainState) -> Result<Option<(ConsensusHash, BlockHeaderHash)>, net_error> {
        match tip_opt {
            Some(tip) => {
                match chainstate.get_block_header_hashes(&tip)? {
                    Some((ch, bl)) => {
                        return Ok(Some((ch, bl)));
                    }
                    None => {}
                }
            },
            None => {
                match chainstate.get_stacks_chain_tip(sortdb)? {
                    Some(tip) => {
                        return Ok(Some((tip.consensus_hash, tip.anchored_block_hash)));
                    }
                    None => {}
                }
            }
        }
        let response_metadata = HttpResponseMetadata::from(req);
        warn!("Failed to load Stacks chain tip");
        let response = HttpResponseType::ServerError(response_metadata, format!("Failed to load Stacks chain tip"));
        response.send(http, fd).and_then(|_| Ok(None))
    }

    /// Handle a transaction.  Directly submit it to the mempool so the client can see any
    /// rejection reasons up-front (different from how the peer network handles it).  Indicate
    /// whether or not the transaction was accepted (and thus needs to be forwarded) in the return
    /// value.
    fn handle_post_transaction<W: Write>(http: &mut StacksHttp, fd: &mut W, req: &HttpRequestType, consensus_hash: ConsensusHash, block_hash: BlockHeaderHash, mempool: &mut MemPoolDB, tx: StacksTransaction) -> Result<bool, net_error> {
        let txid = tx.txid();
        let response_metadata = HttpResponseMetadata::from(req);
        let (response, accepted) = 
            if mempool.has_tx(&txid) {
                (HttpResponseType::TransactionID(response_metadata, txid), false)
            }
            else {
                match mempool.submit(&consensus_hash, &block_hash, tx) {
                    Ok(_) => {
                        (HttpResponseType::TransactionID(response_metadata, txid), true)
                    }
                    Err(e) => {
                        (HttpResponseType::BadRequestJSON(response_metadata, e.into_json(&txid)), false)
                    }
                }
            };

        response.send(http, fd).and_then(|_| Ok(accepted))
    }

    /// Handle a microblock.  Directly submit it to the microblock store so the client can see any
    /// rejection reasons up-front (different from how the peer network handles it).  Indicate
    /// whether or not the microblock was accepted (and thus needs to be forwarded) in the return
    /// value.
    fn handle_post_microblock<W: Write>(http: &mut StacksHttp, fd: &mut W, req: &HttpRequestType, consensus_hash: ConsensusHash, block_hash: BlockHeaderHash, chainstate: &mut StacksChainState, microblock: StacksMicroblock) -> Result<bool, net_error> {
        let response_metadata = HttpResponseMetadata::from(req);
        let (response, accepted) = match chainstate.preprocess_streamed_microblock(&consensus_hash, &block_hash, &microblock) {
            Ok(accepted) => {
                if accepted {
                    debug!("Accepted uploaded microblock {}/{}-{}", &consensus_hash, &block_hash, &microblock.block_hash());
                }
                else {
                    debug!("Did not accept microblock {}/{}-{}", &consensus_hash, &block_hash, &microblock.block_hash());
                }

                (HttpResponseType::MicroblockHash(response_metadata, microblock.block_hash()), accepted)
            }
            Err(e) => {
                (HttpResponseType::BadRequestJSON(response_metadata, e.into_json()), false)
            }
        };

        response.send(http, fd).and_then(|_| Ok(accepted))
    }

    /// Handle an external HTTP request.
    /// Some requests, such as those for blocks, will create new reply streams.  This method adds
    /// those new streams into the `reply_streams` set.
    /// Returns a StacksMessageType option -- it's Some(...) if we need to forward a message to the
    /// peer network (like a transaction or a block or microblock)
    pub fn handle_request(&mut self, req: HttpRequestType, chain_view: &BurnchainView, peers: &PeerMap, sortdb: &SortitionDB, peerdb: &PeerDB,
                          chainstate: &mut StacksChainState, mempool: &mut MemPoolDB, handler_opts: &RPCHandlerArgs) -> Result<Option<StacksMessageType>, net_error> {

        monitoring::increment_rpc_calls_counter();

        let mut reply = self.connection.make_relay_handle(self.conn_id)?;
        let keep_alive = req.metadata().keep_alive;
        let mut ret = None;

        let stream_opt = match req {
            HttpRequestType::GetInfo(ref _md) => {
                ConversationHttp::handle_getinfo(&mut self.connection.protocol, &mut reply, &req, &self.burnchain,
                                                 sortdb, chainstate, peerdb, handler_opts)?;
                None
            },
            HttpRequestType::GetNeighbors(ref _md) => {
                ConversationHttp::handle_getneighbors(&mut self.connection.protocol, &mut reply, &req, self.network_id, chain_view, peers, peerdb)?;
                None
            },
            HttpRequestType::GetBlock(ref _md, ref index_block_hash) => {
                ConversationHttp::handle_getblock(&mut self.connection.protocol, &mut reply, &req, index_block_hash, chainstate)?
            },
            HttpRequestType::GetMicroblocksIndexed(ref _md, ref index_head_hash) => {
                ConversationHttp::handle_getmicroblocks_indexed(&mut self.connection.protocol, &mut reply, &req, index_head_hash, chainstate)?
            },
            HttpRequestType::GetMicroblocksConfirmed(ref _md, ref anchor_index_block_hash) => {
                ConversationHttp::handle_getmicroblocks_confirmed(&mut self.connection.protocol, &mut reply, &req, anchor_index_block_hash, chainstate)?
            },
            HttpRequestType::GetMicroblocksUnconfirmed(ref _md, ref index_anchor_block_hash, ref min_seq) => {
                ConversationHttp::handle_getmicroblocks_unconfirmed(&mut self.connection.protocol, &mut reply, &req, index_anchor_block_hash, *min_seq, chainstate)?
            },
            HttpRequestType::GetAccount(ref _md, ref principal, ref tip_opt, ref with_proof) => {
                if let Some(tip) = ConversationHttp::handle_load_stacks_chain_tip(&mut self.connection.protocol, &mut reply, &req, tip_opt.as_ref(), sortdb, chainstate)? {
                    ConversationHttp::handle_get_account_entry(&mut self.connection.protocol, &mut reply, &req, sortdb, chainstate,
                                                               &tip, principal, *with_proof)?;
                }
                None
            },
            HttpRequestType::GetMapEntry(ref _md, ref contract_addr, ref contract_name, ref map_name, ref key, ref tip_opt, ref with_proof) => {
                if let Some(tip) = ConversationHttp::handle_load_stacks_chain_tip(&mut self.connection.protocol, &mut reply, &req, tip_opt.as_ref(), sortdb, chainstate)? {
                    ConversationHttp::handle_get_map_entry(&mut self.connection.protocol, &mut reply, &req, sortdb, chainstate,
                                                           &tip, contract_addr, contract_name, map_name, key, *with_proof)?;
                }
                None
            },
            HttpRequestType::GetTransferCost(ref _md) => {
                ConversationHttp::handle_token_transfer_cost(&mut self.connection.protocol, &mut reply, &req)?;
                None
            },
            HttpRequestType::GetContractABI(ref _md, ref contract_addr, ref contract_name, ref tip_opt) => {
                if let Some(tip) = ConversationHttp::handle_load_stacks_chain_tip(&mut self.connection.protocol, &mut reply, &req, tip_opt.as_ref(), sortdb, chainstate)? {
                    ConversationHttp::handle_get_contract_abi(&mut self.connection.protocol, &mut reply, &req, sortdb, chainstate,
                                                              &tip, contract_addr, contract_name)?;
                }
                None
            },
            HttpRequestType::CallReadOnlyFunction(ref _md, ref ctrct_addr, ref ctrct_name, ref as_sender, ref func_name, ref args, ref tip_opt) => {
                if let Some(tip) = ConversationHttp::handle_load_stacks_chain_tip(&mut self.connection.protocol, &mut reply, &req, tip_opt.as_ref(), sortdb, chainstate)? {
                    ConversationHttp::handle_readonly_function_call(
                        &mut self.connection.protocol, &mut reply, &req, sortdb, chainstate,
                        &tip, ctrct_addr, ctrct_name, func_name, as_sender, args, &self.connection.options)?;
                }
                None
            },
            HttpRequestType::GetContractSrc(ref _md, ref contract_addr, ref contract_name, ref tip_opt, ref with_proof) => {
                if let Some(tip) = ConversationHttp::handle_load_stacks_chain_tip(&mut self.connection.protocol, &mut reply, &req, tip_opt.as_ref(), sortdb, chainstate)? {
                    ConversationHttp::handle_get_contract_src(&mut self.connection.protocol, &mut reply, &req, sortdb, chainstate,
                                                              &tip, contract_addr, contract_name, *with_proof)?;
                }
                None
            },
            HttpRequestType::PostTransaction(ref _md, ref tx) => {
                match chainstate.get_stacks_chain_tip(sortdb)? {
                    Some(tip) => {
                        let accepted = ConversationHttp::handle_post_transaction(&mut self.connection.protocol, &mut reply, &req, tip.consensus_hash, tip.anchored_block_hash, mempool, tx.clone())?;
                        if accepted {
                            // forward to peer network
                            ret = Some(StacksMessageType::Transaction(tx.clone()));
                        }
                    }
                    None => {
                        let response_metadata = HttpResponseMetadata::from(&req);
                        warn!("Failed to load Stacks chain tip");
                        let response = HttpResponseType::ServerError(response_metadata, format!("Failed to load Stacks chain tip"));
                        response.send(&mut self.connection.protocol, &mut reply)?;
                    }
                }
                None
            },
            HttpRequestType::PostMicroblock(ref _md, ref mblock, ref tip_opt) => {
                if let Some((consensus_hash, block_hash)) = ConversationHttp::handle_load_stacks_chain_tip_hashes(&mut self.connection.protocol, &mut reply, &req, tip_opt.as_ref(), sortdb, chainstate)? {
                    let accepted = ConversationHttp::handle_post_microblock(&mut self.connection.protocol, &mut reply, &req, consensus_hash, block_hash, chainstate, mblock.clone())?;
                    if accepted {
                        // forward to peer network
                        let tip = StacksBlockHeader::make_index_block_hash(&consensus_hash, &block_hash);
                        ret = Some(StacksMessageType::Microblocks(MicroblocksData { index_anchor_block: tip, microblocks: vec![(*mblock).clone()] }));
                    }
                }
                None
            },
            HttpRequestType::OptionsPreflight(ref _md, ref _path) => {
                let response_metadata = HttpResponseMetadata::from(&req);
                let response = HttpResponseType::OptionsPreflight(response_metadata);
                response.send(&mut self.connection.protocol, &mut reply).map(|_| ())?;
                None
            },
            HttpRequestType::ClientError(ref _md, ref err) => {
                let response_metadata = HttpResponseMetadata::from(&req);
                let response = match err {
                    ClientError::Message(s) => HttpResponseType::BadRequestJSON(
                        response_metadata, serde_json::Value::String(s.to_string())),
                    ClientError::NotFound(path) => HttpResponseType::NotFound(
                        response_metadata, path.clone())
                };

                response.send(&mut self.connection.protocol, &mut reply).map(|_| ())?;
                None
            }
        };

        match stream_opt {
            None => {
                self.reply_streams.push_back((reply, None, keep_alive));
            },
            Some(stream) => {
                self.reply_streams.push_back((reply, Some((HttpChunkedTransferWriterState::new(STREAM_CHUNK_SIZE as usize), stream)), keep_alive));
            }
        }
        Ok(ret)
    }

    /// Make progress on outbound requests.
    /// Return true if the connection should be kept alive after all messages are drained.
    /// If we process a request with "Connection: close", then return false (indicating that the
    /// connection should be severed once the conversation is drained)
    fn send_outbound_responses(&mut self, chainstate: &mut StacksChainState) -> Result<(), net_error> {
        // send out streamed responses in the order they were requested 
        let mut drained_handle = false;
        let mut drained_stream = false;
        let mut broken = false;
        let mut do_keep_alive = true;
        
        test_debug!("{:?}: {} HTTP replies pending", &self, self.reply_streams.len());
        match self.reply_streams.front_mut() {
            Some((ref mut reply, ref mut stream_opt, ref keep_alive)) => {
                do_keep_alive = *keep_alive;

                // if we're streaming, make some progress on the stream
                match stream_opt {
                    Some((ref mut http_chunk_state, ref mut stream)) => {
                        let mut encoder = HttpChunkedTransferWriter::from_writer_state(reply, http_chunk_state);
                        match stream.stream_to(chainstate, &mut encoder, STREAM_CHUNK_SIZE) {
                            Ok(nw) => {
                                test_debug!("streamed {} bytes", nw);
                                if nw == 0 {
                                    // EOF -- finish chunk and stop sending.
                                    if !encoder.corked() {
                                        encoder.flush()
                                            .map_err(|e| {
                                                test_debug!("Write error on encoder flush: {:?}", &e);
                                                net_error::WriteError(e)
                                            })?;

                                        encoder.cork();
                                    
                                        test_debug!("stream indicates EOF");
                                    }

                                    // try moving some data to the connection only once we're done
                                    // streaming
                                    match reply.try_flush() {
                                        Ok(res) => {
                                            test_debug!("Streamed reply is drained");
                                            drained_handle = res;
                                        },
                                        Err(e) => {
                                            // dead
                                            warn!("Broken HTTP connection: {:?}", &e);
                                            broken = true;
                                        }
                                    }
                                    drained_stream = true;
                                }
                            }
                            Err(e) => {
                                // broken -- terminate the stream.
                                // For example, if we're streaming an unconfirmed block or
                                // microblock, the data can get moved to the chunk store out from
                                // under the stream.
                                warn!("Failed to send to HTTP connection: {:?}", &e);
                                broken = true;
                            }
                        }
                    },
                    None => {
                        // not streamed; all data is bufferred
                        drained_stream = true;

                        // try moving some data to the connection
                        match reply.try_flush() {
                            Ok(res) => {
                                test_debug!("Reply is drained");
                                drained_handle = res;
                            },
                            Err(e) => {
                                // dead
                                warn!("Broken HTTP connection: {:?}", &e);
                                broken = true;
                            }
                        }
                    }
                }
            },
            None => {}
        }

        if broken || (drained_handle && drained_stream) {
            // done with this stream
            test_debug!("{:?}: done with stream (broken={}, drained_handle={}, drained_stream={})", &self, broken, drained_handle, drained_stream);
            self.total_reply_count += 1;
            self.reply_streams.pop_front();

            if !do_keep_alive {
                // encountered "Connection: close"
                self.keep_alive = false;
            }
        }

        Ok(())
    }

    pub fn try_send_recv_response(req: ReplyHandleHttp) -> Result<HttpResponseType, Result<ReplyHandleHttp, net_error>> {
        match req.try_send_recv() {
            Ok(message) => match message {
                StacksHttpMessage::Request(_) => {
                    warn!("Received response: not a HTTP response");
                    return Err(Err(net_error::InvalidMessage));
                },
                StacksHttpMessage::Response(http_response) => {
                    Ok(http_response)
                }
            },
            Err(res) => Err(res)
        }
    }

    /// Make progress on our request/response
    fn recv_inbound_response(&mut self) -> Result<(), net_error> {
        // make progress on our pending request (if it exists).
        let inprogress = self.pending_request.is_some();
        let is_pending = self.pending_response.is_none();

        let pending_request = self.pending_request.take();
        let response = match pending_request {
            None => Ok(self.pending_response.take()),
            Some(req) => match ConversationHttp::try_send_recv_response(req) {
                Ok(response) => Ok(Some(response)),
                Err(res) => match res {
                    Ok(handle) => {
                        // try again
                        self.pending_request = Some(handle);
                        Ok(self.pending_response.take())
                    },
                    Err(e) => Err(e)
                }
            }
        }?;

        self.pending_response = response;

        if inprogress && self.pending_request.is_none() {
            test_debug!("{:?},id={}: HTTP request finished", &self.peer_host, self.conn_id);
        }

        if is_pending && self.pending_response.is_some() {
            test_debug!("{:?},id={}: HTTP response finished", &self.peer_host, self.conn_id);
        }

        Ok(())
    }

    /// Try to get our response
    pub fn try_get_response(&mut self) -> Option<HttpResponseType> {
        self.pending_response.take()
    }

    /// Make progress on in-flight messages.
    pub fn try_flush(&mut self, chainstate: &mut StacksChainState) -> Result<(), net_error> {
        self.send_outbound_responses(chainstate)?;
        self.recv_inbound_response()?;
        Ok(())
    }

    /// Is the connection idle?
    pub fn is_idle(&self) -> bool {
        self.pending_response.is_none() && self.connection.inbox_len() == 0 && self.connection.outbox_len() == 0 && self.reply_streams.len() == 0
    }

    /// Is the conversation out of pending data?
    /// Don't consider it drained if we haven't received anything yet
    pub fn is_drained(&self) -> bool {
        ((self.total_request_count > 0 && self.total_reply_count > 0) || self.pending_error_response.is_some()) && self.is_idle()
    }

    /// Should the connection be kept alive even if drained?
    pub fn is_keep_alive(&self) -> bool {
        self.keep_alive
    }

    /// When was the last time we got an inbound request?
    pub fn get_last_request_time(&self) -> u64 {
        self.last_request_timestamp
    }
    
    /// When was the last time we sent data as part of an outbound response?
    pub fn get_last_response_time(&self) -> u64 {
        self.last_response_timestamp
    }

    /// When was this converation conencted?
    pub fn get_connection_time(&self) -> u64 {
        self.connection_time
    }

    /// Make progress on in-flight requests and replies.
    /// Returns the list of transactions we'll need to forward to the peer network
    pub fn chat(&mut self, chain_view: &BurnchainView, peers: &PeerMap, sortdb: &SortitionDB, peerdb: &PeerDB,
                chainstate: &mut StacksChainState, mempool: &mut MemPoolDB, handler_args: &RPCHandlerArgs) -> Result<Vec<StacksMessageType>, net_error> {

        // if we have an in-flight error, then don't take any more requests.
        if self.pending_error_response.is_some() {
            return Ok(vec![]);
        }

        // handle in-bound HTTP request(s)
        let num_inbound = self.connection.inbox_len();
        let mut ret = vec![];
        test_debug!("{:?}: {} HTTP requests pending", &self, num_inbound);

        for _i in 0..num_inbound {
            let msg = match self.connection.next_inbox_message() {
                None => {
                    continue;
                },
                Some(m) => m
            };
 
            match msg {
                StacksHttpMessage::Request(req) => {
                    // new request
                    self.total_request_count += 1;
                    self.last_request_timestamp = get_epoch_time_secs();
                    let msg_opt = self.handle_request(req, chain_view, peers, sortdb,
                                                      peerdb, chainstate, mempool, handler_args)?;
                    if let Some(msg) = msg_opt {
                        ret.push(msg);
                    }
                },
                StacksHttpMessage::Response(resp) => {
                    // Is there someone else waiting for this message?  If so, pass it along.
                    // (this _should_ be our pending_request handle)
                    match self.connection.fulfill_request(StacksHttpMessage::Response(resp)) {
                        None => {
                            test_debug!("{:?}: Fulfilled pending HTTP request", &self);
                        },
                        Some(_msg) => {
                            // unsolicited; discard
                            test_debug!("{:?}: Dropping unsolicited HTTP response", &self);
                        }
                    }
                }
            }
        }
        
        Ok(ret)
    }
    
    /// Remove all timed-out messages, and ding the remote peer as unhealthy
    pub fn clear_timeouts(&mut self) -> () {
        self.connection.drain_timeouts();
    }

    /// Load data into our HTTP connection
    pub fn recv<R: Read>(&mut self, r: &mut R) -> Result<usize, net_error> {
        let mut total_recv = 0;
        loop {
            let nrecv = match self.connection.recv_data(r) {
                Ok(nr) => nr,
                Err(e) => {
                    debug!("{:?}: failed to recv: {:?}", self, &e);
                    return Err(e);
                }
            };

            total_recv += nrecv;
            if nrecv > 0 {
                self.last_request_timestamp = get_epoch_time_secs();
            }
            else {
                break;
            }
        }
        Ok(total_recv)
    }

    /// Write data out of our HTTP connection.  Write as much as we can
    pub fn send<W: Write>(&mut self, w: &mut W, chainstate: &mut StacksChainState) -> Result<usize, net_error> {
        let mut total_sz = 0;
        loop {
            // prime the Write
            self.try_flush(chainstate)?;

            let sz = match self.connection.send_data(w) {
                Ok(sz) => sz,
                Err(e) => {
                    info!("{:?}: failed to send on HTTP conversation: {:?}", self, &e);
                    return Err(e);
                }
            };

            total_sz += sz;
            if sz > 0 {
                self.last_response_timestamp = get_epoch_time_secs();
            }
            else {
                break;
            }
        }
        Ok(total_sz)
    }

    /// Make a new getinfo request to this endpoint
    pub fn new_getinfo(&self) -> HttpRequestType {
        HttpRequestType::GetInfo(HttpRequestMetadata::from_host(self.peer_host.clone()))
    }
    
    /// Make a new getneighbors request to this endpoint
    pub fn new_getneighbors(&self) -> HttpRequestType {
        HttpRequestType::GetNeighbors(HttpRequestMetadata::from_host(self.peer_host.clone()))
    }

    /// Make a new getblock request to this endpoint
    pub fn new_getblock(&self, index_block_hash: StacksBlockId) -> HttpRequestType {
        HttpRequestType::GetBlock(HttpRequestMetadata::from_host(self.peer_host.clone()), index_block_hash)
    }
    
    /// Make a new get-microblocks request to this endpoint
    pub fn new_getmicroblocks_indexed(&self, index_microblock_hash: StacksBlockId) -> HttpRequestType {
        HttpRequestType::GetMicroblocksIndexed(HttpRequestMetadata::from_host(self.peer_host.clone()), index_microblock_hash)
    }
    
    /// Make a new get-microblocks-confirmed request to this endpoint
    pub fn new_getmicroblocks_confirmed(&self, index_anchor_block_hash: StacksBlockId) -> HttpRequestType {
        HttpRequestType::GetMicroblocksConfirmed(HttpRequestMetadata::from_host(self.peer_host.clone()), index_anchor_block_hash)
    }

    /// Make a new get-microblocks request for unconfirmed microblocks
    pub fn new_getmicroblocks_unconfirmed(&self, anchored_index_block_hash: StacksBlockId, min_seq: u16) -> HttpRequestType {
        HttpRequestType::GetMicroblocksUnconfirmed(HttpRequestMetadata::from_host(self.peer_host.clone()), anchored_index_block_hash, min_seq)
    }

    /// Make a new post-transaction request
    pub fn new_post_transaction(&self, tx: StacksTransaction) -> HttpRequestType {
        HttpRequestType::PostTransaction(HttpRequestMetadata::from_host(self.peer_host.clone()), tx)
    }
    
    /// Make a new post-microblock request
    pub fn new_post_microblock(&self, mblock: StacksMicroblock, tip_opt: Option<StacksBlockId>) -> HttpRequestType {
        HttpRequestType::PostMicroblock(HttpRequestMetadata::from_host(self.peer_host.clone()), mblock, tip_opt)
    }

    /// Make a new request for an account
    pub fn new_getaccount(&self, principal: PrincipalData, tip_opt: Option<StacksBlockId>, with_proof: bool) -> HttpRequestType {
        HttpRequestType::GetAccount(HttpRequestMetadata::from_host(self.peer_host.clone()), principal, tip_opt, with_proof)
    }

    /// Make a new request for a data map
    pub fn new_getmapentry(&self, contract_addr: StacksAddress, contract_name: ContractName, map_name: ClarityName, key: Value, tip_opt: Option<StacksBlockId>, with_proof: bool) -> HttpRequestType {
        HttpRequestType::GetMapEntry(HttpRequestMetadata::from_host(self.peer_host.clone()), contract_addr, contract_name, map_name, key, tip_opt, with_proof)
    }

    /// Make a new request to get a contract's source
    pub fn new_getcontractsrc(&self, contract_addr: StacksAddress, contract_name: ContractName, tip_opt: Option<StacksBlockId>, with_proof: bool) -> HttpRequestType {
        HttpRequestType::GetContractSrc(HttpRequestMetadata::from_host(self.peer_host.clone()), contract_addr, contract_name, tip_opt, with_proof)
    }
    
    /// Make a new request to get a contract's ABI
    pub fn new_getcontractabi(&self, contract_addr: StacksAddress, contract_name: ContractName, tip_opt: Option<StacksBlockId>) -> HttpRequestType {
        HttpRequestType::GetContractABI(HttpRequestMetadata::from_host(self.peer_host.clone()), contract_addr, contract_name, tip_opt)
    }
    
    /// Make a new request to run a read-only function
    pub fn new_callreadonlyfunction(&self, contract_addr: StacksAddress, contract_name: ContractName, sender: PrincipalData, function_name: ClarityName, function_args: Vec<Value>, tip_opt: Option<StacksBlockId>) -> HttpRequestType {
        HttpRequestType::CallReadOnlyFunction(HttpRequestMetadata::from_host(self.peer_host.clone()), contract_addr, contract_name, sender, function_name, function_args, tip_opt)
    }
}

#[cfg(test)]
mod test {
    use std::cell::RefCell;
    use super::*;
    use net::*;
    use net::codec::*;
    use net::test::*;
    use net::http::*;
    
    use burnchains::Burnchain;
    use burnchains::BurnchainView;
    use burnchains::BurnchainHeaderHash;

    use chainstate::burn::BlockHeaderHash;
    use chainstate::burn::ConsensusHash;
    use chainstate::stacks::test::*;
    use chainstate::stacks::db::StacksChainState;
    use chainstate::stacks::db::BlockStreamData;
    use chainstate::stacks::db::blocks::test::*;
    use chainstate::stacks::Error as chain_error;
    use chainstate::stacks::*;
    use chainstate::stacks::miner::*;
    use burnchains::*;

    use address::*;
   
    use util::pipe::*;
    use util::get_epoch_time_secs;
    use util::hash::hex_bytes;

    use std::convert::TryInto;

    use vm::types::*;

    const TEST_CONTRACT : &'static str = "
        (define-data-var bar int 0)
        (define-map unit-map ((account principal)) ((units int)))
        (define-public (get-bar) (ok (var-get bar)))
        (define-public (set-bar (x int) (y int))
          (begin (var-set bar (/ x y)) (ok (var-get bar))))
        (define-public (add-unit)
          (begin 
            (map-set unit-map ((account tx-sender)) ((units 1)) )
            (ok 1)))
        (begin
          (map-set unit-map ((account 'ST2DS4MSWSGJ3W9FBC6BVT0Y92S345HY8N3T6AV7R)) ((units 123))))";

    fn convo_send_recv(sender: &mut ConversationHttp, sender_chainstate: &mut StacksChainState, receiver: &mut ConversationHttp, receiver_chainstate: &mut StacksChainState) -> () {
        let (mut pipe_read, mut pipe_write) = Pipe::new();
        pipe_read.set_nonblocking(true);

        loop {
            let res = true;
           
            sender.try_flush(sender_chainstate).unwrap();
            receiver.try_flush(receiver_chainstate).unwrap();
            
            pipe_write.try_flush().unwrap();

            let all_relays_flushed = receiver.num_pending_outbound() == 0 && sender.num_pending_outbound() == 0;
            
            let nw = sender.send(&mut pipe_write, sender_chainstate).unwrap();
            let nr = receiver.recv(&mut pipe_read).unwrap();

            test_debug!("res = {}, all_relays_flushed = {} ({},{}), nr = {}, nw = {}", res, all_relays_flushed, receiver.num_pending_outbound(), sender.num_pending_outbound(), nr, nw);
            if res && all_relays_flushed && nr == 0 && nw == 0 {
                test_debug!("Breaking send_recv");
                break;
            }
        }
    }

    fn test_rpc<F, C>(test_name: &str, peer_1_p2p: u16, peer_1_http: u16, peer_2_p2p: u16, peer_2_http: u16, make_request: F, check_result: C) -> ()
    where
        F: FnOnce(&mut TestPeer, &mut ConversationHttp, &mut TestPeer, &mut ConversationHttp) -> HttpRequestType,
        C: FnOnce(&HttpRequestType, &HttpResponseType, &mut TestPeer, &mut TestPeer) -> bool,
    {
        let mut peer_1_config = TestPeerConfig::new(test_name, peer_1_p2p, peer_1_http);
        let mut peer_2_config = TestPeerConfig::new(test_name, peer_2_p2p, peer_2_http);

        // ST2DS4MSWSGJ3W9FBC6BVT0Y92S345HY8N3T6AV7R
        let privk1 = StacksPrivateKey::from_hex("9f1f85a512a96a244e4c0d762788500687feb97481639572e3bffbd6860e6ab001").unwrap();

        // STVN97YYA10MY5F6KQJHKNYJNM24C4A1AT39WRW
        let privk2 = StacksPrivateKey::from_hex("94c319327cc5cd04da7147d32d836eb2e4c44f4db39aa5ede7314a761183d0c701").unwrap();
        let microblock_privkey = StacksPrivateKey::new();
        let microblock_pubkeyhash = Hash160::from_data(&StacksPublicKey::from_private(&microblock_privkey).to_bytes());

        let addr1 = StacksAddress::from_public_keys(C32_ADDRESS_VERSION_TESTNET_SINGLESIG, &AddressHashMode::SerializeP2PKH, 1, &vec![StacksPublicKey::from_private(&privk1)]).unwrap();
        let addr2 = StacksAddress::from_public_keys(C32_ADDRESS_VERSION_TESTNET_SINGLESIG, &AddressHashMode::SerializeP2PKH, 1, &vec![StacksPublicKey::from_private(&privk2)]).unwrap();

        peer_1_config.initial_balances = vec![
            (addr1.to_account_principal(), 1000000000),
            (addr2.to_account_principal(), 1000000000),
        ];

        peer_2_config.initial_balances = vec![
            (addr1.to_account_principal(), 1000000000),
            (addr2.to_account_principal(), 1000000000),
        ];

        peer_1_config.add_neighbor(&peer_2_config.to_neighbor());
        peer_2_config.add_neighbor(&peer_1_config.to_neighbor());

        let mut peer_1 = TestPeer::new(peer_1_config);
        let mut peer_2 = TestPeer::new(peer_2_config);

        // mine one block with a contract in it
        // first the coinbase
        // make a coinbase for this miner
        let mut tx_coinbase = StacksTransaction::new(TransactionVersion::Testnet, TransactionAuth::from_p2pkh(&privk1).unwrap(), TransactionPayload::Coinbase(CoinbasePayload([0x00; 32])));
        tx_coinbase.chain_id = 0x80000000;
        tx_coinbase.anchor_mode = TransactionAnchorMode::OnChainOnly;
        tx_coinbase.auth.set_origin_nonce(0);

        let mut tx_signer = StacksTransactionSigner::new(&tx_coinbase);
        tx_signer.sign_origin(&privk1).unwrap();
        let tx_coinbase_signed = tx_signer.get_tx().unwrap();

        // next the contract
        let contract = TEST_CONTRACT.clone();
        let mut tx_contract = StacksTransaction::new(TransactionVersion::Testnet,
                                                     TransactionAuth::from_p2pkh(&privk1).unwrap(),
                                                     TransactionPayload::new_smart_contract(&format!("hello-world"), &contract.to_string()).unwrap());

        tx_contract.chain_id = 0x80000000;
        tx_contract.auth.set_origin_nonce(1);
        tx_contract.set_fee_rate(0);

        let mut tx_signer = StacksTransactionSigner::new(&tx_contract);
        tx_signer.sign_origin(&privk1).unwrap();
        let tx_contract_signed = tx_signer.get_tx().unwrap();
        
        // update account and state in a microblock that will be unconfirmed
        let mut tx_cc = StacksTransaction::new(TransactionVersion::Testnet,
                                               TransactionAuth::from_p2pkh(&privk1).unwrap(),
                                               TransactionPayload::new_contract_call(addr1.clone(), "hello-world", "add-unit", vec![]).unwrap());

        tx_cc.chain_id = 0x80000000;
        tx_cc.auth.set_origin_nonce(2);
        tx_cc.set_fee_rate(123);
        
        let mut tx_signer = StacksTransactionSigner::new(&tx_cc);
        tx_signer.sign_origin(&privk1).unwrap();
        let tx_cc_signed = tx_signer.get_tx().unwrap();

        // make an unconfirmed contract
        let unconfirmed_contract = "(define-read-only (ro-test) (ok 1))";
        let mut tx_unconfirmed_contract = StacksTransaction::new(TransactionVersion::Testnet,
                                                                 TransactionAuth::from_p2pkh(&privk1).unwrap(),
                                                                 TransactionPayload::new_smart_contract(&format!("hello-world-unconfirmed"), &unconfirmed_contract.to_string()).unwrap());

        tx_unconfirmed_contract.chain_id = 0x80000000;
        tx_unconfirmed_contract.auth.set_origin_nonce(3);
        tx_unconfirmed_contract.set_fee_rate(0);

        let mut tx_signer = StacksTransactionSigner::new(&tx_unconfirmed_contract);
        tx_signer.sign_origin(&privk1).unwrap();
        let tx_unconfirmed_contract_signed = tx_signer.get_tx().unwrap();
            
        let tip = SortitionDB::get_canonical_burn_chain_tip(&peer_1.sortdb.as_ref().unwrap().conn()).unwrap();
        let mut anchor_cost = ExecutionCost::zero();
        let mut anchor_size = 0;

        // make a block and a microblock.
        // Put the coinbase and smart-contract in the anchored block.
        // Put the contract-call in the microblock
        let (burn_ops, stacks_block, microblocks) = peer_1.make_tenure(|ref mut miner, ref mut sortdb, ref mut chainstate, vrf_proof, ref parent_opt, _| {
            let parent_tip = match parent_opt {
                None => {
                    StacksChainState::get_genesis_header_info(&chainstate.headers_db).unwrap()
                }
                Some(block) => {
                    let ic = sortdb.index_conn();
                    let snapshot = SortitionDB::get_block_snapshot_for_winning_stacks_block(&ic, &tip.sortition_id, &block.block_hash()).unwrap().unwrap();      // succeeds because we don't fork
                    StacksChainState::get_anchored_block_header_info(&chainstate.headers_db, &snapshot.consensus_hash, &snapshot.winning_stacks_block_hash).unwrap().unwrap()
                }
            };

            let block_builder = StacksBlockBuilder::make_block_builder(&parent_tip, vrf_proof, tip.total_burn, microblock_pubkeyhash).unwrap();
            let (anchored_block, anchored_block_size, anchored_block_cost) = StacksBlockBuilder::make_anchored_block_from_txs(block_builder, chainstate, &sortdb.index_conn(), vec![tx_coinbase_signed.clone(), tx_contract_signed.clone()]).unwrap();

            anchor_size = anchored_block_size;
            anchor_cost = anchored_block_cost;
            
            (anchored_block, vec![])
        });
        
        let (_, _, consensus_hash) = peer_1.next_burnchain_block(burn_ops.clone());
        peer_2.next_burnchain_block(burn_ops.clone());

        peer_1.process_stacks_epoch_at_tip(&stacks_block, &vec![]);
        peer_2.process_stacks_epoch_at_tip(&stacks_block, &vec![]);

        // build 1-block microblock stream with the contract-call and the unconfirmed contract
        let microblock = {
            let sortdb = peer_1.sortdb.take().unwrap();
            let mblock = {
                let sort_iconn = sortdb.index_conn();
                let mut microblock_builder = StacksMicroblockBuilder::new(stacks_block.block_hash(), consensus_hash.clone(), peer_1.chainstate(), &sort_iconn, anchor_cost.clone(), anchor_size).unwrap();
                let microblock = microblock_builder.mine_next_microblock_from_txs(
                    vec![
                        MemPoolTxInfo::from_tx(tx_cc_signed, 0, consensus_hash.clone(), stacks_block.block_hash(), tip.block_height),
                        MemPoolTxInfo::from_tx(tx_unconfirmed_contract_signed, 0, consensus_hash.clone(), stacks_block.block_hash(), tip.block_height)
                    ], 
                    &microblock_privkey).unwrap();
                microblock
            };
            peer_1.sortdb = Some(sortdb);
            mblock
        };

        // store microblock stream
        peer_1.chainstate().preprocess_streamed_microblock(&consensus_hash, &stacks_block.block_hash(), &microblock).unwrap();
        peer_2.chainstate().preprocess_streamed_microblock(&consensus_hash, &stacks_block.block_hash(), &microblock).unwrap();

        // process microblock stream to generate unconfirmed state
        let canonical_tip = StacksBlockHeader::make_index_block_hash(&consensus_hash, &stacks_block.block_hash());
<<<<<<< HEAD
        let sortdb_1 = peer_1.sortdb.take().unwrap();
        let sortdb_2 = peer_2.sortdb.take().unwrap();
        peer_1.chainstate().reload_unconfirmed_state(&sortdb_1.index_conn(), canonical_tip.clone(), anchor_cost.clone()).unwrap();
        peer_2.chainstate().reload_unconfirmed_state(&sortdb_2.index_conn(), canonical_tip.clone(), anchor_cost.clone()).unwrap();
        peer_1.sortdb = Some(sortdb_1);
        peer_2.sortdb = Some(sortdb_2);
=======
        peer_1.chainstate().reload_unconfirmed_state(canonical_tip.clone()).unwrap();
        peer_2.chainstate().reload_unconfirmed_state(canonical_tip.clone()).unwrap();
>>>>>>> 9a38e87a

        let view_1 = peer_1.get_burnchain_view().unwrap();
        let view_2 = peer_2.get_burnchain_view().unwrap();

        let mut convo_1 = ConversationHttp::new(peer_1.config.network_id, 
                                                &peer_1.config.burnchain, 
                                                format!("127.0.0.1:{}", peer_1_http).parse::<SocketAddr>().unwrap(), 
                                                Some(UrlString::try_from(format!("http://peer1.com")).unwrap()), 
                                                peer_1.to_peer_host(), 
                                                &peer_1.config.connection_opts, 
                                                0);

        let mut convo_2 = ConversationHttp::new(peer_2.config.network_id, 
                                                &peer_2.config.burnchain, 
                                                format!("127.0.0.1:{}", peer_2_http).parse::<SocketAddr>().unwrap(),
                                                Some(UrlString::try_from(format!("http://peer2.com")).unwrap()), 
                                                peer_2.to_peer_host(), 
                                                &peer_2.config.connection_opts, 
                                                1);

        let req = make_request(&mut peer_1, &mut convo_1, &mut peer_2, &mut convo_2);

        convo_1.send_request(req.clone()).unwrap();

        test_debug!("convo1 sends to convo2");
        convo_send_recv(&mut convo_1, peer_1.chainstate(), &mut convo_2, peer_2.chainstate());

        // hack around the borrow-checker
        let mut peer_1_sortdb = peer_1.sortdb.take().unwrap();
        let mut peer_1_stacks_node = peer_1.stacks_node.take().unwrap();
        let mut peer_1_mempool = peer_1.mempool.take().unwrap();

        convo_1.chat(&view_1, &PeerMap::new(), &mut peer_1_sortdb, &peer_1.network.peerdb, &mut peer_1_stacks_node.chainstate, &mut peer_1_mempool, &RPCHandlerArgs::default()).unwrap();

        peer_1.sortdb = Some(peer_1_sortdb);
        peer_1.stacks_node = Some(peer_1_stacks_node);
        peer_1.mempool = Some(peer_1_mempool);
        
        test_debug!("convo2 sends to convo1");
        
        // hack around the borrow-checker
        let mut peer_2_sortdb = peer_2.sortdb.take().unwrap();
        let mut peer_2_stacks_node = peer_2.stacks_node.take().unwrap();
        let mut peer_2_mempool = peer_2.mempool.take().unwrap();

        convo_2.chat(&view_2, &PeerMap::new(), &mut peer_2_sortdb, &peer_2.network.peerdb, &mut peer_2_stacks_node.chainstate, &mut peer_2_mempool, &RPCHandlerArgs::default()).unwrap();
        
        peer_2.sortdb = Some(peer_2_sortdb);
        peer_2.stacks_node = Some(peer_2_stacks_node);
        peer_2.mempool = Some(peer_2_mempool);
        
        convo_send_recv(&mut convo_2, peer_2.chainstate(), &mut convo_1, peer_1.chainstate());
      
        test_debug!("flush convo1");
        
        // hack around the borrow-checker
        convo_send_recv(&mut convo_1, peer_1.chainstate(), &mut convo_2, peer_2.chainstate());
        
        let mut peer_1_sortdb = peer_1.sortdb.take().unwrap();
        let mut peer_1_stacks_node = peer_1.stacks_node.take().unwrap();
        let mut peer_1_mempool = peer_1.mempool.take().unwrap();

        convo_1.chat(&view_1, &PeerMap::new(), &mut peer_1_sortdb, &peer_1.network.peerdb, &mut peer_1_stacks_node.chainstate, &mut peer_1_mempool, &RPCHandlerArgs::default()).unwrap();
        
        peer_1.sortdb = Some(peer_1_sortdb);
        peer_1.stacks_node = Some(peer_1_stacks_node);
        peer_1.mempool = Some(peer_1_mempool);

        convo_1.try_flush(peer_1.chainstate()).unwrap();

        // should have gotten a reply
        let resp_opt = convo_1.try_get_response();
        assert!(resp_opt.is_some());

        let resp = resp_opt.unwrap();
        assert!(check_result(&req, &resp, &mut peer_1, &mut peer_2));
    }
    
    #[test]
    #[ignore]
    fn test_rpc_getinfo() {
        let peer_server_info = RefCell::new(None);
        test_rpc("test_rpc_getinfo", 40000, 40001, 50000, 50001,
                 |ref mut peer_client, ref mut convo_client, ref mut peer_server, ref mut convo_server| {
                     let peer_info = RPCPeerInfoData::from_db(&peer_server.config.burnchain, peer_server.sortdb.as_mut().unwrap(), &peer_server.stacks_node.as_ref().unwrap().chainstate, &peer_server.network.peerdb, &None).unwrap();
                    
                     *peer_server_info.borrow_mut() = Some(peer_info);
                     
                     convo_client.new_getinfo()
                 },
                 |ref http_request, ref http_response, ref mut peer_client, ref mut peer_server| {
                     let req_md = http_request.metadata().clone();
                     match http_response {
                        HttpResponseType::PeerInfo(response_md, peer_data) => {
                            assert_eq!(Some((*peer_data).clone()), *peer_server_info.borrow());
                            true
                        },
                        _ => {
                            error!("Invalid response: {:?}", &http_response);
                            false
                        }
                    }
                 });
    }

    #[test]
    #[ignore]
    fn test_rpc_getneighbors() {
        test_rpc("test_rpc_getneighbors", 40010, 40011, 50010, 50011,
                 |ref mut peer_client, ref mut convo_client, ref mut peer_server, ref mut convo_server| {
                     convo_client.new_getneighbors()
                 },
                 |ref http_request, ref http_response, ref mut peer_client, ref mut peer_server| {
                     let req_md = http_request.metadata().clone();
                     match http_response {
                        HttpResponseType::Neighbors(response_md, neighbor_info) => {
                            assert_eq!(neighbor_info.sample.len(), 1);
                            assert_eq!(neighbor_info.sample[0].port, peer_client.config.server_port);     // we see ourselves as the neighbor
                            true
                        },
                        _ => {
                            error!("Invalid response: {:?}", &http_response);
                            false
                        }
                     }
                 });
    }
    
    #[test]
    fn test_rpc_unconfirmed_getblock() {
        let server_block_cell = RefCell::new(None);

        test_rpc("test_rpc_unconfirmed_getblock", 40020, 40021, 50020, 50021,
                 |ref mut peer_client, ref mut convo_client, ref mut peer_server, ref mut convo_server| {
                     // have "server" peer store a block to staging
                     let peer_server_block = make_codec_test_block(25);
                     let peer_server_consensus_hash = ConsensusHash([0x02; 20]);
                     let index_block_hash = StacksBlockHeader::make_index_block_hash(&peer_server_consensus_hash, &peer_server_block.block_hash());

                     test_debug!("Store peer server index block {:?}", &index_block_hash);
                     store_staging_block(peer_server.chainstate(), &peer_server_consensus_hash, &peer_server_block, &ConsensusHash([0x03; 20]), 456, 123);

                     *server_block_cell.borrow_mut() = Some(peer_server_block);

                     // now ask for it
                     convo_client.new_getblock(index_block_hash)
                 },
                 |ref http_request, ref http_response, ref mut peer_client, ref mut peer_server| {
                     
                     let req_md = http_request.metadata().clone();
                     match http_response {
                        HttpResponseType::Block(response_md, block_info) => {
                           assert_eq!(block_info.block_hash(), (*server_block_cell.borrow()).as_ref().unwrap().block_hash());
                           true
                        },
                        _ => {
                           error!("Invalid response: {:?}", &http_response);
                           false
                        }
                    }
                });
    }
    
    #[test]
    #[ignore]
    fn test_rpc_confirmed_getblock() {
        let server_block_cell = RefCell::new(None);

        test_rpc("test_rpc_confirmed_getblock", 40030, 40031, 50030, 50031,
                 |ref mut peer_client, ref mut convo_client, ref mut peer_server, ref mut convo_server| {
                     // have "server" peer store a block to staging
                     let peer_server_block = make_codec_test_block(25);
                     let peer_server_consensus_hash = ConsensusHash([0x02; 20]);
                     let index_block_hash = StacksBlockHeader::make_index_block_hash(&peer_server_consensus_hash, &peer_server_block.block_hash());

                     test_debug!("Store peer server index block {:?}", &index_block_hash);
                     store_staging_block(peer_server.chainstate(), &peer_server_consensus_hash, &peer_server_block, &ConsensusHash([0x03; 20]), 456, 123);
                     set_block_processed(peer_server.chainstate(), &peer_server_consensus_hash, &peer_server_block.block_hash(), true);

                     *server_block_cell.borrow_mut() = Some(peer_server_block);

                     // now ask for it
                     convo_client.new_getblock(index_block_hash)
                 },
                 |ref http_request, ref http_response, ref mut peer_client, ref mut peer_server| {
                    let req_md = http_request.metadata().clone();
                    match http_response {
                       HttpResponseType::Block(response_md, block_info) => {
                           assert_eq!(block_info.block_hash(), (*server_block_cell.borrow()).as_ref().unwrap().block_hash());
                           true
                       },
                       _ => {
                           error!("Invalid response: {:?}", &http_response);
                           false
                       }
                    }
                });
    }
    
    #[test]
    #[ignore]
    fn test_rpc_get_indexed_microblocks() {
        let server_microblocks_cell = RefCell::new(vec![]);

        test_rpc("test_rpc_indexed_microblocks", 40040, 40041, 50040, 50041,
                 |ref mut peer_client, ref mut convo_client, ref mut peer_server, ref mut convo_server| {
                     let privk = StacksPrivateKey::from_hex("eb05c83546fdd2c79f10f5ad5434a90dd28f7e3acb7c092157aa1bc3656b012c01").unwrap();

                     let consensus_hash = ConsensusHash([0x02; 20]);
                     let anchored_block_hash = BlockHeaderHash([0x03; 32]);

                     let mut mblocks = make_sample_microblock_stream(&privk, &anchored_block_hash);
                     mblocks.truncate(15);
                     
                     let index_microblock_hash = StacksBlockHeader::make_index_block_hash(&consensus_hash, &mblocks[0].block_hash());

                     for mblock in mblocks.iter() {
                         store_staging_microblock(peer_server.chainstate(), &consensus_hash, &anchored_block_hash, &mblock);
                     }

                     set_microblocks_confirmed(peer_server.chainstate(), &consensus_hash, &anchored_block_hash, mblocks.last().unwrap().header.sequence);

                     *server_microblocks_cell.borrow_mut() = mblocks;

                     convo_client.new_getmicroblocks_indexed(index_microblock_hash)
                 },
                 |ref http_request, ref http_response, ref mut peer_client, ref mut peer_server| {
                    let req_md = http_request.metadata().clone();
                    match http_response {
                        HttpResponseType::Microblocks(response_md, microblocks) => {
                            assert_eq!(microblocks.len(), (*server_microblocks_cell.borrow()).len());
                            assert_eq!(*microblocks, *server_microblocks_cell.borrow());
                            true
                        },
                        _ => {
                           error!("Invalid response: {:?}", &http_response);
                           false
                       }
                    }
                });
    }
    
    #[test]
    #[ignore]
    fn test_rpc_get_confirmed_microblocks() {
        let server_microblocks_cell = RefCell::new(vec![]);

        test_rpc("test_rpc_confirmed_microblocks", 40042, 40043, 50042, 50043,
                 |ref mut peer_client, ref mut convo_client, ref mut peer_server, ref mut convo_server| {
                     let privk = StacksPrivateKey::from_hex("eb05c83546fdd2c79f10f5ad5434a90dd28f7e3acb7c092157aa1bc3656b012c01").unwrap();

                     let consensus_hash = ConsensusHash([0x02; 20]);
                     let anchored_block_hash = BlockHeaderHash([0x03; 32]);
                     let index_block_hash = StacksBlockHeader::make_index_block_hash(&consensus_hash, &anchored_block_hash);

                     let mut mblocks = make_sample_microblock_stream(&privk, &anchored_block_hash);
                     mblocks.truncate(15);
                     
                     for mblock in mblocks.iter() {
                         store_staging_microblock(peer_server.chainstate(), &consensus_hash, &anchored_block_hash, &mblock);
                     }

                     set_microblocks_confirmed(peer_server.chainstate(), &consensus_hash, &anchored_block_hash, mblocks.last().unwrap().header.sequence);

                     *server_microblocks_cell.borrow_mut() = mblocks;

                     convo_client.new_getmicroblocks_confirmed(index_block_hash)
                 },
                 |ref http_request, ref http_response, ref mut peer_client, ref mut peer_server| {
                    let req_md = http_request.metadata().clone();
                    match http_response {
                        HttpResponseType::Microblocks(response_md, microblocks) => {
                            assert_eq!(microblocks.len(), (*server_microblocks_cell.borrow()).len());
                            assert_eq!(*microblocks, *server_microblocks_cell.borrow());
                            true
                        },
                        _ => {
                           error!("Invalid response: {:?}", &http_response);
                           false
                       }
                    }
                });
    }
    
    #[test]
    #[ignore]
    fn test_rpc_unconfirmed_microblocks() {
        let server_microblocks_cell = RefCell::new(vec![]);

        test_rpc("test_rpc_unconfirmed_microblocks", 40050, 40051, 50050, 50051,
                 |ref mut peer_client, ref mut convo_client, ref mut peer_server, ref mut convo_server| {
                     let privk = StacksPrivateKey::from_hex("eb05c83546fdd2c79f10f5ad5434a90dd28f7e3acb7c092157aa1bc3656b012c01").unwrap();

                     let consensus_hash = ConsensusHash([0x02; 20]);
                     let anchored_block_hash = BlockHeaderHash([0x03; 32]);
                     let index_block_hash = StacksBlockHeader::make_index_block_hash(&consensus_hash, &anchored_block_hash);

                     let mut mblocks = make_sample_microblock_stream(&privk, &anchored_block_hash);
                     mblocks.truncate(15);
                     
                     for mblock in mblocks.iter() {
                         store_staging_microblock(peer_server.chainstate(), &consensus_hash, &anchored_block_hash, &mblock);
                     }

                     *server_microblocks_cell.borrow_mut() = mblocks;

                     // start at seq 5
                     convo_client.new_getmicroblocks_unconfirmed(index_block_hash, 5)
                 },
                 |ref http_request, ref http_response, ref mut peer_client, ref mut peer_server| {
                    let req_md = http_request.metadata().clone();
                    match http_response {
                        HttpResponseType::Microblocks(response_md, microblocks) => {
                            assert_eq!(microblocks.len(), 10);
                            assert_eq!(*microblocks, (*server_microblocks_cell.borrow())[5..].to_vec());
                            true
                        },
                        _ => {
                           error!("Invalid response: {:?}", &http_response);
                           false
                       }
                    }
                });
    }

    #[test]
    #[ignore]
    fn test_rpc_missing_getblock() {
        test_rpc("test_rpc_missing_getblock", 40060, 40061, 50060, 50061,
                 |ref mut peer_client, ref mut convo_client, ref mut peer_server, ref mut convo_server| {
                     let peer_server_block_hash = BlockHeaderHash([0x04; 32]);
                     let peer_server_consensus_hash = ConsensusHash([0x02; 20]);
                     let index_block_hash = StacksBlockHeader::make_index_block_hash(&peer_server_consensus_hash, &peer_server_block_hash);

                     // now ask for it
                     convo_client.new_getblock(index_block_hash)
                 },
                 |ref http_request, ref http_response, ref mut peer_client, ref mut peer_server| {
                     let req_md = http_request.metadata().clone();
                     match http_response {
                        HttpResponseType::NotFound(response_md, msg) => true,
                        _ => {
                           error!("Invalid response: {:?}", &http_response);
                           false
                        }
                    }
                });
    }
    
    #[test]
    #[ignore]
    fn test_rpc_missing_index_getmicroblocks() {
        test_rpc("test_rpc_missing_index_getmicroblocks", 40070, 40071, 50070, 50071,
                 |ref mut peer_client, ref mut convo_client, ref mut peer_server, ref mut convo_server| {
                     let peer_server_block_hash = BlockHeaderHash([0x04; 32]);
                     let peer_server_consensus_hash = ConsensusHash([0x02; 20]);
                     let index_block_hash = StacksBlockHeader::make_index_block_hash(&peer_server_consensus_hash, &peer_server_block_hash);

                     // now ask for it
                     convo_client.new_getmicroblocks_indexed(index_block_hash)
                 },
                 |ref http_request, ref http_response, ref mut peer_client, ref mut peer_server| {
                     let req_md = http_request.metadata().clone();
                     match http_response {
                        HttpResponseType::NotFound(response_md, msg) => true,
                        _ => {
                           error!("Invalid response: {:?}", &http_response);
                           false
                        }
                    }
                });
    }
    
    #[test]
    #[ignore]
    fn test_rpc_missing_confirmed_getmicroblocks() {
        test_rpc("test_rpc_missing_confirmed_getmicroblocks", 40070, 40071, 50070, 50071,
                 |ref mut peer_client, ref mut convo_client, ref mut peer_server, ref mut convo_server| {
                     let peer_server_block_hash = BlockHeaderHash([0x04; 32]);
                     let peer_server_consensus_hash = ConsensusHash([0x02; 20]);
                     let index_block_hash = StacksBlockHeader::make_index_block_hash(&peer_server_consensus_hash, &peer_server_block_hash);

                     // now ask for it
                     convo_client.new_getmicroblocks_confirmed(index_block_hash)
                 },
                 |ref http_request, ref http_response, ref mut peer_client, ref mut peer_server| {
                     let req_md = http_request.metadata().clone();
                     match http_response {
                        HttpResponseType::NotFound(response_md, msg) => true,
                        _ => {
                           error!("Invalid response: {:?}", &http_response);
                           false
                        }
                    }
                });
    }
    
    #[test]
    #[ignore]
    fn test_rpc_missing_unconfirmed_microblocks() {
        let server_microblocks_cell = RefCell::new(vec![]);

        test_rpc("test_rpc_missing_unconfirmed_microblocks", 40080, 40081, 50080, 50081,
                 |ref mut peer_client, ref mut convo_client, ref mut peer_server, ref mut convo_server| {
                     let privk = StacksPrivateKey::from_hex("eb05c83546fdd2c79f10f5ad5434a90dd28f7e3acb7c092157aa1bc3656b012c01").unwrap();

                     let consensus_hash = ConsensusHash([0x02; 20]);
                     let anchored_block_hash = BlockHeaderHash([0x03; 32]);
                     let index_block_hash = StacksBlockHeader::make_index_block_hash(&consensus_hash, &anchored_block_hash);

                     let mut mblocks = make_sample_microblock_stream(&privk, &anchored_block_hash);
                     mblocks.truncate(15);
                     
                     for mblock in mblocks.iter() {
                         store_staging_microblock(peer_server.chainstate(), &consensus_hash, &anchored_block_hash, &mblock);
                     }

                     *server_microblocks_cell.borrow_mut() = mblocks;

                     // start at seq 16 (which doesn't exist)
                     convo_client.new_getmicroblocks_unconfirmed(index_block_hash, 16)
                 },
                 |ref http_request, ref http_response, ref mut peer_client, ref mut peer_server| {
                    let req_md = http_request.metadata().clone();
                    match http_response {
                        HttpResponseType::NotFound(response_md, msg) => true,
                        _ => {
                           error!("Invalid response: {:?}", &http_response);
                           false
                       }
                    }
                });
    }
   
    #[test]
    #[ignore]
    fn test_rpc_get_contract_src() {
        test_rpc("test_rpc_get_contract_src", 40090, 40091, 50090, 50091,
                 |ref mut peer_client, ref mut convo_client, ref mut peer_server, ref mut convo_server| {
                     convo_client.new_getcontractsrc(StacksAddress::from_string("ST2DS4MSWSGJ3W9FBC6BVT0Y92S345HY8N3T6AV7R").unwrap(), "hello-world".try_into().unwrap(), None, false)
                 },
                 |ref http_request, ref http_response, ref mut peer_client, ref mut peer_server| {
                     let req_md = http_request.metadata().clone();
                     match http_response {
                         HttpResponseType::GetContractSrc(response_md, data) => {
                             assert_eq!(data.source, TEST_CONTRACT);
                             true
                         },
                         _ => {
                             error!("Invalid response; {:?}", &http_response);
                             false
                         }
                     }
                 });
    }
    
    #[test]
    #[ignore]
    fn test_rpc_get_contract_src_unconfirmed() {
        test_rpc("test_rpc_get_contract_src_unconfirmed", 40100, 40101, 50100, 50101,
                 |ref mut peer_client, ref mut convo_client, ref mut peer_server, ref mut convo_server| {
                     let unconfirmed_tip = peer_client.chainstate().unconfirmed_state.as_ref().unwrap().unconfirmed_chain_tip.clone();
                     convo_client.new_getcontractsrc(StacksAddress::from_string("ST2DS4MSWSGJ3W9FBC6BVT0Y92S345HY8N3T6AV7R").unwrap(), "hello-world".try_into().unwrap(), Some(unconfirmed_tip), false)
                 },
                 |ref http_request, ref http_response, ref mut peer_client, ref mut peer_server| {
                     let req_md = http_request.metadata().clone();
                     match http_response {
                         HttpResponseType::GetContractSrc(response_md, data) => {
                             assert_eq!(data.source, TEST_CONTRACT);
                             true
                         },
                         _ => {
                             error!("Invalid response; {:?}", &http_response);
                             false
                         }
                     }
                 });
    }
    
    #[test]
    #[ignore]
    fn test_rpc_get_account() {
        test_rpc("test_rpc_get_account", 40110, 40111, 50110, 50111,
                 |ref mut peer_client, ref mut convo_client, ref mut peer_server, ref mut convo_server| {
                     convo_client.new_getaccount(StacksAddress::from_string("ST2DS4MSWSGJ3W9FBC6BVT0Y92S345HY8N3T6AV7R").unwrap().to_account_principal(), None, false)
                 },
                 |ref http_request, ref http_response, ref mut peer_client, ref mut peer_server| {
                     let req_md = http_request.metadata().clone();
                     match http_response {
                         HttpResponseType::GetAccount(response_md, data) => {
                             assert_eq!(data.nonce, 2);
                             let balance = u128::from_str_radix(&data.balance[2..], 16).unwrap();
                             assert_eq!(balance, 1000000000);
                             true
                         },
                         _ => {
                             error!("Invalid response; {:?}", &http_response);
                             false
                         }
                     }
                 });
    }
    
    #[test]
    #[ignore]
    fn test_rpc_get_account_unconfirmed() {
        test_rpc("test_rpc_get_account_unconfirmed", 40120, 40121, 50120, 50121,
                 |ref mut peer_client, ref mut convo_client, ref mut peer_server, ref mut convo_server| {
                     let unconfirmed_tip = peer_client.chainstate().unconfirmed_state.as_ref().unwrap().unconfirmed_chain_tip.clone();
                     convo_client.new_getaccount(StacksAddress::from_string("ST2DS4MSWSGJ3W9FBC6BVT0Y92S345HY8N3T6AV7R").unwrap().to_account_principal(), Some(unconfirmed_tip), false)
                 },
                 |ref http_request, ref http_response, ref mut peer_client, ref mut peer_server| {
                     let req_md = http_request.metadata().clone();
                     match http_response {
                         HttpResponseType::GetAccount(response_md, data) => {
                             assert_eq!(data.nonce, 4);
                             let balance = u128::from_str_radix(&data.balance[2..], 16).unwrap();
                             assert_eq!(balance, 1000000000 - 123);
                             true
                         },
                         _ => {
                             error!("Invalid response; {:?}", &http_response);
                             false
                         }
                     }
                 });
    }
    
    #[test]
    #[ignore]
    fn test_rpc_get_map_entry() {
        test_rpc("test_rpc_get_map_entry", 40130, 40131, 50130, 50131,
                 |ref mut peer_client, ref mut convo_client, ref mut peer_server, ref mut convo_server| {
                     let principal = StacksAddress::from_string("ST2DS4MSWSGJ3W9FBC6BVT0Y92S345HY8N3T6AV7R").unwrap().to_account_principal();
                     convo_client.new_getmapentry(StacksAddress::from_string("ST2DS4MSWSGJ3W9FBC6BVT0Y92S345HY8N3T6AV7R").unwrap(),
                                                  "hello-world".try_into().unwrap(), "unit-map".try_into().unwrap(),
                                                  Value::Tuple(TupleData::from_data(vec![("account".into(), Value::Principal(principal))]).unwrap()), None, false)
                 },
                 |ref http_request, ref http_response, ref mut peer_client, ref mut peer_server| {
                     let req_md = http_request.metadata().clone();
                     match http_response {
                         HttpResponseType::GetMapEntry(response_md, data) => {
                             assert_eq!(Value::try_deserialize_hex_untyped(&data.data).unwrap(),
                                        Value::some(Value::Tuple(TupleData::from_data(vec![("units".into(), Value::Int(123))]).unwrap())).unwrap());
                             true
                         },
                         _ => {
                             error!("Invalid response; {:?}", &http_response);
                             false
                         }
                     }
                 });
    }
    
    #[test]
    #[ignore]
    fn test_rpc_get_map_entry_unconfirmed() {
        test_rpc("test_rpc_get_map_entry_unconfirmed", 40140, 40141, 50140, 50141,
                 |ref mut peer_client, ref mut convo_client, ref mut peer_server, ref mut convo_server| {
                     let unconfirmed_tip = peer_client.chainstate().unconfirmed_state.as_ref().unwrap().unconfirmed_chain_tip.clone();
                     let principal = StacksAddress::from_string("ST2DS4MSWSGJ3W9FBC6BVT0Y92S345HY8N3T6AV7R").unwrap().to_account_principal();
                     convo_client.new_getmapentry(StacksAddress::from_string("ST2DS4MSWSGJ3W9FBC6BVT0Y92S345HY8N3T6AV7R").unwrap(),
                                                  "hello-world".try_into().unwrap(), "unit-map".try_into().unwrap(),
                                                  Value::Tuple(TupleData::from_data(vec![("account".into(), Value::Principal(principal))]).unwrap()), Some(unconfirmed_tip), false)
                 },
                 |ref http_request, ref http_response, ref mut peer_client, ref mut peer_server| {
                     let req_md = http_request.metadata().clone();
                     match http_response {
                         HttpResponseType::GetMapEntry(response_md, data) => {
                             assert_eq!(Value::try_deserialize_hex_untyped(&data.data).unwrap(),
                                        Value::some(Value::Tuple(TupleData::from_data(vec![("units".into(), Value::Int(1))]).unwrap())).unwrap());
                             true
                         },
                         _ => {
                             error!("Invalid response; {:?}", &http_response);
                             false
                         }
                     }
                 });
    }
    
    #[test]
    #[ignore]
    fn test_rpc_get_contract_abi() {
        test_rpc("test_rpc_get_contract_abi", 40150, 40151, 50150, 50151,
                 |ref mut peer_client, ref mut convo_client, ref mut peer_server, ref mut convo_server| {
                     convo_client.new_getcontractabi(StacksAddress::from_string("ST2DS4MSWSGJ3W9FBC6BVT0Y92S345HY8N3T6AV7R").unwrap(), "hello-world-unconfirmed".try_into().unwrap(), None)
                 },
                 |ref http_request, ref http_response, ref mut peer_client, ref mut peer_server| {
                     let req_md = http_request.metadata().clone();
                     match http_response {
                         HttpResponseType::NotFound(..) => {
                             // not confirmed yet
                             true
                         }
                         _ => {
                             error!("Invalid response; {:?}", &http_response);
                             false
                         }
                     }
                 });
    }
    
    #[test]
    #[ignore]
    fn test_rpc_get_contract_abi_unconfirmed() {
        test_rpc("test_rpc_get_contract_abi_unconfirmed", 40160, 40161, 50160, 50161,
                 |ref mut peer_client, ref mut convo_client, ref mut peer_server, ref mut convo_server| {
                     let unconfirmed_tip = peer_client.chainstate().unconfirmed_state.as_ref().unwrap().unconfirmed_chain_tip.clone();
                     convo_client.new_getcontractabi(StacksAddress::from_string("ST2DS4MSWSGJ3W9FBC6BVT0Y92S345HY8N3T6AV7R").unwrap(), "hello-world-unconfirmed".try_into().unwrap(), Some(unconfirmed_tip))
                 },
                 |ref http_request, ref http_response, ref mut peer_client, ref mut peer_server| {
                     let req_md = http_request.metadata().clone();
                     match http_response {
                         HttpResponseType::GetContractABI(response_md, data) => {
                             true
                         },
                         _ => {
                             error!("Invalid response; {:?}", &http_response);
                             false
                         }
                     }
                 });
    }
    
    #[test]
    #[ignore]
    fn test_rpc_call_read_only() {
        test_rpc("test_rpc_call_read_only", 40170, 40171, 50170, 50171,
                 |ref mut peer_client, ref mut convo_client, ref mut peer_server, ref mut convo_server| {
                     convo_client.new_callreadonlyfunction(StacksAddress::from_string("ST2DS4MSWSGJ3W9FBC6BVT0Y92S345HY8N3T6AV7R").unwrap(), "hello-world-unconfirmed".try_into().unwrap(), 
                                                           StacksAddress::from_string("ST2DS4MSWSGJ3W9FBC6BVT0Y92S345HY8N3T6AV7R").unwrap().to_account_principal(), "ro-test".try_into().unwrap(), vec![], None)
                 },
                 |ref http_request, ref http_response, ref mut peer_client, ref mut peer_server| {
                     let req_md = http_request.metadata().clone();
                     match http_response {
                         HttpResponseType::CallReadOnlyFunction(response_md, data) => {
                             assert!(data.cause.is_some());
                             assert!(data.cause.clone().unwrap().find("NoSuchContract").is_some());
                             assert!(!data.okay);
                             assert!(data.result.is_none());
                             true
                         }
                         _ => {
                             error!("Invalid response; {:?}", &http_response);
                             false
                         }
                     }
                 });
    }
    
    #[test]
    #[ignore]
    fn test_rpc_call_read_only_unconfirmed() {
        test_rpc("test_rpc_call_read_only_unconfirmed", 40180, 40181, 50180, 50181,
                 |ref mut peer_client, ref mut convo_client, ref mut peer_server, ref mut convo_server| {
                     let unconfirmed_tip = peer_client.chainstate().unconfirmed_state.as_ref().unwrap().unconfirmed_chain_tip.clone();
                     convo_client.new_callreadonlyfunction(StacksAddress::from_string("ST2DS4MSWSGJ3W9FBC6BVT0Y92S345HY8N3T6AV7R").unwrap(), "hello-world-unconfirmed".try_into().unwrap(), 
                                                           StacksAddress::from_string("ST2DS4MSWSGJ3W9FBC6BVT0Y92S345HY8N3T6AV7R").unwrap().to_account_principal(), "ro-test".try_into().unwrap(), vec![], Some(unconfirmed_tip))
                 },
                 |ref http_request, ref http_response, ref mut peer_client, ref mut peer_server| {
                     let req_md = http_request.metadata().clone();
                     match http_response {
                         HttpResponseType::CallReadOnlyFunction(response_md, data) => {
                             assert!(data.okay);
                             assert_eq!(Value::try_deserialize_hex_untyped(&data.result.clone().unwrap()).unwrap(), Value::okay(Value::Int(1)).unwrap());
                             assert!(data.cause.is_none());
                             true
                         },
                         _ => {
                             error!("Invalid response; {:?}", &http_response);
                             false
                         }
                     }
                 });
    }
}
<|MERGE_RESOLUTION|>--- conflicted
+++ resolved
@@ -1470,17 +1470,12 @@
 
         // process microblock stream to generate unconfirmed state
         let canonical_tip = StacksBlockHeader::make_index_block_hash(&consensus_hash, &stacks_block.block_hash());
-<<<<<<< HEAD
-        let sortdb_1 = peer_1.sortdb.take().unwrap();
-        let sortdb_2 = peer_2.sortdb.take().unwrap();
-        peer_1.chainstate().reload_unconfirmed_state(&sortdb_1.index_conn(), canonical_tip.clone(), anchor_cost.clone()).unwrap();
-        peer_2.chainstate().reload_unconfirmed_state(&sortdb_2.index_conn(), canonical_tip.clone(), anchor_cost.clone()).unwrap();
-        peer_1.sortdb = Some(sortdb_1);
-        peer_2.sortdb = Some(sortdb_2);
-=======
-        peer_1.chainstate().reload_unconfirmed_state(canonical_tip.clone()).unwrap();
-        peer_2.chainstate().reload_unconfirmed_state(canonical_tip.clone()).unwrap();
->>>>>>> 9a38e87a
+        let sortdb1 = peer_1.sortdb.take().unwrap();
+        let sortdb2 = peer_2.sortdb.take().unwrap();
+        peer_1.chainstate().reload_unconfirmed_state(&sortdb1.index_conn(), canonical_tip.clone()).unwrap();
+        peer_2.chainstate().reload_unconfirmed_state(&sortdb2.index_conn(), canonical_tip.clone()).unwrap();
+        peer_1.sortdb = Some(sortdb1);
+        peer_2.sortdb = Some(sortdb2);
 
         let view_1 = peer_1.get_burnchain_view().unwrap();
         let view_2 = peer_2.get_burnchain_view().unwrap();
