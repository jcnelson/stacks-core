/*
 copyright: (c) 2013-2020 by Blockstack PBC, a public benefit corporation.

 This file is part of Blockstack.

 Blockstack is free software. You may redistribute or modify
 it under the terms of the GNU General Public License as published by
 the Free Software Foundation, either version 3 of the License or
 (at your option) any later version.

 Blockstack is distributed in the hope that it will be useful,
 but WITHOUT ANY WARRANTY, including without the implied warranty of
 MERCHANTABILITY or FITNESS FOR A PARTICULAR PURPOSE. See the
 GNU General Public License for more details.

 You should have received a copy of the GNU General Public License
 along with Blockstack. If not, see <http://www.gnu.org/licenses/>.
*/

use std::cmp;
use std::collections::BTreeMap;
use std::collections::HashMap;
use std::collections::HashSet;
use std::collections::VecDeque;

use rand::prelude::*;
use rand::thread_rng;
use rand::Rng;

use crate::burnchains::Burnchain;
use crate::burnchains::BurnchainView;
use crate::chainstate::burn::db::sortdb::{SortitionDB, SortitionDBConn, SortitionHandleConn};
use crate::chainstate::burn::BlockSnapshot;
use crate::chainstate::burn::ConsensusHash;
use crate::chainstate::coordinator::comm::CoordinatorChannels;
use crate::chainstate::stacks::db::{StacksChainState, StacksEpochReceipt, StacksHeaderInfo};
use crate::chainstate::stacks::events::StacksTransactionReceipt;
use crate::chainstate::stacks::StacksBlockHeader;
use crate::chainstate::stacks::TransactionPayload;
use crate::clarity_vm::clarity::Error as clarity_error;
use crate::core::mempool::MemPoolDB;
use crate::core::mempool::*;
use crate::net::chat::*;
use crate::net::connection::*;
use crate::net::db::*;
use crate::net::http::*;
use crate::net::p2p::*;
use crate::net::poll::*;
use crate::net::rpc::*;
use crate::net::Error as net_error;
use crate::net::*;
use crate::types::chainstate::StacksBlockId;
use clarity::vm::ast::errors::{ParseError, ParseErrors};
use clarity::vm::ast::{ast_check_size, ASTRules};
use clarity::vm::costs::ExecutionCost;
use clarity::vm::errors::RuntimeErrorType;
use clarity::vm::types::{QualifiedContractIdentifier, StacksAddressExtensions};
use stacks_common::util::get_epoch_time_secs;
use stacks_common::util::hash::Sha512Trunc256Sum;

use crate::chainstate::coordinator::BlockEventDispatcher;
use crate::chainstate::stacks::db::unconfirmed::ProcessedUnconfirmedState;
use crate::monitoring::update_stacks_tip_height;
use crate::types::chainstate::{PoxId, SortitionId};
use stacks_common::codec::MAX_PAYLOAD_LEN;
use stacks_common::types::chainstate::BurnchainHeaderHash;

pub type BlocksAvailableMap = HashMap<BurnchainHeaderHash, (u64, ConsensusHash)>;

pub const MAX_RELAYER_STATS: usize = 4096;
pub const MAX_RECENT_MESSAGES: usize = 256;
pub const MAX_RECENT_MESSAGE_AGE: usize = 600; // seconds; equal to the expected epoch length
pub const RELAY_DUPLICATE_INFERENCE_WARMUP: usize = 128;

pub struct Relayer {
    /// Connection to the p2p thread
    p2p: NetworkHandle,
}

#[derive(Debug)]
pub struct RelayerStats {
    /// Relayer statistics for the p2p network's ongoing conversations.
    /// Note that we key on (addr, port), not the full NeighborAddress.
    /// (TODO: Nothing is done with this yet, but one day we'll use it to probe for network
    /// choke-points).
    relay_stats: HashMap<NeighborAddress, RelayStats>,
    relay_updates: BTreeMap<u64, NeighborAddress>,

    /// Messages sent from each neighbor recently (includes duplicates)
    recent_messages: HashMap<NeighborKey, VecDeque<(u64, Sha512Trunc256Sum)>>,
    recent_updates: BTreeMap<u64, NeighborKey>,

    next_priority: u64,
}

pub struct ProcessedNetReceipts {
    pub mempool_txs_added: Vec<StacksTransaction>,
    pub processed_unconfirmed_state: ProcessedUnconfirmedState,
    pub num_new_blocks: u64,
    pub num_new_confirmed_microblocks: u64,
    pub num_new_unconfirmed_microblocks: u64,
}

/// Private trait for keeping track of messages that can be relayed, so we can identify the peers
/// who frequently send us duplicates.
pub trait RelayPayload {
    /// Get a representative digest of this message.
    /// m1.get_digest() == m2.get_digest() --> m1 == m2
    fn get_digest(&self) -> Sha512Trunc256Sum;
    fn get_id(&self) -> String;
}

impl RelayPayload for BlocksAvailableData {
    fn get_digest(&self) -> Sha512Trunc256Sum {
        let mut bytes = vec![];
        self.consensus_serialize(&mut bytes)
            .expect("BUG: failed to serialize");
        let h = Sha512Trunc256Sum::from_data(&bytes);
        h
    }
    fn get_id(&self) -> String {
        format!("{:?}", &self)
    }
}

impl RelayPayload for StacksBlock {
    fn get_digest(&self) -> Sha512Trunc256Sum {
        let h = self.block_hash();
        Sha512Trunc256Sum(h.0)
    }
    fn get_id(&self) -> String {
        format!("StacksBlock({})", self.block_hash())
    }
}

impl RelayPayload for StacksMicroblock {
    fn get_digest(&self) -> Sha512Trunc256Sum {
        let h = self.block_hash();
        Sha512Trunc256Sum(h.0)
    }
    fn get_id(&self) -> String {
        format!("StacksMicroblock({})", self.block_hash())
    }
}

impl RelayPayload for StacksTransaction {
    fn get_digest(&self) -> Sha512Trunc256Sum {
        let h = self.txid();
        Sha512Trunc256Sum(h.0)
    }
    fn get_id(&self) -> String {
        format!("Transaction({})", self.txid())
    }
}

impl RelayerStats {
    pub fn new() -> RelayerStats {
        RelayerStats {
            relay_stats: HashMap::new(),
            relay_updates: BTreeMap::new(),
            recent_messages: HashMap::new(),
            recent_updates: BTreeMap::new(),
            next_priority: 0,
        }
    }

    /// Add in new stats gleaned from the PeerNetwork's network result
    pub fn merge_relay_stats(&mut self, mut stats: HashMap<NeighborAddress, RelayStats>) -> () {
        for (mut addr, new_stats) in stats.drain() {
            addr.clear_public_key();
            let inserted = if let Some(stats) = self.relay_stats.get_mut(&addr) {
                stats.merge(new_stats);
                false
            } else {
                // remove oldest relay memories if we have too many
                if self.relay_stats.len() > MAX_RELAYER_STATS - 1 {
                    let mut to_remove = vec![];
                    for (ts, old_addr) in self.relay_updates.iter() {
                        self.relay_stats.remove(old_addr);
                        if self.relay_stats.len() <= MAX_RELAYER_STATS - 1 {
                            break;
                        }
                        to_remove.push(*ts);
                    }
                    for ts in to_remove.drain(..) {
                        self.relay_updates.remove(&ts);
                    }
                }
                self.relay_stats.insert(addr.clone(), new_stats);
                true
            };

            if inserted {
                self.relay_updates.insert(self.next_priority, addr);
                self.next_priority += 1;
            }
        }
    }

    /// Record that we've seen a relayed message from one of our neighbors.
    pub fn add_relayed_message<R: RelayPayload>(&mut self, nk: NeighborKey, msg: &R) -> () {
        let h = msg.get_digest();
        let now = get_epoch_time_secs();
        let inserted = if let Some(relayed) = self.recent_messages.get_mut(&nk) {
            relayed.push_back((now, h));

            // prune if too many
            while relayed.len() > MAX_RECENT_MESSAGES {
                relayed.pop_front();
            }

            // prune stale
            while relayed.len() > 0 {
                let head_ts = match relayed.front() {
                    Some((ts, _)) => *ts,
                    None => {
                        break;
                    }
                };
                if head_ts + (MAX_RECENT_MESSAGE_AGE as u64) < now {
                    relayed.pop_front();
                } else {
                    break;
                }
            }
            false
        } else {
            let mut relayed = VecDeque::new();
            relayed.push_back((now, h));

            // remove oldest neighbor memories if we have too many
            if self.recent_messages.len() > MAX_RELAYER_STATS {
                let mut to_remove = vec![];
                for (ts, old_nk) in self.recent_updates.iter() {
                    self.recent_messages.remove(old_nk);
                    if self.recent_messages.len() <= (MAX_RELAYER_STATS as usize) - 1 {
                        break;
                    }
                    to_remove.push(*ts);
                }
                for ts in to_remove {
                    self.recent_updates.remove(&ts);
                }
            }

            self.recent_messages.insert(nk.clone(), relayed);
            true
        };

        if inserted {
            self.recent_updates.insert(self.next_priority, nk);
            self.next_priority += 1;
        }
    }

    /// Process a neighbor ban -- remove any state for this neighbor
    pub fn process_neighbor_ban(&mut self, nk: &NeighborKey) -> () {
        let addr = NeighborAddress::from_neighbor_key((*nk).clone(), Hash160([0u8; 20]));
        self.recent_messages.remove(nk);
        self.relay_stats.remove(&addr);

        // old state in self.recent_updates and self.relay_updates will eventually be removed by
        // add_relayed_message() and merge_relay_stats()
    }

    /// See if anyone has sent this message to us already, and if so, return the set of neighbors
    /// that did so already (and how many times)
    pub fn count_relay_dups<R: RelayPayload>(&self, msg: &R) -> HashMap<NeighborKey, usize> {
        let h = msg.get_digest();
        let now = get_epoch_time_secs();
        let mut ret = HashMap::new();

        for (nk, relayed) in self.recent_messages.iter() {
            for (ts, msg_hash) in relayed.iter() {
                if ts + (MAX_RECENT_MESSAGE_AGE as u64) < now {
                    // skip old
                    continue;
                }
                if *msg_hash == h {
                    if let Some(count) = ret.get_mut(nk) {
                        *count += 1;
                    } else {
                        ret.insert((*nk).clone(), 1);
                    }
                }
            }
        }

        ret
    }

    /// Map neighbors to the frequency of their AS numbers in the given neighbors list
    fn count_ASNs(
        conn: &DBConn,
        neighbors: &Vec<NeighborKey>,
    ) -> Result<HashMap<NeighborKey, usize>, net_error> {
        // look up ASNs
        let mut asns = HashMap::new();
        for nk in neighbors.iter() {
            if asns.get(nk).is_none() {
                match PeerDB::asn_lookup(conn, &nk.addrbytes)? {
                    Some(asn) => asns.insert((*nk).clone(), asn),
                    None => asns.insert((*nk).clone(), 0),
                };
            }
        }

        let mut asn_dist = HashMap::new();

        // calculate ASN distribution
        for nk in neighbors.iter() {
            let asn = asns.get(nk).unwrap_or(&0);
            if let Some(asn_count) = asn_dist.get_mut(asn) {
                *asn_count += 1;
            } else {
                asn_dist.insert(*asn, 1);
            }
        }

        let mut ret = HashMap::new();

        // map neighbors to ASN counts
        for nk in neighbors.iter() {
            let asn = asns.get(nk).unwrap_or(&0);
            let count = *(asn_dist.get(asn).unwrap_or(&0));
            ret.insert((*nk).clone(), count);
        }

        Ok(ret)
    }

    /// Get the (non-normalized) probability distribution to use to sample inbound neighbors to
    /// relay messages to.  The probability of being selected is proportional to how rarely the
    /// neighbor sends us messages we've already seen before.  The intuition is that if an inbound
    /// neighbor (e.g. a client) sends us data that we've already seen, then it must be connected
    /// to some other peer that's already forwarding it data.  Thus, we don't need to do so.
    pub fn get_inbound_relay_rankings<R: RelayPayload>(
        &self,
        neighbors: &Vec<NeighborKey>,
        msg: &R,
        warmup_threshold: usize,
    ) -> HashMap<NeighborKey, usize> {
        let mut dup_counts = self.count_relay_dups(msg);
        let mut dup_total = dup_counts.values().fold(0, |t, s| t + s);

        if dup_total < warmup_threshold {
            // don't make inferences on small samples for total duplicates.
            // just assume uniform distribution.
            dup_total = warmup_threshold;
            dup_counts.clear();
        }

        let mut ret = HashMap::new();

        for nk in neighbors.iter() {
            let dup_count = *(dup_counts.get(nk).unwrap_or(&0));

            assert!(dup_total >= dup_count);

            // every peer should have a non-zero chance, hence the + 1
            ret.insert((*nk).clone(), dup_total - dup_count + 1);
        }

        ret
    }

    /// Get the (non-normalized) probability distribution to use to sample outbound neighbors to
    /// relay messages to.  The probability of being selected is proportional to how rare the
    /// neighbor's AS number is in our neighbor set.  The intution is that we should try to
    /// disseminate our data to as many different _networks_ as quickly as possible, so nodes in
    /// those networks can take care of forwarding them to their inbound peers.
    pub fn get_outbound_relay_rankings(
        &self,
        peerdb: &PeerDB,
        neighbors: &Vec<NeighborKey>,
    ) -> Result<HashMap<NeighborKey, usize>, net_error> {
        let asn_counts = RelayerStats::count_ASNs(peerdb.conn(), neighbors)?;
        let asn_total = asn_counts.values().fold(0, |t, s| t + s);

        let mut ret = HashMap::new();

        for nk in neighbors.iter() {
            let asn_count = *(asn_counts.get(nk).unwrap_or(&0));

            assert!(asn_total >= asn_count);

            // every peer should have a non-zero chance, hence the + 1
            ret.insert((*nk).clone(), asn_total - asn_count + 1);
        }

        Ok(ret)
    }

    /// Sample a set of neighbors according to our relay data.
    /// Sampling is done *without* replacement, so the resulting neighbors list will have length
    /// min(count, rankings.len())
    pub fn sample_neighbors(
        rankings: HashMap<NeighborKey, usize>,
        count: usize,
    ) -> Vec<NeighborKey> {
        let mut ret = HashSet::new();
        let mut rng = thread_rng();

        let mut norm = rankings.values().fold(0, |t, s| t + s);
        let mut rankings_vec: Vec<(NeighborKey, usize)> = rankings.into_iter().collect();
        let mut sampled = 0;

        if norm <= 1 {
            // there is one or zero options
            if rankings_vec.len() > 0 {
                return vec![rankings_vec[0].0.clone()];
            } else {
                return vec![];
            }
        }

        for l in 0..count {
            if norm <= 1 {
                // just one option
                break;
            }

            let target: usize = rng.gen::<usize>() % norm; // slightly biased, but it doesn't really matter
            let mut w = 0;

            for i in 0..rankings_vec.len() {
                if rankings_vec[i].1 == 0 {
                    continue;
                }

                w += rankings_vec[i].1;
                if w >= target {
                    ret.insert(rankings_vec[i].0.clone());
                    sampled += 1;

                    // sample without replacement
                    rankings_vec[i].1 -= 1;
                    norm -= 1;
                    break;
                }
            }

            assert_eq!(l + 1, sampled);
        }

        ret.into_iter().collect()
    }
}

impl Relayer {
    pub fn new(handle: NetworkHandle) -> Relayer {
        Relayer { p2p: handle }
    }

    pub fn from_p2p(network: &mut PeerNetwork) -> Relayer {
        let handle = network.new_handle(1024);
        Relayer::new(handle)
    }

    /// Given blocks pushed to us, verify that they correspond to expected block data.
    pub fn validate_blocks_push(
        conn: &SortitionDBConn,
        blocks_data: &BlocksData,
    ) -> Result<(), net_error> {
        for BlocksDatum(consensus_hash, block) in blocks_data.blocks.iter() {
            let block_hash = block.block_hash();

            // is this the right Stacks block for this sortition?
            let sn = match SortitionDB::get_block_snapshot_consensus(conn.conn(), consensus_hash)? {
                Some(sn) => {
                    if !sn.pox_valid {
                        info!(
                            "Pushed block from consensus hash {} corresponds to invalid PoX state",
                            consensus_hash
                        );
                        continue;
                    }
                    sn
                }
                None => {
                    // don't know about this yet
                    continue;
                }
            };

            if !sn.sortition || sn.winning_stacks_block_hash != block_hash {
                info!(
                    "No such sortition in block with consensus hash {}",
                    consensus_hash
                );

                // TODO: once PoX is implemented, this can be permitted if we're missing the reward
                // window's anchor block for the reward window in which this block lives.  Until
                // then, it's never okay -- this peer shall be considered broken.
                return Err(net_error::InvalidMessage);
            }
        }
        Ok(())
    }

    /// Get the snapshot of the parent of a given Stacks block
    pub fn get_parent_stacks_block_snapshot(
        sort_handle: &SortitionHandleConn,
        consensus_hash: &ConsensusHash,
        block_hash: &BlockHeaderHash,
    ) -> Result<BlockSnapshot, chainstate_error> {
        let parent_block_snapshot = match sort_handle
            .get_block_snapshot_of_parent_stacks_block(consensus_hash, block_hash)
        {
            Ok(Some((_, sn))) => {
                debug!(
                    "Parent of {}/{} is {}/{}",
                    consensus_hash, block_hash, sn.consensus_hash, sn.winning_stacks_block_hash
                );
                sn
            }
            Ok(None) => {
                debug!(
                    "Received block with unknown parent snapshot: {}/{}",
                    consensus_hash, block_hash
                );
                return Err(chainstate_error::NoSuchBlockError);
            }
            Err(db_error::InvalidPoxSortition) => {
                warn!(
                    "Received block {}/{} on a non-canonical PoX sortition",
                    consensus_hash, block_hash
                );
                return Err(chainstate_error::DBError(db_error::InvalidPoxSortition));
            }
            Err(e) => {
                return Err(e.into());
            }
        };
        Ok(parent_block_snapshot)
    }

    /// Insert a staging block that got relayed to us somehow -- e.g. uploaded via http, downloaded
    /// by us, or pushed via p2p.
    /// Return Ok(true) if we stored it, Ok(false) if we didn't
    pub fn process_new_anchored_block(
        sort_ic: &SortitionDBConn,
        chainstate: &mut StacksChainState,
        consensus_hash: &ConsensusHash,
        block: &StacksBlock,
        download_time: u64,
    ) -> Result<bool, chainstate_error> {
        debug!(
            "Handle incoming block {}/{}",
            consensus_hash,
            &block.block_hash()
        );

        // find the snapshot of the parent of this block
        let db_handle = SortitionHandleConn::open_reader_consensus(sort_ic, consensus_hash)?;
        let parent_block_snapshot = Relayer::get_parent_stacks_block_snapshot(
            &db_handle,
            consensus_hash,
            &block.block_hash(),
        )?;

        // don't relay this block if it's using the wrong AST rules (this would render at least one of its
        // txs problematic).
        let block_sn = SortitionDB::get_block_snapshot_consensus(sort_ic, consensus_hash)?
            .ok_or(chainstate_error::DBError(db_error::NotFoundError))?;
        let ast_rules = SortitionDB::get_ast_rules(sort_ic, block_sn.block_height)?;
        debug!(
            "Current AST rules for block {}/{} height {} sortitioned at {} is {:?}",
            consensus_hash,
            &block.block_hash(),
            block.header.total_work.work,
            &block_sn.block_height,
            &ast_rules
        );
        if !Relayer::static_check_problematic_relayed_block(chainstate.mainnet, block, ast_rules) {
            warn!(
                "Block is problematic; will not store or relay";
                "stacks_block_hash" => %block.block_hash(),
                "consensus_hash" => %consensus_hash,
                "burn_height" => block.header.total_work.work,
                "sortition_height" => block_sn.block_height,
                "ast_rules" => ?ast_rules,
            );
            return Ok(false);
        }

        let res = chainstate.preprocess_anchored_block(
            sort_ic,
            consensus_hash,
            block,
            &parent_block_snapshot.consensus_hash,
            download_time,
        )?;
        if res {
            debug!(
                "Stored incoming block {}/{}",
                consensus_hash,
                &block.block_hash()
            );
        }
        Ok(res)
    }

    /// Coalesce a set of microblocks into relayer hints and MicroblocksData messages, as calculated by
    /// process_new_blocks().  Make sure the messages don't get too big.
    fn make_microblocksdata_messages(
        new_microblocks: HashMap<
            StacksBlockId,
            (Vec<RelayData>, HashMap<BlockHeaderHash, StacksMicroblock>),
        >,
    ) -> Vec<(Vec<RelayData>, MicroblocksData)> {
        let mut mblocks_data: HashMap<StacksBlockId, Vec<(Vec<RelayData>, MicroblocksData)>> =
            HashMap::new();
        let mut mblocks_sizes: HashMap<StacksBlockId, usize> = HashMap::new();

        for (anchored_block_hash, (relayers, mblocks_map)) in new_microblocks.into_iter() {
            for (_, mblock) in mblocks_map.into_iter() {
                if mblocks_data.get(&anchored_block_hash).is_none() {
                    mblocks_data.insert(anchored_block_hash.clone(), vec![]);
                }

                if let Some(mblocks_msgs) = mblocks_data.get_mut(&anchored_block_hash) {
                    // should always succeed, due to the above insert
                    let mblock_len = {
                        let mut mblocks_buf = vec![];
                        mblock
                            .consensus_serialize(&mut mblocks_buf)
                            .expect("BUG: failed to serialize microblock we received");
                        mblocks_buf.len()
                    };

                    assert!(mblock_len <= MAX_PAYLOAD_LEN as usize); // this should always be true, since otherwise we wouldn't have been able to parse it.

                    let sz = *(mblocks_sizes.get(&anchored_block_hash).unwrap_or(&0));
                    if sz + mblock_len < (MAX_PAYLOAD_LEN as usize) {
                        // enough space to include this block in this messaege
                        if let Some((_, mblock_msg)) = mblocks_msgs.last_mut() {
                            // append to last mblocks message
                            mblock_msg.microblocks.push(mblock);
                        } else {
                            // allocate the first microblocks message, and add this mblock to it
                            let mblocks_msg = MicroblocksData {
                                index_anchor_block: anchored_block_hash.clone(),
                                microblocks: vec![mblock],
                            };
                            mblocks_msgs.push((relayers.clone(), mblocks_msg));
                        }

                        // update size counter with this mblock's length
                        if let Some(sz) = mblocks_sizes.get_mut(&anchored_block_hash) {
                            *sz += mblock_len
                        } else {
                            mblocks_sizes.insert(anchored_block_hash.clone(), mblock_len);
                        }
                    } else {
                        // start a new microblocks message
                        let mblocks_msg = MicroblocksData {
                            index_anchor_block: anchored_block_hash.clone(),
                            microblocks: vec![mblock],
                        };
                        mblocks_msgs.push((relayers.clone(), mblocks_msg));

                        // reset size counter
                        mblocks_sizes.insert(anchored_block_hash.clone(), mblock_len);
                    }
                } else {
                    // shouldn't happen because we inserted into mblocks_data earlier
                    unreachable!();
                }
            }
        }

        let mut ret = vec![];
        for (_, mut v) in mblocks_data.drain() {
            ret.append(&mut v);
        }
        ret
    }

    /// Preprocess all our downloaded blocks.
    /// Does not fail on invalid blocks; just logs a warning.
    /// Returns the set of consensus hashes for the sortitions that selected these blocks, and the
    /// blocks themselves
    fn preprocess_downloaded_blocks(
        sort_ic: &SortitionDBConn,
        network_result: &mut NetworkResult,
        chainstate: &mut StacksChainState,
    ) -> HashMap<ConsensusHash, StacksBlock> {
        let mut new_blocks = HashMap::new();

        for (consensus_hash, block, download_time) in network_result.blocks.iter() {
            debug!(
                "Received downloaded block {}/{}",
                consensus_hash,
                &block.block_hash()
            );
            match Relayer::process_new_anchored_block(
                sort_ic,
                chainstate,
                consensus_hash,
                block,
                *download_time,
            ) {
                Ok(accepted) => {
                    if accepted {
                        debug!(
                            "Accepted downloaded block {}/{}",
                            consensus_hash,
                            &block.block_hash()
                        );
                        new_blocks.insert((*consensus_hash).clone(), block.clone());
                    } else {
                        debug!(
                            "Rejected downloaded block {}/{}",
                            consensus_hash,
                            &block.block_hash()
                        );
                    }
                }
                Err(chainstate_error::InvalidStacksBlock(msg)) => {
                    warn!("Downloaded invalid Stacks block: {}", msg);
                    // NOTE: we can't punish the neighbor for this, since we could have been
                    // MITM'ed in our download.
                    continue;
                }
                Err(e) => {
                    warn!(
                        "Could not process downloaded Stacks block {}/{}: {:?}",
                        consensus_hash,
                        block.block_hash(),
                        &e
                    );
                }
            };
        }

        new_blocks
    }

    /// Preprocess all pushed blocks
    /// Return consensus hashes for the sortitions that elected the blocks we got, as well as the
    /// list of peers that served us invalid data.
    /// Does not fail; just logs warnings.
    fn preprocess_pushed_blocks(
        sort_ic: &SortitionDBConn,
        network_result: &mut NetworkResult,
        chainstate: &mut StacksChainState,
    ) -> Result<(HashMap<ConsensusHash, StacksBlock>, Vec<NeighborKey>), net_error> {
        let mut new_blocks = HashMap::new();
        let mut bad_neighbors = vec![];

        // process blocks pushed to us.
        // If a neighbor sends us an invalid block, ban them.
        for (neighbor_key, blocks_datas) in network_result.pushed_blocks.iter() {
            for blocks_data in blocks_datas.iter() {
                match Relayer::validate_blocks_push(sort_ic, blocks_data) {
                    Ok(_) => {}
                    Err(_) => {
                        // punish this peer
                        bad_neighbors.push((*neighbor_key).clone());
                        break;
                    }
                }

                for BlocksDatum(consensus_hash, block) in blocks_data.blocks.iter() {
                    match SortitionDB::get_block_snapshot_consensus(
                        sort_ic.conn(),
                        &consensus_hash,
                    )? {
                        Some(sn) => {
                            if !sn.pox_valid {
                                warn!(
                                    "Consensus hash {} is not on the valid PoX fork",
                                    &consensus_hash
                                );
                                continue;
                            }
                        }
                        None => {
                            warn!("Consensus hash {} not known to this node", &consensus_hash);
                            continue;
                        }
                    };

                    debug!(
                        "Received pushed block {}/{} from {}",
                        &consensus_hash,
                        block.block_hash(),
                        neighbor_key
                    );
                    let bhh = block.block_hash();
                    match Relayer::process_new_anchored_block(
                        sort_ic,
                        chainstate,
                        &consensus_hash,
                        block,
                        0,
                    ) {
                        Ok(accepted) => {
                            if accepted {
                                debug!(
                                    "Accepted block {}/{} from {}",
                                    &consensus_hash, &bhh, &neighbor_key
                                );
                                new_blocks.insert(consensus_hash.clone(), block.clone());
                            } else {
                                debug!(
                                    "Rejected block {}/{} from {}",
                                    &consensus_hash, &bhh, &neighbor_key
                                );
                            }
                        }
                        Err(chainstate_error::InvalidStacksBlock(msg)) => {
                            warn!(
                                "Invalid pushed Stacks block {}/{}: {}",
                                &consensus_hash,
                                block.block_hash(),
                                msg
                            );
                            bad_neighbors.push((*neighbor_key).clone());
                        }
                        Err(e) => {
                            warn!(
                                "Could not process pushed Stacks block {}/{}: {:?}",
                                &consensus_hash,
                                block.block_hash(),
                                &e
                            );
                        }
                    }
                }
            }
        }

        Ok((new_blocks, bad_neighbors))
    }

    /// Preprocess all downloaded, confirmed microblock streams.
    /// Does not fail on invalid blocks; just logs a warning.
    /// Returns the consensus hashes for the sortitions that elected the stacks anchored blocks that produced these streams.
    fn preprocess_downloaded_microblocks(
        sort_ic: &SortitionDBConn,
        network_result: &mut NetworkResult,
        chainstate: &mut StacksChainState,
    ) -> HashMap<ConsensusHash, (StacksBlockId, Vec<StacksMicroblock>)> {
        let mut ret = HashMap::new();
        for (consensus_hash, microblock_stream, _download_time) in
            network_result.confirmed_microblocks.iter()
        {
            if microblock_stream.len() == 0 {
                continue;
            }
            let anchored_block_hash = microblock_stream[0].header.prev_block.clone();

            let block_snapshot =
                match SortitionDB::get_block_snapshot_consensus(sort_ic, consensus_hash) {
                    Ok(Some(sn)) => sn,
                    Ok(None) => {
                        warn!(
                            "Failed to load parent anchored block snapshot for {}/{}",
                            consensus_hash, &anchored_block_hash
                        );
                        continue;
                    }
                    Err(e) => {
                        warn!("Failed to load parent stacks block snapshot: {:?}", &e);
                        continue;
                    }
                };

            let ast_rules = match SortitionDB::get_ast_rules(sort_ic, block_snapshot.block_height) {
                Ok(rules) => rules,
                Err(e) => {
                    error!("Failed to load current AST rules: {:?}", &e);
                    continue;
                }
            };

            let mut stored = false;
            for mblock in microblock_stream.iter() {
                debug!(
                    "Preprocess downloaded microblock {}/{}-{}",
                    consensus_hash,
                    &anchored_block_hash,
                    &mblock.block_hash()
                );
                if !Relayer::static_check_problematic_relayed_microblock(
                    chainstate.mainnet,
                    mblock,
                    ast_rules,
                ) {
                    info!("Microblock {} from {}/{} is problematic; will not store or relay it, nor its descendants", &mblock.block_hash(), consensus_hash, &anchored_block_hash);
                    break;
                }
                match chainstate.preprocess_streamed_microblock(
                    consensus_hash,
                    &anchored_block_hash,
                    mblock,
                ) {
                    Ok(s) => {
                        stored = s;
                    }
                    Err(e) => {
                        warn!(
                            "Invalid downloaded microblock {}/{}-{}: {:?}",
                            consensus_hash,
                            &anchored_block_hash,
                            mblock.block_hash(),
                            &e
                        );
                    }
                }
            }

            // if we did indeed store this microblock (i.e. we didn't have it), then we can relay it
            if stored {
                let index_block_hash =
                    StacksBlockHeader::make_index_block_hash(consensus_hash, &anchored_block_hash);
                ret.insert(
                    (*consensus_hash).clone(),
                    (index_block_hash, microblock_stream.clone()),
                );
            }
        }
        ret
    }

    /// Preprocess all unconfirmed microblocks pushed to us.
    /// Return the list of MicroblockData messages we need to broadcast to our neighbors, as well
    /// as the list of neighbors we need to ban because they sent us invalid microblocks.
    fn preprocess_pushed_microblocks(
        sort_ic: &SortitionDBConn,
        network_result: &mut NetworkResult,
        chainstate: &mut StacksChainState,
    ) -> Result<(Vec<(Vec<RelayData>, MicroblocksData)>, Vec<NeighborKey>), net_error> {
        let mut new_microblocks: HashMap<
            StacksBlockId,
            (Vec<RelayData>, HashMap<BlockHeaderHash, StacksMicroblock>),
        > = HashMap::new();
        let mut bad_neighbors = vec![];

        // process unconfirmed microblocks pushed to us.
        // If a neighbor sends us bad microblocks, ban them.
        // Remember which ones we _don't_ have, and remember the prior relay hints.
        for (neighbor_key, mblock_datas) in network_result.pushed_microblocks.iter() {
            for (mblock_relayers, mblock_data) in mblock_datas.iter() {
                let (consensus_hash, anchored_block_hash) =
                    match chainstate.get_block_header_hashes(&mblock_data.index_anchor_block)? {
                        Some((bhh, bh)) => (bhh, bh),
                        None => {
                            warn!(
                                "Missing anchored block whose index hash is {}",
                                &mblock_data.index_anchor_block
                            );
                            continue;
                        }
                    };
                let index_block_hash = mblock_data.index_anchor_block.clone();

                let block_snapshot =
                    SortitionDB::get_block_snapshot_consensus(sort_ic, &consensus_hash)?
                        .ok_or(net_error::DBError(db_error::NotFoundError))?;
                let ast_rules = SortitionDB::get_ast_rules(sort_ic, block_snapshot.block_height)?;

                for mblock in mblock_data.microblocks.iter() {
                    debug!(
                        "Preprocess downloaded microblock {}/{}-{}",
                        &consensus_hash,
                        &anchored_block_hash,
                        &mblock.block_hash()
                    );
                    if !Relayer::static_check_problematic_relayed_microblock(
                        chainstate.mainnet,
                        mblock,
                        ast_rules,
                    ) {
                        info!("Microblock {} from {}/{} is problematic; will not store or relay it, nor its descendants", &mblock.block_hash(), &consensus_hash, &anchored_block_hash);
                        continue;
                    }
                    let need_relay = !chainstate.has_descendant_microblock_indexed(
                        &index_block_hash,
                        &mblock.block_hash(),
                    )?;
                    match chainstate.preprocess_streamed_microblock(
                        &consensus_hash,
                        &anchored_block_hash,
                        mblock,
                    ) {
                        Ok(_) => {
                            if need_relay {
                                // we didn't have this block before, so relay it.
                                // Group by index block hash, so we can convert them into
                                // MicroblocksData messages later.  Group microblocks by block
                                // hash, so we don't send dups.
                                let index_hash = StacksBlockHeader::make_index_block_hash(
                                    &consensus_hash,
                                    &anchored_block_hash,
                                );
                                if let Some((_, mblocks_map)) = new_microblocks.get_mut(&index_hash)
                                {
                                    mblocks_map.insert(mblock.block_hash(), (*mblock).clone());
                                } else {
                                    let mut mblocks_map = HashMap::new();
                                    mblocks_map.insert(mblock.block_hash(), (*mblock).clone());
                                    new_microblocks.insert(
                                        index_hash,
                                        ((*mblock_relayers).clone(), mblocks_map),
                                    );
                                }
                            }
                        }
                        Err(chainstate_error::InvalidStacksMicroblock(msg, hash)) => {
                            warn!(
                                "Invalid pushed microblock {}/{}-{}: {:?}",
                                &consensus_hash, &anchored_block_hash, hash, msg
                            );
                            bad_neighbors.push((*neighbor_key).clone());
                            continue;
                        }
                        Err(e) => {
                            warn!(
                                "Could not process pushed microblock {}/{}-{}: {:?}",
                                &consensus_hash,
                                &anchored_block_hash,
                                &mblock.block_hash(),
                                &e
                            );
                            continue;
                        }
                    }
                }
            }
        }

        // process uploaded microblocks.  We may have already stored them, so just reconstruct the
        // data we need to forward them to neighbors.
        for uploaded_mblock in network_result.uploaded_microblocks.iter() {
            for mblock in uploaded_mblock.microblocks.iter() {
                // is this microblock actually stored? i.e. it wasn't problematic?
                let (consensus_hash, block_hash) =
                    match chainstate.get_block_header_hashes(&uploaded_mblock.index_anchor_block) {
                        Ok(Some((ch, bhh))) => (ch, bhh),
                        Ok(None) => {
                            warn!("No such block {}", &uploaded_mblock.index_anchor_block);
                            continue;
                        }
                        Err(e) => {
                            warn!(
                                "Failed to look up hashes for {}: {:?}",
                                &uploaded_mblock.index_anchor_block, &e
                            );
                            continue;
                        }
                    };
                if chainstate
                    .get_microblock_status(&consensus_hash, &block_hash, &mblock.block_hash())
                    .unwrap_or(None)
                    .is_some()
                {
                    // yup, stored!
                    debug!(
                        "Preprocessed uploaded microblock {}/{}-{}",
                        &consensus_hash,
                        &block_hash,
                        &mblock.block_hash()
                    );
                    if let Some((_, mblocks_map)) =
                        new_microblocks.get_mut(&uploaded_mblock.index_anchor_block)
                    {
                        mblocks_map.insert(mblock.block_hash(), (*mblock).clone());
                    } else {
                        let mut mblocks_map = HashMap::new();
                        mblocks_map.insert(mblock.block_hash(), (*mblock).clone());
                        new_microblocks.insert(
                            uploaded_mblock.index_anchor_block.clone(),
                            (vec![], mblocks_map),
                        );
                    }
                } else {
                    // nope
                    debug!(
                        "Did NOT preprocess uploaded microblock {}/{}-{}",
                        &consensus_hash,
                        &block_hash,
                        &mblock.block_hash()
                    );
                }
            }
        }

        let mblock_datas = Relayer::make_microblocksdata_messages(new_microblocks);
        Ok((mblock_datas, bad_neighbors))
    }

    /// Verify that a relayed transaction is not problematic.  This is a static check -- we only
    /// look at the tx contents.
    ///
    /// Return true if the check passes -- i.e. it's not problematic
    /// Return false if the check fails -- i.e. it is problematic
    pub fn static_check_problematic_relayed_tx(
        mainnet: bool,
        tx: &StacksTransaction,
        ast_rules: ASTRules,
    ) -> Result<(), Error> {
        debug!(
            "Check {} to see if it is problematic in {:?}",
            &tx.txid(),
            &ast_rules
        );
        match tx.payload {
            TransactionPayload::SmartContract(ref smart_contract) => {
                if ast_rules == ASTRules::PrecheckSize {
                    let origin = tx.get_origin();
                    let issuer_principal = {
                        let addr = if mainnet {
                            origin.address_mainnet()
                        } else {
                            origin.address_testnet()
                        };
                        addr.to_account_principal()
                    };
                    let issuer_principal = if let PrincipalData::Standard(data) = issuer_principal {
                        data
                    } else {
                        // not possible
                        panic!("Transaction had a contract principal origin");
                    };

                    let contract_id = QualifiedContractIdentifier::new(
                        issuer_principal,
                        smart_contract.name.clone(),
                    );
                    let contract_code_str = smart_contract.code_body.to_string();

                    // make sure that the AST isn't unreasonably big
                    debug!("ast_size_check on {}", &contract_id);
                    let ast_res = ast_check_size(&contract_id, &contract_code_str);
                    debug!("ast_size_check on {} was {:?}", &contract_id, &ast_res);
                    match ast_res {
                        Ok(_) => {}
                        Err(parse_error) => match parse_error.err {
                            ParseErrors::ExpressionStackDepthTooDeep
                            | ParseErrors::VaryExpressionStackDepthTooDeep => {
                                // don't include this block
                                info!("Transaction {} is problematic and will not be included, relayed, or built upon", &tx.txid());
                                return Err(Error::ClarityError(parse_error.into()));
                            }
                            _ => {}
                        },
                    }
                }
            }
            _ => {}
        }
        Ok(())
    }

    /// Verify that a relayed block is not problematic -- i.e. it doesn't contain any problematic
    /// transactions.  This is a static check -- we only look at the block contents.
    ///
    /// Returns true if the check passed -- i.e. no problems.
    /// Returns false if not
    pub fn static_check_problematic_relayed_block(
        mainnet: bool,
        block: &StacksBlock,
        ast_rules: ASTRules,
    ) -> bool {
        for tx in block.txs.iter() {
            if !Relayer::static_check_problematic_relayed_tx(mainnet, tx, ast_rules).is_ok() {
                info!(
                    "Block {} with tx {} will not be stored or relayed",
                    block.block_hash(),
                    tx.txid()
                );
                return false;
            }
        }
        true
    }

    /// Verify that a relayed microblock is not problematic -- i.e. it doesn't contain any
    /// problematic transactions. This is a static check -- we only look at the microblock
    /// contents.
    ///  
    /// Returns true if the check passed -- i.e. no problems.
    /// Returns false if not
    pub fn static_check_problematic_relayed_microblock(
        mainnet: bool,
        mblock: &StacksMicroblock,
        ast_rules: ASTRules,
    ) -> bool {
        for tx in mblock.txs.iter() {
            if !Relayer::static_check_problematic_relayed_tx(mainnet, tx, ast_rules).is_ok() {
                info!(
                    "Microblock {} with tx {} will not be stored relayed",
                    mblock.block_hash(),
                    tx.txid()
                );
                return false;
            }
        }
        true
    }

    /// Should we apply static checks against problematic blocks and microblocks?
    #[cfg(any(test, feature = "testing"))]
    pub fn do_static_problematic_checks() -> bool {
        std::env::var("STACKS_DISABLE_TX_PROBLEMATIC_CHECK") != Ok("1".into())
    }

    /// Should we apply static checks against problematic blocks and microblocks?
    #[cfg(not(any(test, feature = "testing")))]
    pub fn do_static_problematic_checks() -> bool {
        true
    }

    /// Should we store and process problematic blocks and microblocks to staging that we mined?
    #[cfg(any(test, feature = "testing"))]
    pub fn process_mined_problematic_blocks(
        cur_ast_rules: ASTRules,
        processed_ast_rules: ASTRules,
    ) -> bool {
        std::env::var("STACKS_PROCESS_PROBLEMATIC_BLOCKS") != Ok("1".into())
            || cur_ast_rules != processed_ast_rules
    }

    /// Should we store and process problematic blocks and microblocks to staging that we mined?
    /// We should do this only if we used a different ruleset than the active one.  If it was
    /// problematic with the currently-active rules, then obviously it shouldn't be processed.
    #[cfg(not(any(test, feature = "testing")))]
    pub fn process_mined_problematic_blocks(
        cur_ast_rules: ASTRules,
        processed_ast_rules: ASTRules,
    ) -> bool {
        cur_ast_rules != processed_ast_rules
    }

    /// Process blocks and microblocks that we recieved, both downloaded (confirmed) and streamed
    /// (unconfirmed). Returns:
    /// * set of consensus hashes that elected the newly-discovered blocks, and the blocks, so we can turn them into BlocksAvailable / BlocksData messages
    /// * set of confirmed microblock consensus hashes for newly-discovered microblock streams, and the streams, so we can turn them into MicroblocksAvailable / MicroblocksData messages
    /// * list of unconfirmed microblocks that got pushed to us, as well as their relayers (so we can forward them)
    /// * list of neighbors that served us invalid data (so we can ban them)
    pub fn process_new_blocks(
        network_result: &mut NetworkResult,
        sortdb: &mut SortitionDB,
        chainstate: &mut StacksChainState,
        coord_comms: Option<&CoordinatorChannels>,
    ) -> Result<
        (
            HashMap<ConsensusHash, StacksBlock>,
            HashMap<ConsensusHash, (StacksBlockId, Vec<StacksMicroblock>)>,
            Vec<(Vec<RelayData>, MicroblocksData)>,
            Vec<NeighborKey>,
        ),
        net_error,
    > {
        let mut new_blocks = HashMap::new();
        let mut bad_neighbors = vec![];

        let sort_ic = sortdb.index_conn();

        // process blocks we downloaded
        let new_dled_blocks =
            Relayer::preprocess_downloaded_blocks(&sort_ic, network_result, chainstate);
        for (new_dled_block_ch, block_data) in new_dled_blocks.into_iter() {
            debug!(
                "Received downloaded block for {}/{}",
                &new_dled_block_ch,
                &block_data.block_hash();
                "consensus_hash" => %new_dled_block_ch,
                "block_hash" => %block_data.block_hash()
            );
            new_blocks.insert(new_dled_block_ch, block_data);
        }

        // process blocks pushed to us
        let (new_pushed_blocks, mut new_bad_neighbors) =
            Relayer::preprocess_pushed_blocks(&sort_ic, network_result, chainstate)?;
        for (new_pushed_block_ch, block_data) in new_pushed_blocks.into_iter() {
            debug!(
                "Received p2p-pushed block for {}/{}",
                &new_pushed_block_ch,
                &block_data.block_hash();
                "consensus_hash" => %new_pushed_block_ch,
                "block_hash" => %block_data.block_hash()
            );
            new_blocks.insert(new_pushed_block_ch, block_data);
        }
        bad_neighbors.append(&mut new_bad_neighbors);

        // process blocks uploaded to us.  They've already been stored, but we need to report them
        // as available anyway so the callers of this method can know that they have shown up (e.g.
        // so they can be relayed).
        for block_data in network_result.uploaded_blocks.drain(..) {
            for BlocksDatum(consensus_hash, block) in block_data.blocks.into_iter() {
                // did we actually store it?
                if StacksChainState::get_staging_block_status(
                    chainstate.db(),
                    &consensus_hash,
                    &block.block_hash(),
                )
                .unwrap_or(None)
                .is_some()
                {
                    // block stored
                    debug!(
                        "Received http-uploaded block for {}/{}",
                        &consensus_hash,
                        block.block_hash()
                    );
                    new_blocks.insert(consensus_hash, block);
                }
            }
        }

        // process microblocks we downloaded
        let new_confirmed_microblocks =
            Relayer::preprocess_downloaded_microblocks(&sort_ic, network_result, chainstate);

        // process microblocks pushed to us, as well as identify which ones were uploaded via http
        // (these ones will have already been processed, but we need to report them as
        // newly-available to the caller nevertheless)
        let (new_microblocks, mut new_bad_neighbors) =
            Relayer::preprocess_pushed_microblocks(&sort_ic, network_result, chainstate)?;
        bad_neighbors.append(&mut new_bad_neighbors);

        if new_blocks.len() > 0 || new_microblocks.len() > 0 || new_confirmed_microblocks.len() > 0
        {
            info!(
                "Processing newly received Stacks blocks: {}, microblocks: {}, confirmed microblocks: {}",
                new_blocks.len(),
                new_microblocks.len(),
                new_confirmed_microblocks.len()
            );
            if let Some(coord_comms) = coord_comms {
                if !coord_comms.announce_new_stacks_block() {
                    return Err(net_error::CoordinatorClosed);
                }
            }
        }

        Ok((
            new_blocks,
            new_confirmed_microblocks,
            new_microblocks,
            bad_neighbors,
        ))
    }

    /// Produce blocks-available messages from blocks we just got.
    pub fn load_blocks_available_data(
        sortdb: &SortitionDB,
        consensus_hashes: Vec<ConsensusHash>,
    ) -> Result<BlocksAvailableMap, net_error> {
        let mut ret = BlocksAvailableMap::new();
        for ch in consensus_hashes.into_iter() {
            let sn = match SortitionDB::get_block_snapshot_consensus(sortdb.conn(), &ch)? {
                Some(sn) => sn,
                None => {
                    continue;
                }
            };

            ret.insert(sn.burn_header_hash, (sn.block_height, sn.consensus_hash));
        }
        Ok(ret)
    }

    /// Filter out problematic transactions from the network result.
    /// Modifies network_result in-place.
    fn filter_problematic_transactions(network_result: &mut NetworkResult, mainnet: bool) {
        // filter out transactions that prove problematic
        let mut filtered_pushed_transactions = HashMap::new();
        let mut filtered_uploaded_transactions = vec![];
        for (nk, tx_data) in network_result.pushed_transactions.drain() {
            let mut filtered_tx_data = vec![];
            for (relayers, tx) in tx_data.into_iter() {
                if Relayer::do_static_problematic_checks()
                    && !Relayer::static_check_problematic_relayed_tx(
                        mainnet,
                        &tx,
                        ASTRules::PrecheckSize,
                    )
                    .is_ok()
                {
                    info!(
                        "Pushed transaction {} is problematic; will not store or relay",
                        &tx.txid()
                    );
                    continue;
                }
                filtered_tx_data.push((relayers, tx));
            }
            if filtered_tx_data.len() > 0 {
                filtered_pushed_transactions.insert(nk, filtered_tx_data);
            }
        }

        for tx in network_result.uploaded_transactions.drain(..) {
            if Relayer::do_static_problematic_checks()
                && !Relayer::static_check_problematic_relayed_tx(
                    mainnet,
                    &tx,
                    ASTRules::PrecheckSize,
                )
                .is_ok()
            {
                info!(
                    "Uploaded transaction {} is problematic; will not store or relay",
                    &tx.txid()
                );
                continue;
            }
            filtered_uploaded_transactions.push(tx);
        }

        network_result
            .pushed_transactions
            .extend(filtered_pushed_transactions);
        network_result
            .uploaded_transactions
            .append(&mut filtered_uploaded_transactions);
    }

    /// Store all new transactions we received, and return the list of transactions that we need to
    /// forward (as well as their relay hints).  Also, garbage-collect the mempool.
    fn process_transactions(
        network_result: &mut NetworkResult,
        sortdb: &SortitionDB,
        chainstate: &mut StacksChainState,
        mempool: &mut MemPoolDB,
        event_observer: Option<&dyn MemPoolEventDispatcher>,
    ) -> Result<Vec<(Vec<RelayData>, StacksTransaction)>, net_error> {
        let chain_tip = match chainstate.get_stacks_chain_tip(sortdb)? {
            Some(tip) => tip,
            None => {
                debug!(
                    "No Stacks chain tip; dropping {} transaction(s)",
                    network_result.pushed_transactions.len()
                );
                return Ok(vec![]);
            }
        };

        let chain_height = chain_tip.height;
        Relayer::filter_problematic_transactions(network_result, chainstate.mainnet);

        if let Err(e) = PeerNetwork::store_transactions(
            mempool,
            chainstate,
            sortdb,
            network_result,
            event_observer,
        ) {
            warn!("Failed to store transactions: {:?}", &e);
        }

        let mut ret = vec![];

        // messages pushed (and already stored) via the p2p network
        for (_nk, tx_data) in network_result.pushed_transactions.iter() {
            for (relayers, tx) in tx_data.iter() {
                ret.push((relayers.clone(), tx.clone()));
            }
        }

        // uploaded via HTTP, but already stored to the mempool.  If we get them here, it means we
        // have to forward them.
        for tx in network_result.uploaded_transactions.iter() {
            ret.push((vec![], tx.clone()));
        }

        // garbage-collect
        if chain_height > MEMPOOL_MAX_TRANSACTION_AGE {
            let min_height = chain_height.saturating_sub(MEMPOOL_MAX_TRANSACTION_AGE);
            let mut mempool_tx = mempool.tx_begin()?;

            debug!(
                "Remove all transactions beneath block height {}",
                min_height
            );
            MemPoolDB::garbage_collect(&mut mempool_tx, min_height, event_observer)?;
            mempool_tx.commit()?;
        }
        update_stacks_tip_height(chain_height as i64);

        Ok(ret)
    }

    pub fn advertize_blocks(
        &mut self,
        available: BlocksAvailableMap,
        blocks: HashMap<ConsensusHash, StacksBlock>,
    ) -> Result<(), net_error> {
        self.p2p.advertize_blocks(available, blocks)
    }

    pub fn broadcast_block(
        &mut self,
        consensus_hash: ConsensusHash,
        block: StacksBlock,
    ) -> Result<(), net_error> {
        let blocks_data = BlocksData {
            blocks: vec![BlocksDatum(consensus_hash, block)],
        };
        self.p2p
            .broadcast_message(vec![], StacksMessageType::Blocks(blocks_data))
    }

    pub fn broadcast_microblock(
        &mut self,
        block_consensus_hash: &ConsensusHash,
        block_header_hash: &BlockHeaderHash,
        microblock: StacksMicroblock,
    ) -> Result<(), net_error> {
        self.p2p.broadcast_message(
            vec![],
            StacksMessageType::Microblocks(MicroblocksData {
                index_anchor_block: StacksBlockHeader::make_index_block_hash(
                    block_consensus_hash,
                    block_header_hash,
                ),
                microblocks: vec![microblock],
            }),
        )
    }

    /// Set up the unconfirmed chain state off of the canonical chain tip.
    pub fn setup_unconfirmed_state(
        chainstate: &mut StacksChainState,
        sortdb: &SortitionDB,
    ) -> Result<ProcessedUnconfirmedState, Error> {
        let (canonical_consensus_hash, canonical_block_hash) =
            SortitionDB::get_canonical_stacks_chain_tip_hash(sortdb.conn())?;
        let canonical_tip = StacksBlockHeader::make_index_block_hash(
            &canonical_consensus_hash,
            &canonical_block_hash,
        );
        // setup unconfirmed state off of this tip
        debug!(
            "Reload unconfirmed state off of {}/{}",
            &canonical_consensus_hash, &canonical_block_hash
        );
        let processed_unconfirmed_state =
            chainstate.reload_unconfirmed_state(&sortdb.index_conn(), canonical_tip)?;

        Ok(processed_unconfirmed_state)
    }

    /// Set up unconfirmed chain state in a read-only fashion
    pub fn setup_unconfirmed_state_readonly(
        chainstate: &mut StacksChainState,
        sortdb: &SortitionDB,
    ) -> Result<(), Error> {
        let (canonical_consensus_hash, canonical_block_hash) =
            SortitionDB::get_canonical_stacks_chain_tip_hash(sortdb.conn())?;
        let canonical_tip = StacksBlockHeader::make_index_block_hash(
            &canonical_consensus_hash,
            &canonical_block_hash,
        );

        // setup unconfirmed state off of this tip
        debug!(
            "Reload read-only unconfirmed state off of {}/{}",
            &canonical_consensus_hash, &canonical_block_hash
        );
        chainstate.refresh_unconfirmed_readonly(canonical_tip)?;
        Ok(())
    }

    pub fn refresh_unconfirmed(
        chainstate: &mut StacksChainState,
        sortdb: &mut SortitionDB,
    ) -> ProcessedUnconfirmedState {
        match Relayer::setup_unconfirmed_state(chainstate, sortdb) {
            Ok(processed_unconfirmed_state) => processed_unconfirmed_state,
            Err(e) => {
                if let net_error::ChainstateError(ref err_msg) = e {
                    if err_msg == "Stacks chainstate error: NoSuchBlockError" {
                        trace!("Failed to instantiate unconfirmed state: {:?}", &e);
                    } else {
                        warn!("Failed to instantiate unconfirmed state: {:?}", &e);
                    }
                } else {
                    warn!("Failed to instantiate unconfirmed state: {:?}", &e);
                }
                Default::default()
            }
        }
    }

    /// Given a network result, consume and store all data.
    /// * Add all blocks and microblocks to staging.
    /// * Forward BlocksAvailable messages to neighbors for newly-discovered anchored blocks
    /// * Forward MicroblocksAvailable messages to neighbors for newly-discovered confirmed microblock streams
    /// * Forward along unconfirmed microblocks that we didn't already have
    /// * Add all transactions to the mempool.
    /// * Forward transactions we didn't already have.
    /// * Reload the unconfirmed state, if necessary.
    /// Mask errors from invalid data -- all errors due to invalid blocks and invalid data should be captured, and
    /// turned into peer bans.
    pub fn process_network_result(
        &mut self,
        _local_peer: &LocalPeer,
        network_result: &mut NetworkResult,
        sortdb: &mut SortitionDB,
        chainstate: &mut StacksChainState,
        mempool: &mut MemPoolDB,
        ibd: bool,
        coord_comms: Option<&CoordinatorChannels>,
        event_observer: Option<&dyn MemPoolEventDispatcher>,
    ) -> Result<ProcessedNetReceipts, net_error> {
        let mut num_new_blocks = 0;
        let mut num_new_confirmed_microblocks = 0;
        let mut num_new_unconfirmed_microblocks = 0;
        match Relayer::process_new_blocks(network_result, sortdb, chainstate, coord_comms) {
            Ok((new_blocks, new_confirmed_microblocks, new_microblocks, bad_block_neighbors)) => {
                // report quantities of new data in the receipts
                num_new_blocks = new_blocks.len() as u64;
                num_new_confirmed_microblocks = new_confirmed_microblocks.len() as u64;
                num_new_unconfirmed_microblocks = new_microblocks.len() as u64;

                // attempt to relay messages (note that this is all best-effort).
                // punish bad peers
                if bad_block_neighbors.len() > 0 {
                    debug!(
                        "{:?}: Ban {} peers",
                        &_local_peer,
                        bad_block_neighbors.len()
                    );
                    if let Err(e) = self.p2p.ban_peers(bad_block_neighbors) {
                        warn!("Failed to ban bad-block peers: {:?}", &e);
                    }
                }

                // only relay if not ibd
                if !ibd {
                    // have the p2p thread tell our neighbors about newly-discovered blocks
                    let new_block_chs = new_blocks.iter().map(|(ch, _)| ch.clone()).collect();
                    let available = Relayer::load_blocks_available_data(sortdb, new_block_chs)?;
                    if available.len() > 0 {
                        debug!("{:?}: Blocks available: {}", &_local_peer, available.len());
                        if let Err(e) = self.p2p.advertize_blocks(available, new_blocks) {
                            warn!("Failed to advertize new blocks: {:?}", &e);
                        }
                    }

                    // have the p2p thread tell our neighbors about newly-discovered confirmed microblock streams
                    let new_mblock_chs = new_confirmed_microblocks
                        .iter()
                        .map(|(ch, _)| ch.clone())
                        .collect();
                    let mblocks_available =
                        Relayer::load_blocks_available_data(sortdb, new_mblock_chs)?;
                    if mblocks_available.len() > 0 {
                        debug!(
                            "{:?}: Confirmed microblock streams available: {}",
                            &_local_peer,
                            mblocks_available.len()
                        );
                        if let Err(e) = self
                            .p2p
                            .advertize_microblocks(mblocks_available, new_confirmed_microblocks)
                        {
                            warn!("Failed to advertize new confirmed microblocks: {:?}", &e);
                        }
                    }

                    // have the p2p thread forward all new unconfirmed microblocks
                    if new_microblocks.len() > 0 {
                        debug!(
                            "{:?}: Unconfirmed microblocks: {}",
                            &_local_peer,
                            new_microblocks.len()
                        );
                        for (relayers, mblocks_msg) in new_microblocks.into_iter() {
                            debug!(
                                "{:?}: Send {} microblocks for {}",
                                &_local_peer,
                                mblocks_msg.microblocks.len(),
                                &mblocks_msg.index_anchor_block
                            );
                            let msg = StacksMessageType::Microblocks(mblocks_msg);
                            if let Err(e) = self.p2p.broadcast_message(relayers, msg) {
                                warn!("Failed to broadcast microblock: {:?}", &e);
                            }
                        }
                    }
                }
            }
            Err(e) => {
                warn!("Failed to process new blocks: {:?}", &e);
            }
        };

        let mut mempool_txs_added = vec![];

        // only care about transaction forwarding if not IBD
        if !ibd {
            // store all transactions, and forward the novel ones to neighbors
            test_debug!(
                "{:?}: Process {} transaction(s)",
                &_local_peer,
                network_result.pushed_transactions.len()
            );
            let new_txs = Relayer::process_transactions(
                network_result,
                sortdb,
                chainstate,
                mempool,
                event_observer,
            )?;

            if new_txs.len() > 0 {
                debug!(
                    "{:?}: Send {} transactions to neighbors",
                    &_local_peer,
                    new_txs.len()
                );
            }

            for (relayers, tx) in new_txs.into_iter() {
                debug!("{:?}: Broadcast tx {}", &_local_peer, &tx.txid());
                mempool_txs_added.push(tx.clone());
                let msg = StacksMessageType::Transaction(tx);
                if let Err(e) = self.p2p.broadcast_message(relayers, msg) {
                    warn!("Failed to broadcast transaction: {:?}", &e);
                }
            }
        }

        let mut processed_unconfirmed_state = Default::default();

        // finally, refresh the unconfirmed chainstate, if need be.
        // only bother if we're not in IBD; otherwise this is a waste of time
        if network_result.has_microblocks() && !ibd {
            processed_unconfirmed_state = Relayer::refresh_unconfirmed(chainstate, sortdb);
        }

        let receipts = ProcessedNetReceipts {
            mempool_txs_added,
            processed_unconfirmed_state,
            num_new_blocks,
            num_new_confirmed_microblocks,
            num_new_unconfirmed_microblocks,
        };

        Ok(receipts)
    }
}

impl PeerNetwork {
    /// Find out which neighbors need at least one (micro)block from the availability set.
    /// For outbound neighbors (i.e. ones we have inv data for), send (Micro)BlocksData messages if
    /// we can; fall back to (Micro)BlocksAvailable messages if we can't.
    /// For inbound neighbors (i.e. ones we don't have inv data for), pick a random set and send them
    /// the full (Micro)BlocksAvailable message.
    fn find_block_recipients(
        &mut self,
        available: &BlocksAvailableMap,
    ) -> Result<(Vec<NeighborKey>, Vec<NeighborKey>), net_error> {
        let outbound_recipients_set = PeerNetwork::with_inv_state(self, |_network, inv_state| {
            let mut recipients = HashSet::new();
            for (neighbor, stats) in inv_state.block_stats.iter() {
                for (_, (block_height, _)) in available.iter() {
                    if !stats.inv.has_ith_block(*block_height) {
                        recipients.insert((*neighbor).clone());
                    }
                }
            }
            recipients
        })?;

        // make a normalized random sample of inbound recipients, but don't send to an inbound peer
        // if it's already represented in the outbound set, or its reciprocal conversation is
        // represented in the outbound set.
        let mut inbound_recipients_set = HashSet::new();
        for (event_id, convo) in self.peers.iter() {
            if !convo.is_authenticated() {
                continue;
            }
            if convo.is_outbound() {
                continue;
            }
            let nk = convo.to_neighbor_key();
            if outbound_recipients_set.contains(&nk) {
                continue;
            }

            if let Some(out_nk) = self.find_outbound_neighbor(*event_id) {
                if outbound_recipients_set.contains(&out_nk) {
                    continue;
                }
            }

            inbound_recipients_set.insert(nk);
        }

        let outbound_recipients: Vec<NeighborKey> = outbound_recipients_set.into_iter().collect();
        let mut inbound_recipients_unshuffled: Vec<NeighborKey> =
            inbound_recipients_set.into_iter().collect();

        let inbound_recipients =
            if inbound_recipients_unshuffled.len() > MAX_BROADCAST_INBOUND_RECEIVERS {
                let _ = &mut inbound_recipients_unshuffled[..].shuffle(&mut thread_rng());
                inbound_recipients_unshuffled[0..MAX_BROADCAST_INBOUND_RECEIVERS].to_vec()
            } else {
                inbound_recipients_unshuffled
            };

        Ok((outbound_recipients, inbound_recipients))
    }

    /// Announce the availability of a set of blocks or microblocks to a peer.
    /// Break the availability into (Micro)BlocksAvailable messages and queue them for transmission.
    fn advertize_to_peer<S>(
        &mut self,
        recipient: &NeighborKey,
        wanted: &[(ConsensusHash, BurnchainHeaderHash)],
        mut msg_builder: S,
    ) -> ()
    where
        S: FnMut(BlocksAvailableData) -> StacksMessageType,
    {
        for i in (0..wanted.len()).step_by(BLOCKS_AVAILABLE_MAX_LEN as usize) {
            let to_send = if i + (BLOCKS_AVAILABLE_MAX_LEN as usize) < wanted.len() {
                wanted[i..(i + (BLOCKS_AVAILABLE_MAX_LEN as usize))].to_vec()
            } else {
                wanted[i..].to_vec()
            };

            let num_blocks = to_send.len();
            let payload = BlocksAvailableData { available: to_send };
            let message = match self.sign_for_peer(recipient, msg_builder(payload)) {
                Ok(m) => m,
                Err(e) => {
                    warn!(
                        "{:?}: Failed to sign for {:?}: {:?}",
                        &self.local_peer, recipient, &e
                    );
                    continue;
                }
            };

            // absorb errors
            let _ = self.relay_signed_message(recipient, message).map_err(|e| {
                warn!(
                    "{:?}: Failed to announce {} entries to {:?}: {:?}",
                    &self.local_peer, num_blocks, recipient, &e
                );
                e
            });
        }
    }

    /// Try to push a block to a peer.
    /// Absorb and log errors.
    fn push_block_to_peer(
        &mut self,
        recipient: &NeighborKey,
        consensus_hash: ConsensusHash,
        block: StacksBlock,
    ) -> () {
        let blk_hash = block.block_hash();
        let ch = consensus_hash.clone();
        let payload = BlocksData {
            blocks: vec![BlocksDatum(consensus_hash, block)],
        };
        let message = match self.sign_for_peer(recipient, StacksMessageType::Blocks(payload)) {
            Ok(m) => m,
            Err(e) => {
                warn!(
                    "{:?}: Failed to sign for {:?}: {:?}",
                    &self.local_peer, recipient, &e
                );
                return;
            }
        };

        debug!(
            "{:?}: Push block {}/{} to {:?}",
            &self.local_peer, &ch, &blk_hash, recipient
        );

        // absorb errors
        let _ = self.relay_signed_message(recipient, message).map_err(|e| {
            warn!(
                "{:?}: Failed to push block {}/{} to {:?}: {:?}",
                &self.local_peer, &ch, &blk_hash, recipient, &e
            );
            e
        });
    }

    /// Try to push a confirmed microblock stream to a peer.
    /// Absorb and log errors.
    fn push_microblocks_to_peer(
        &mut self,
        recipient: &NeighborKey,
        index_block_hash: StacksBlockId,
        microblocks: Vec<StacksMicroblock>,
    ) -> () {
        let idx_bhh = index_block_hash.clone();
        let payload = MicroblocksData {
            index_anchor_block: index_block_hash,
            microblocks: microblocks,
        };
        let message = match self.sign_for_peer(recipient, StacksMessageType::Microblocks(payload)) {
            Ok(m) => m,
            Err(e) => {
                warn!(
                    "{:?}: Failed to sign for {:?}: {:?}",
                    &self.local_peer, recipient, &e
                );
                return;
            }
        };

        debug!(
            "{:?}: Push microblocks for {} to {:?}",
            &self.local_peer, &idx_bhh, recipient
        );

        // absorb errors
        let _ = self.relay_signed_message(recipient, message).map_err(|e| {
            warn!(
                "{:?}: Failed to push microblocks for {} to {:?}: {:?}",
                &self.local_peer, &idx_bhh, recipient, &e
            );
            e
        });
    }

    /// Announce blocks that we have to an outbound peer that doesn't have them.
    /// If we were given the block, send the block itself.
    /// Otherwise, send a BlocksAvailable.
    fn advertize_or_push_blocks_to_outbound_peer(
        &mut self,
        recipient: &NeighborKey,
        available: &BlocksAvailableMap,
        blocks: &HashMap<ConsensusHash, StacksBlock>,
    ) -> Result<(), net_error> {
        PeerNetwork::with_inv_state(self, |network, inv_state| {
            if let Some(stats) = inv_state.block_stats.get(recipient) {
                for (bhh, (block_height, ch)) in available.iter() {
                    if !stats.inv.has_ith_block(*block_height) {
                        test_debug!(
                            "{:?}: Outbound neighbor {:?} wants block data for {}",
                            &network.local_peer,
                            recipient,
                            bhh
                        );

                        match blocks.get(ch) {
                            Some(block) => {
                                network.push_block_to_peer(
                                    recipient,
                                    (*ch).clone(),
                                    (*block).clone(),
                                );
                            }
                            None => {
                                network.advertize_to_peer(
                                    recipient,
                                    &[((*ch).clone(), (*bhh).clone())],
                                    |payload| StacksMessageType::BlocksAvailable(payload),
                                );
                            }
                        }
                    }
                }
            }
        })
    }

    /// Announce microblocks that we have to an outbound peer that doesn't have them.
    /// If we were given the microblock stream, send the stream itself.
    /// Otherwise, send a MicroblocksAvailable.
    fn advertize_or_push_microblocks_to_outbound_peer(
        &mut self,
        recipient: &NeighborKey,
        available: &BlocksAvailableMap,
        microblocks: &HashMap<ConsensusHash, (StacksBlockId, Vec<StacksMicroblock>)>,
    ) -> Result<(), net_error> {
        PeerNetwork::with_inv_state(self, |network, inv_state| {
            if let Some(stats) = inv_state.block_stats.get(recipient) {
                for (bhh, (block_height, ch)) in available.iter() {
                    if !stats.inv.has_ith_microblock_stream(*block_height) {
                        test_debug!(
                            "{:?}: Outbound neighbor {:?} wants microblock data for {}",
                            &network.local_peer,
                            recipient,
                            bhh
                        );

                        match microblocks.get(ch) {
                            Some((stacks_block_id, mblocks)) => {
                                network.push_microblocks_to_peer(
                                    recipient,
                                    stacks_block_id.clone(),
                                    mblocks.clone(),
                                );
                            }
                            None => {
                                network.advertize_to_peer(
                                    recipient,
                                    &[((*ch).clone(), (*bhh).clone())],
                                    |payload| StacksMessageType::MicroblocksAvailable(payload),
                                );
                            }
                        }
                    }
                }
            }
        })
    }

    /// Announce blocks that we have to an inbound peer that might not have them.
    /// Send all available blocks and microblocks, since we don't know what the inbound peer has
    /// already.
    fn advertize_to_inbound_peer<S>(
        &mut self,
        recipient: &NeighborKey,
        available: &BlocksAvailableMap,
        msg_builder: S,
    ) -> Result<(), net_error>
    where
        S: FnMut(BlocksAvailableData) -> StacksMessageType,
    {
        let mut wanted: Vec<(ConsensusHash, BurnchainHeaderHash)> = vec![];
        for (burn_header_hash, (_, consensus_hash)) in available.iter() {
            wanted.push(((*consensus_hash).clone(), (*burn_header_hash).clone()));
        }

        self.advertize_to_peer(recipient, &wanted, msg_builder);
        Ok(())
    }

    /// Announce blocks that we have to a subset of inbound and outbound peers.
    /// * Outbound peers receive announcements for blocks that we know they don't have, based on
    /// the inv state we synchronized from them.  We send the blocks themselves, if we have them.
    /// * Inbound peers are chosen uniformly at random to receive a full announcement, since we
    /// don't track their inventory state.  We send blocks-available messages to them, since they
    /// can turn around and ask us for the block data.
    /// Return the number of inbound and outbound neighbors that have received it
    pub fn advertize_blocks(
        &mut self,
        availability_data: BlocksAvailableMap,
        blocks: HashMap<ConsensusHash, StacksBlock>,
    ) -> Result<(usize, usize), net_error> {
        let (mut outbound_recipients, mut inbound_recipients) =
            self.find_block_recipients(&availability_data)?;
        debug!(
            "{:?}: Advertize {} blocks to {} inbound peers, {} outbound peers",
            &self.local_peer,
            availability_data.len(),
            outbound_recipients.len(),
            inbound_recipients.len()
        );

        let num_inbound = inbound_recipients.len();
        let num_outbound = outbound_recipients.len();

        for recipient in outbound_recipients.drain(..) {
            debug!(
                "{:?}: Advertize {} blocks to outbound peer {}",
                &self.local_peer,
                availability_data.len(),
                &recipient
            );
            self.advertize_or_push_blocks_to_outbound_peer(
                &recipient,
                &availability_data,
                &blocks,
            )?;
        }
        for recipient in inbound_recipients.drain(..) {
            debug!(
                "{:?}: Advertize {} blocks to inbound peer {}",
                &self.local_peer,
                availability_data.len(),
                &recipient
            );
            self.advertize_to_inbound_peer(&recipient, &availability_data, |payload| {
                StacksMessageType::BlocksAvailable(payload)
            })?;
        }
        Ok((num_inbound, num_outbound))
    }

    /// Announce confirmed microblocks that we have to a subset of inbound and outbound peers.
    /// * Outbound peers receive announcements for confirmed microblocks that we know they don't have, based on
    /// the inv state we synchronized from them.
    /// * Inbound peers are chosen uniformly at random to receive a full announcement, since we
    /// don't track their inventory state.
    /// Return the number of inbound and outbound neighbors that have received it
    pub fn advertize_microblocks(
        &mut self,
        availability_data: BlocksAvailableMap,
        microblocks: HashMap<ConsensusHash, (StacksBlockId, Vec<StacksMicroblock>)>,
    ) -> Result<(usize, usize), net_error> {
        let (mut outbound_recipients, mut inbound_recipients) =
            self.find_block_recipients(&availability_data)?;
        debug!("{:?}: Advertize {} confirmed microblock streams to {} inbound peers, {} outbound peers", &self.local_peer, availability_data.len(), outbound_recipients.len(), inbound_recipients.len());

        let num_inbound = inbound_recipients.len();
        let num_outbound = outbound_recipients.len();

        for recipient in outbound_recipients.drain(..) {
            debug!(
                "{:?}: Advertize {} confirmed microblock streams to outbound peer {}",
                &self.local_peer,
                availability_data.len(),
                &recipient
            );
            self.advertize_or_push_microblocks_to_outbound_peer(
                &recipient,
                &availability_data,
                &microblocks,
            )?;
        }
        for recipient in inbound_recipients.drain(..) {
            debug!(
                "{:?}: Advertize {} confirmed microblock streams to inbound peer {}",
                &self.local_peer,
                availability_data.len(),
                &recipient
            );
            self.advertize_to_inbound_peer(&recipient, &availability_data, |payload| {
                StacksMessageType::MicroblocksAvailable(payload)
            })?;
        }
        Ok((num_inbound, num_outbound))
    }

    /// Update accounting information for relayed messages from a network result.
    /// This influences selecting next-hop neighbors to get data from us.
    pub fn update_relayer_stats(&mut self, network_result: &NetworkResult) -> () {
        // synchronize
        for (_, convo) in self.peers.iter_mut() {
            let stats = convo.get_stats_mut().take_relayers();
            self.relayer_stats.merge_relay_stats(stats);
        }

        for (nk, blocks_data) in network_result.pushed_blocks.iter() {
            for block_msg in blocks_data.iter() {
                for BlocksDatum(_, block) in block_msg.blocks.iter() {
                    self.relayer_stats.add_relayed_message((*nk).clone(), block);
                }
            }
        }

        for (nk, microblocks_data) in network_result.pushed_microblocks.iter() {
            for (_, microblock_msg) in microblocks_data.iter() {
                for mblock in microblock_msg.microblocks.iter() {
                    self.relayer_stats
                        .add_relayed_message((*nk).clone(), mblock);
                }
            }
        }

        for (nk, txs) in network_result.pushed_transactions.iter() {
            for (_, tx) in txs.iter() {
                self.relayer_stats.add_relayed_message((*nk).clone(), tx);
            }
        }
    }
}

#[cfg(test)]
pub mod test {
    use std::cell::RefCell;
    use std::collections::HashMap;

    use crate::burnchains::test::TestMiner;
    use crate::chainstate::stacks::db::blocks::MINIMUM_TX_FEE;
    use crate::chainstate::stacks::db::blocks::MINIMUM_TX_FEE_RATE_PER_BYTE;
    use crate::chainstate::stacks::test::*;
<<<<<<< HEAD
    use crate::chainstate::stacks::tests::make_coinbase_with_nonce;
    use crate::chainstate::stacks::tests::*;
=======
    use crate::chainstate::stacks::Error as ChainstateError;
>>>>>>> 9d897256
    use crate::chainstate::stacks::*;
    use crate::net::asn::*;
    use crate::net::chat::*;
    use crate::net::codec::*;
    use crate::net::download::test::run_get_blocks_and_microblocks;
    use crate::net::download::*;
    use crate::net::http::*;
    use crate::net::inv::*;
    use crate::net::test::*;
    use crate::net::*;
    use crate::util_lib::test::*;
    use clarity::vm::costs::LimitedCostTracker;
    use clarity::vm::database::ClarityDatabase;
    use stacks_common::util::sleep_ms;
    use stacks_common::util::vrf::VRFProof;

    use super::*;
    use crate::clarity_vm::clarity::ClarityConnection;
<<<<<<< HEAD
    use crate::core::*;
    use clarity::vm::types::QualifiedContractIdentifier;
    use clarity::vm::ClarityVersion;
=======
>>>>>>> 9d897256
    use stacks_common::types::chainstate::BlockHeaderHash;

    use clarity::vm::ast::stack_depth_checker::AST_CALL_STACK_DEPTH_BUFFER;
    use clarity::vm::ast::ASTRules;
    use clarity::vm::MAX_CALL_STACK_DEPTH;

    use crate::chainstate::stacks::miner::test::make_coinbase;
    use crate::chainstate::stacks::miner::test::make_user_stacks_transfer;
    use crate::chainstate::stacks::miner::BlockBuilderSettings;
    use crate::chainstate::stacks::miner::StacksMicroblockBuilder;
    use crate::core::*;
    use stacks_common::address::AddressHashMode;
    use stacks_common::types::chainstate::StacksBlockId;
    use stacks_common::types::chainstate::StacksWorkScore;
    use stacks_common::types::chainstate::TrieHash;
    use stacks_common::types::Address;
    use stacks_common::util::hash::MerkleTree;
    use stacks_common::util::vrf::VRFProof;

    #[test]
    fn test_relayer_stats_add_relyed_messages() {
        let mut relay_stats = RelayerStats::new();

        let all_transactions = codec_all_transactions(
            &TransactionVersion::Testnet,
            0x80000000,
            &TransactionAnchorMode::Any,
            &TransactionPostConditionMode::Allow,
        );
        assert!(all_transactions.len() > MAX_RECENT_MESSAGES);

        eprintln!("Test with {} transactions", all_transactions.len());

        let nk = NeighborKey {
            peer_version: 12345,
            network_id: 0x80000000,
            addrbytes: PeerAddress([0, 0, 0, 0, 0, 0, 0, 0, 0, 0, 0xff, 0xff, 127, 0, 0, 1]),
            port: 54321,
        };

        // never overflow recent messages for a neighbor
        for (i, tx) in all_transactions.iter().enumerate() {
            relay_stats.add_relayed_message(nk.clone(), tx);

            assert_eq!(relay_stats.recent_messages.len(), 1);
            assert!(relay_stats.recent_messages.get(&nk).unwrap().len() <= MAX_RECENT_MESSAGES);

            assert_eq!(relay_stats.recent_updates.len(), 1);
        }

        assert_eq!(
            relay_stats.recent_messages.get(&nk).unwrap().len(),
            MAX_RECENT_MESSAGES
        );

        for i in (all_transactions.len() - MAX_RECENT_MESSAGES)..MAX_RECENT_MESSAGES {
            let digest = all_transactions[i].get_digest();
            let mut found = false;
            for (_, hash) in relay_stats.recent_messages.get(&nk).unwrap().iter() {
                found = found || (*hash == digest);
            }
            if !found {
                assert!(false);
            }
        }

        // never overflow number of neighbors tracked
        for i in 0..(MAX_RELAYER_STATS + 1) {
            let mut new_nk = nk.clone();
            new_nk.peer_version += i as u32;

            relay_stats.add_relayed_message(new_nk, &all_transactions[0]);

            assert!(relay_stats.recent_updates.len() <= i + 1);
            assert!(relay_stats.recent_updates.len() <= MAX_RELAYER_STATS);
        }
    }

    #[test]
    fn test_relayer_merge_stats() {
        let mut relayer_stats = RelayerStats::new();

        let na = NeighborAddress {
            addrbytes: PeerAddress([0, 0, 0, 0, 0, 0, 0, 0, 0, 0, 0xff, 0xff, 127, 0, 0, 1]),
            port: 54321,
            public_key_hash: Hash160([0u8; 20]),
        };

        let relay_stats = RelayStats {
            num_messages: 1,
            num_bytes: 1,
            last_seen: 1,
        };

        let mut rs = HashMap::new();
        rs.insert(na.clone(), relay_stats.clone());

        relayer_stats.merge_relay_stats(rs);
        assert_eq!(relayer_stats.relay_stats.len(), 1);
        assert_eq!(relayer_stats.relay_stats.get(&na).unwrap().num_messages, 1);
        assert_eq!(relayer_stats.relay_stats.get(&na).unwrap().num_bytes, 1);
        assert_eq!(relayer_stats.relay_stats.get(&na).unwrap().last_seen, 1);
        assert_eq!(relayer_stats.relay_updates.len(), 1);

        let now = get_epoch_time_secs() + 60;

        let relay_stats_2 = RelayStats {
            num_messages: 2,
            num_bytes: 2,
            last_seen: now,
        };

        let mut rs = HashMap::new();
        rs.insert(na.clone(), relay_stats_2.clone());

        relayer_stats.merge_relay_stats(rs);
        assert_eq!(relayer_stats.relay_stats.len(), 1);
        assert_eq!(relayer_stats.relay_stats.get(&na).unwrap().num_messages, 3);
        assert_eq!(relayer_stats.relay_stats.get(&na).unwrap().num_bytes, 3);
        assert!(
            relayer_stats.relay_stats.get(&na).unwrap().last_seen < now
                && relayer_stats.relay_stats.get(&na).unwrap().last_seen >= get_epoch_time_secs()
        );
        assert_eq!(relayer_stats.relay_updates.len(), 1);

        let relay_stats_3 = RelayStats {
            num_messages: 3,
            num_bytes: 3,
            last_seen: 0,
        };

        let mut rs = HashMap::new();
        rs.insert(na.clone(), relay_stats_3.clone());

        relayer_stats.merge_relay_stats(rs);
        assert_eq!(relayer_stats.relay_stats.len(), 1);
        assert_eq!(relayer_stats.relay_stats.get(&na).unwrap().num_messages, 3);
        assert_eq!(relayer_stats.relay_stats.get(&na).unwrap().num_bytes, 3);
        assert!(
            relayer_stats.relay_stats.get(&na).unwrap().last_seen < now
                && relayer_stats.relay_stats.get(&na).unwrap().last_seen >= get_epoch_time_secs()
        );
        assert_eq!(relayer_stats.relay_updates.len(), 1);

        for i in 0..(MAX_RELAYER_STATS + 1) {
            let na = NeighborAddress {
                addrbytes: PeerAddress([0, 0, 0, 0, 0, 0, 0, 0, 0, 0, 0xff, 0xff, 127, 0, 0, 1]),
                port: 14321 + (i as u16),
                public_key_hash: Hash160([0u8; 20]),
            };

            let now = get_epoch_time_secs() + (i as u64) + 1;

            let relay_stats = RelayStats {
                num_messages: 1,
                num_bytes: 1,
                last_seen: now,
            };

            let mut rs = HashMap::new();
            rs.insert(na.clone(), relay_stats.clone());

            relayer_stats.merge_relay_stats(rs);
            assert!(relayer_stats.relay_stats.len() <= MAX_RELAYER_STATS);
            assert_eq!(relayer_stats.relay_stats.get(&na).unwrap().num_messages, 1);
            assert_eq!(relayer_stats.relay_stats.get(&na).unwrap().num_bytes, 1);
            assert_eq!(relayer_stats.relay_stats.get(&na).unwrap().last_seen, now);
        }
    }

    #[test]
    fn test_relay_inbound_peer_rankings() {
        let mut relay_stats = RelayerStats::new();

        let all_transactions = codec_all_transactions(
            &TransactionVersion::Testnet,
            0x80000000,
            &TransactionAnchorMode::Any,
            &TransactionPostConditionMode::Allow,
        );
        assert!(all_transactions.len() > MAX_RECENT_MESSAGES);

        let nk_1 = NeighborKey {
            peer_version: 12345,
            network_id: 0x80000000,
            addrbytes: PeerAddress([0, 0, 0, 0, 0, 0, 0, 0, 0, 0, 0xff, 0xff, 127, 0, 0, 1]),
            port: 54321,
        };

        let nk_2 = NeighborKey {
            peer_version: 12345,
            network_id: 0x80000000,
            addrbytes: PeerAddress([0, 0, 0, 0, 0, 0, 0, 0, 0, 0, 0xff, 0xff, 127, 0, 0, 1]),
            port: 54322,
        };

        let nk_3 = NeighborKey {
            peer_version: 12345,
            network_id: 0x80000000,
            addrbytes: PeerAddress([0, 0, 0, 0, 0, 0, 0, 0, 0, 0, 0xff, 0xff, 127, 0, 0, 1]),
            port: 54323,
        };

        let dups = relay_stats.count_relay_dups(&all_transactions[0]);
        assert_eq!(dups.len(), 0);

        relay_stats.add_relayed_message(nk_1.clone(), &all_transactions[0]);
        relay_stats.add_relayed_message(nk_1.clone(), &all_transactions[0]);
        relay_stats.add_relayed_message(nk_1.clone(), &all_transactions[0]);

        let dups = relay_stats.count_relay_dups(&all_transactions[0]);
        assert_eq!(dups.len(), 1);
        assert_eq!(*dups.get(&nk_1).unwrap(), 3);

        relay_stats.add_relayed_message(nk_2.clone(), &all_transactions[0]);
        relay_stats.add_relayed_message(nk_2.clone(), &all_transactions[0]);
        relay_stats.add_relayed_message(nk_2.clone(), &all_transactions[0]);
        relay_stats.add_relayed_message(nk_2.clone(), &all_transactions[0]);

        let dups = relay_stats.count_relay_dups(&all_transactions[0]);
        assert_eq!(dups.len(), 2);
        assert_eq!(*dups.get(&nk_1).unwrap(), 3);
        assert_eq!(*dups.get(&nk_2).unwrap(), 4);

        // total dups == 7
        let dist = relay_stats.get_inbound_relay_rankings(
            &vec![nk_1.clone(), nk_2.clone(), nk_3.clone()],
            &all_transactions[0],
            0,
        );
        assert_eq!(*dist.get(&nk_1).unwrap(), 7 - 3 + 1);
        assert_eq!(*dist.get(&nk_2).unwrap(), 7 - 4 + 1);
        assert_eq!(*dist.get(&nk_3).unwrap(), 7 + 1);

        // high warmup period
        let dist = relay_stats.get_inbound_relay_rankings(
            &vec![nk_1.clone(), nk_2.clone(), nk_3.clone()],
            &all_transactions[0],
            100,
        );
        assert_eq!(*dist.get(&nk_1).unwrap(), 100 + 1);
        assert_eq!(*dist.get(&nk_2).unwrap(), 100 + 1);
        assert_eq!(*dist.get(&nk_3).unwrap(), 100 + 1);
    }

    #[test]
    fn test_relay_outbound_peer_rankings() {
        let relay_stats = RelayerStats::new();

        let asn1 = ASEntry4 {
            prefix: 0x10000000,
            mask: 8,
            asn: 1,
            org: 1,
        };

        let asn2 = ASEntry4 {
            prefix: 0x20000000,
            mask: 8,
            asn: 2,
            org: 2,
        };

        let nk_1 = NeighborKey {
            peer_version: 12345,
            network_id: 0x80000000,
            addrbytes: PeerAddress([
                0, 0, 0, 0, 0, 0, 0, 0, 0, 0, 0xff, 0xff, 0x10, 0x11, 0x12, 0x13,
            ]),
            port: 54321,
        };

        let nk_2 = NeighborKey {
            peer_version: 12345,
            network_id: 0x80000000,
            addrbytes: PeerAddress([
                0, 0, 0, 0, 0, 0, 0, 0, 0, 0, 0xff, 0xff, 0x20, 0x21, 0x22, 0x23,
            ]),
            port: 54322,
        };

        let nk_3 = NeighborKey {
            peer_version: 12345,
            network_id: 0x80000000,
            addrbytes: PeerAddress([
                0, 0, 0, 0, 0, 0, 0, 0, 0, 0, 0xff, 0xff, 0x20, 0x21, 0x22, 0x24,
            ]),
            port: 54323,
        };

        let n1 = Neighbor {
            addr: nk_1.clone(),
            public_key: Secp256k1PublicKey::from_hex(
                "0260569384baa726f877d47045931e5310383f18d0b243a9b6c095cee6ef19abd6",
            )
            .unwrap(),
            expire_block: 4302,
            last_contact_time: 0,
            allowed: 0,
            denied: 0,
            asn: 1,
            org: 1,
            in_degree: 0,
            out_degree: 0,
        };

        let n2 = Neighbor {
            addr: nk_2.clone(),
            public_key: Secp256k1PublicKey::from_hex(
                "02465f9ff58dfa8e844fec86fa5fc3fd59c75ea807e20d469b0a9f885d2891fbd4",
            )
            .unwrap(),
            expire_block: 4302,
            last_contact_time: 0,
            allowed: 0,
            denied: 0,
            asn: 2,
            org: 2,
            in_degree: 0,
            out_degree: 0,
        };

        let n3 = Neighbor {
            addr: nk_3.clone(),
            public_key: Secp256k1PublicKey::from_hex(
                "032d8a1ea2282c1514fdc1a6f21019561569d02a225cf7c14b4f803b0393cef031",
            )
            .unwrap(),
            expire_block: 4302,
            last_contact_time: 0,
            allowed: 0,
            denied: 0,
            asn: 2,
            org: 2,
            in_degree: 0,
            out_degree: 0,
        };

        let peerdb = PeerDB::connect_memory(
            0x80000000,
            0,
            4032,
            UrlString::try_from("http://foo.com").unwrap(),
            &vec![asn1, asn2],
            &vec![n1.clone(), n2.clone(), n3.clone()],
        )
        .unwrap();

        let asn_count = RelayerStats::count_ASNs(
            peerdb.conn(),
            &vec![nk_1.clone(), nk_2.clone(), nk_3.clone()],
        )
        .unwrap();
        assert_eq!(asn_count.len(), 3);
        assert_eq!(*asn_count.get(&nk_1).unwrap(), 1);
        assert_eq!(*asn_count.get(&nk_2).unwrap(), 2);
        assert_eq!(*asn_count.get(&nk_3).unwrap(), 2);

        let ranking = relay_stats
            .get_outbound_relay_rankings(&peerdb, &vec![nk_1.clone(), nk_2.clone(), nk_3.clone()])
            .unwrap();
        assert_eq!(ranking.len(), 3);
        assert_eq!(*ranking.get(&nk_1).unwrap(), 5 - 1 + 1);
        assert_eq!(*ranking.get(&nk_2).unwrap(), 5 - 2 + 1);
        assert_eq!(*ranking.get(&nk_3).unwrap(), 5 - 2 + 1);

        let ranking = relay_stats
            .get_outbound_relay_rankings(&peerdb, &vec![nk_2.clone(), nk_3.clone()])
            .unwrap();
        assert_eq!(ranking.len(), 2);
        assert_eq!(*ranking.get(&nk_2).unwrap(), 4 - 2 + 1);
        assert_eq!(*ranking.get(&nk_3).unwrap(), 4 - 2 + 1);
    }

    #[test]
    #[ignore]
    fn test_get_blocks_and_microblocks_3_peers_push_available() {
        with_timeout(600, || {
            run_get_blocks_and_microblocks(
                "test_get_blocks_and_microblocks_3_peers_push_available",
                4200,
                3,
                |ref mut peer_configs| {
                    // build initial network topology.
                    assert_eq!(peer_configs.len(), 3);

                    // peer 0 produces the blocks
                    peer_configs[0].connection_opts.disable_chat_neighbors = true;

                    // peer 1 downloads the blocks from peer 0, and sends
                    // BlocksAvailable and MicroblocksAvailable messages to
                    // peer 2.
                    peer_configs[1].connection_opts.disable_chat_neighbors = true;

                    // peer 2 learns about the blocks and microblocks from peer 1's
                    // BlocksAvaiable and MicroblocksAvailable messages, but
                    // not from inv syncs.
                    peer_configs[2].connection_opts.disable_chat_neighbors = true;
                    peer_configs[2].connection_opts.disable_inv_sync = true;

                    // disable nat punches -- disconnect/reconnect
                    // clears inv state
                    peer_configs[0].connection_opts.disable_natpunch = true;
                    peer_configs[1].connection_opts.disable_natpunch = true;
                    peer_configs[2].connection_opts.disable_natpunch = true;

                    // do not push blocks and microblocks; only announce them
                    peer_configs[0].connection_opts.disable_block_push = true;
                    peer_configs[1].connection_opts.disable_block_push = true;
                    peer_configs[2].connection_opts.disable_block_push = true;

                    peer_configs[0].connection_opts.disable_microblock_push = true;
                    peer_configs[1].connection_opts.disable_microblock_push = true;
                    peer_configs[2].connection_opts.disable_microblock_push = true;

                    // generous timeouts
                    peer_configs[0].connection_opts.connect_timeout = 180;
                    peer_configs[1].connection_opts.connect_timeout = 180;
                    peer_configs[2].connection_opts.connect_timeout = 180;
                    peer_configs[0].connection_opts.timeout = 180;
                    peer_configs[1].connection_opts.timeout = 180;
                    peer_configs[2].connection_opts.timeout = 180;

                    let peer_0 = peer_configs[0].to_neighbor();
                    let peer_1 = peer_configs[1].to_neighbor();
                    let peer_2 = peer_configs[2].to_neighbor();

                    peer_configs[0].add_neighbor(&peer_1);
                    peer_configs[1].add_neighbor(&peer_0);
                    peer_configs[2].add_neighbor(&peer_1);
                },
                |num_blocks, ref mut peers| {
                    let tip = SortitionDB::get_canonical_burn_chain_tip(
                        &peers[0].sortdb.as_ref().unwrap().conn(),
                    )
                    .unwrap();
                    let this_reward_cycle = peers[0]
                        .config
                        .burnchain
                        .block_height_to_reward_cycle(tip.block_height)
                        .unwrap();

                    // build up block data to replicate
                    let mut block_data = vec![];
                    for _ in 0..num_blocks {
                        // only produce blocks for a single reward
                        // cycle, since pushing block/microblock
                        // announcements in reward cycles the remote
                        // peer doesn't know about won't work.
                        let tip = SortitionDB::get_canonical_burn_chain_tip(
                            &peers[0].sortdb.as_ref().unwrap().conn(),
                        )
                        .unwrap();
                        if peers[0]
                            .config
                            .burnchain
                            .block_height_to_reward_cycle(tip.block_height)
                            .unwrap()
                            != this_reward_cycle
                        {
                            continue;
                        }

                        let (mut burn_ops, stacks_block, microblocks) =
                            peers[0].make_default_tenure();

                        let (_, burn_header_hash, consensus_hash) =
                            peers[0].next_burnchain_block(burn_ops.clone());
                        peers[0].process_stacks_epoch_at_tip(&stacks_block, &microblocks);

                        TestPeer::set_ops_burn_header_hash(&mut burn_ops, &burn_header_hash);

                        for i in 1..peers.len() {
                            peers[i].next_burnchain_block_raw(burn_ops.clone());
                        }

                        let sn = SortitionDB::get_canonical_burn_chain_tip(
                            &peers[0].sortdb.as_ref().unwrap().conn(),
                        )
                        .unwrap();
                        block_data.push((
                            sn.consensus_hash.clone(),
                            Some(stacks_block),
                            Some(microblocks),
                        ));
                    }

                    assert_eq!(block_data.len(), 5);

                    block_data
                },
                |ref mut peers| {
                    // make sure peer 2's inv has an entry for peer 1, even
                    // though it's not doing an inv sync. This is required for the downloader to
                    // work, and for (Micro)BlocksAvailable messages to be accepted
                    let peer_1_nk = peers[1].to_neighbor().addr;
                    let peer_2_nk = peers[2].to_neighbor().addr;
                    let bc = peers[1].config.burnchain.clone();
                    match peers[2].network.inv_state {
                        Some(ref mut inv_state) => {
                            if inv_state.get_stats(&peer_1_nk).is_none() {
                                test_debug!("initialize inv statistics for peer 1 in peer 2");
                                inv_state.add_peer(peer_1_nk.clone(), true);
                                if let Some(ref mut stats) = inv_state.get_stats_mut(&peer_1_nk) {
                                    stats.scans = 1;
                                    stats.inv.merge_pox_inv(&bc, 0, 6, vec![0xff], false);
                                    stats.inv.merge_blocks_inv(
                                        0,
                                        30,
                                        vec![0, 0, 0, 0, 0],
                                        vec![0, 0, 0, 0, 0],
                                        false,
                                    );
                                } else {
                                    panic!("Unable to instantiate inv stats for {:?}", &peer_1_nk);
                                }
                            } else {
                                test_debug!("peer 2 has inv state for peer 1");
                            }
                        }
                        None => {
                            test_debug!("No inv state for peer 1");
                        }
                    }

                    let tip = SortitionDB::get_canonical_burn_chain_tip(
                        &peers[0].sortdb.as_ref().unwrap().conn(),
                    )
                    .unwrap();
                    let this_reward_cycle = peers[0]
                        .config
                        .burnchain
                        .block_height_to_reward_cycle(tip.block_height)
                        .unwrap();

                    let peer_1_nk = peers[1].to_neighbor().addr;
                    match peers[2].network.inv_state {
                        Some(ref mut inv_state) => {
                            if inv_state.get_stats(&peer_1_nk).is_none() {
                                test_debug!("initialize inv statistics for peer 1 in peer 2");
                                inv_state.add_peer(peer_1_nk.clone(), true);

                                inv_state
                                    .get_stats_mut(&peer_1_nk)
                                    .unwrap()
                                    .inv
                                    .num_reward_cycles = this_reward_cycle;
                                inv_state.get_stats_mut(&peer_1_nk).unwrap().inv.pox_inv =
                                    vec![0x3f];
                            } else {
                                test_debug!("peer 2 has inv state for peer 1");
                            }
                        }
                        None => {
                            test_debug!("No inv state for peer 2");
                        }
                    }

                    // peer 2 should never see a BlocksInv
                    // message.  That would imply it asked for an inv
                    for (_, convo) in peers[2].network.peers.iter() {
                        assert_eq!(
                            convo
                                .stats
                                .get_message_recv_count(StacksMessageID::BlocksInv),
                            0
                        );
                    }
                },
                |ref peer| {
                    // check peer health
                    // TODO
                    true
                },
                |_| true,
            );
        })
    }

    fn is_peer_connected(peer: &TestPeer, dest: &NeighborKey) -> bool {
        let event_id = match peer.network.events.get(dest) {
            Some(evid) => *evid,
            None => {
                return false;
            }
        };

        match peer.network.peers.get(&event_id) {
            Some(convo) => {
                return convo.is_authenticated();
            }
            None => {
                return false;
            }
        }
    }

    fn push_message(
        peer: &mut TestPeer,
        dest: &NeighborKey,
        relay_hints: Vec<RelayData>,
        msg: StacksMessageType,
    ) -> bool {
        let event_id = match peer.network.events.get(dest) {
            Some(evid) => *evid,
            None => {
                panic!("Unreachable peer: {:?}", dest);
            }
        };

        let relay_msg = match peer.network.peers.get_mut(&event_id) {
            Some(convo) => convo
                .sign_relay_message(
                    &peer.network.local_peer,
                    &peer.network.chain_view,
                    relay_hints,
                    msg,
                )
                .unwrap(),
            None => {
                panic!("No such event ID {} from neighbor {}", event_id, dest);
            }
        };

        match peer.network.relay_signed_message(dest, relay_msg.clone()) {
            Ok(_) => {
                return true;
            }
            Err(net_error::OutboxOverflow) => {
                test_debug!(
                    "{:?} outbox overflow; try again later",
                    &peer.to_neighbor().addr
                );
                return false;
            }
            Err(net_error::SendError(msg)) => {
                warn!(
                    "Failed to send to {:?}: SendError({})",
                    &peer.to_neighbor().addr,
                    msg
                );
                return false;
            }
            Err(e) => {
                test_debug!(
                    "{:?} encountered fatal error when forwarding: {:?}",
                    &peer.to_neighbor().addr,
                    &e
                );
                assert!(false);
                unreachable!();
            }
        }
    }

    fn http_rpc(peer_http: u16, request: HttpRequestType) -> Result<HttpResponseType, net_error> {
        use std::net::TcpStream;

        let request_path = request.request_path();
        let mut sock = TcpStream::connect(
            &format!("127.0.0.1:{}", peer_http)
                .parse::<SocketAddr>()
                .unwrap(),
        )
        .unwrap();

        let request_bytes = StacksHttp::serialize_request(&request).unwrap();
        match sock.write_all(&request_bytes) {
            Ok(_) => {}
            Err(e) => {
                test_debug!("Client failed to write: {:?}", &e);
                return Err(net_error::WriteError(e));
            }
        }

        let mut resp = vec![];
        match sock.read_to_end(&mut resp) {
            Ok(_) => {
                if resp.len() == 0 {
                    test_debug!("Client did not receive any data");
                    return Err(net_error::PermanentlyDrained);
                }
            }
            Err(e) => {
                test_debug!("Client failed to read: {:?}", &e);
                return Err(net_error::ReadError(e));
            }
        }

        test_debug!("Client received {} bytes", resp.len());
        let response = StacksHttp::parse_response(&request_path, &resp).unwrap();
        match response {
            StacksHttpMessage::Response(x) => Ok(x),
            _ => {
                panic!("Did not receive a Response");
            }
        }
    }

    fn broadcast_message(
        broadcaster: &mut TestPeer,
        relay_hints: Vec<RelayData>,
        msg: StacksMessageType,
    ) -> bool {
        let request = NetworkRequest::Broadcast(relay_hints, msg);
        match broadcaster.network.dispatch_request(request) {
            Ok(_) => true,
            Err(e) => {
                error!("Failed to broadcast: {:?}", &e);
                false
            }
        }
    }

    fn push_block(
        peer: &mut TestPeer,
        dest: &NeighborKey,
        relay_hints: Vec<RelayData>,
        consensus_hash: ConsensusHash,
        block: StacksBlock,
    ) -> bool {
        test_debug!(
            "{:?}: Push block {}/{} to {:?}",
            peer.to_neighbor().addr,
            &consensus_hash,
            block.block_hash(),
            dest
        );

        let sn = SortitionDB::get_block_snapshot_consensus(
            peer.sortdb.as_ref().unwrap().conn(),
            &consensus_hash,
        )
        .unwrap()
        .unwrap();
        let consensus_hash = sn.consensus_hash;

        let msg = StacksMessageType::Blocks(BlocksData {
            blocks: vec![BlocksDatum(consensus_hash, block)],
        });
        push_message(peer, dest, relay_hints, msg)
    }

    fn broadcast_block(
        peer: &mut TestPeer,
        relay_hints: Vec<RelayData>,
        consensus_hash: ConsensusHash,
        block: StacksBlock,
    ) -> bool {
        test_debug!(
            "{:?}: Broadcast block {}/{}",
            peer.to_neighbor().addr,
            &consensus_hash,
            block.block_hash(),
        );

        let sn = SortitionDB::get_block_snapshot_consensus(
            peer.sortdb.as_ref().unwrap().conn(),
            &consensus_hash,
        )
        .unwrap()
        .unwrap();
        let consensus_hash = sn.consensus_hash;

        let msg = StacksMessageType::Blocks(BlocksData {
            blocks: vec![BlocksDatum(consensus_hash, block)],
        });
        broadcast_message(peer, relay_hints, msg)
    }

    fn push_microblocks(
        peer: &mut TestPeer,
        dest: &NeighborKey,
        relay_hints: Vec<RelayData>,
        consensus_hash: ConsensusHash,
        block_hash: BlockHeaderHash,
        microblocks: Vec<StacksMicroblock>,
    ) -> bool {
        test_debug!(
            "{:?}: Push {} microblocksblock {}/{} to {:?}",
            peer.to_neighbor().addr,
            microblocks.len(),
            &consensus_hash,
            &block_hash,
            dest
        );
        let msg = StacksMessageType::Microblocks(MicroblocksData {
            index_anchor_block: StacksBlockHeader::make_index_block_hash(
                &consensus_hash,
                &block_hash,
            ),
            microblocks: microblocks,
        });
        push_message(peer, dest, relay_hints, msg)
    }

    fn broadcast_microblocks(
        peer: &mut TestPeer,
        relay_hints: Vec<RelayData>,
        consensus_hash: ConsensusHash,
        block_hash: BlockHeaderHash,
        microblocks: Vec<StacksMicroblock>,
    ) -> bool {
        test_debug!(
            "{:?}: broadcast {} microblocksblock {}/{}",
            peer.to_neighbor().addr,
            microblocks.len(),
            &consensus_hash,
            &block_hash,
        );
        let msg = StacksMessageType::Microblocks(MicroblocksData {
            index_anchor_block: StacksBlockHeader::make_index_block_hash(
                &consensus_hash,
                &block_hash,
            ),
            microblocks: microblocks,
        });
        broadcast_message(peer, relay_hints, msg)
    }

    fn push_transaction(
        peer: &mut TestPeer,
        dest: &NeighborKey,
        relay_hints: Vec<RelayData>,
        tx: StacksTransaction,
    ) -> bool {
        test_debug!(
            "{:?}: Push tx {} to {:?}",
            peer.to_neighbor().addr,
            tx.txid(),
            dest
        );
        let msg = StacksMessageType::Transaction(tx);
        push_message(peer, dest, relay_hints, msg)
    }

    fn broadcast_transaction(
        peer: &mut TestPeer,
        relay_hints: Vec<RelayData>,
        tx: StacksTransaction,
    ) -> bool {
        test_debug!("{:?}: broadcast tx {}", peer.to_neighbor().addr, tx.txid(),);
        let msg = StacksMessageType::Transaction(tx);
        broadcast_message(peer, relay_hints, msg)
    }

    fn http_get_info(http_port: u16) -> RPCPeerInfoData {
        let mut request = HttpRequestMetadata::new("127.0.0.1".to_string(), http_port, None);
        request.keep_alive = false;
        let getinfo = HttpRequestType::GetInfo(request);
        let response = http_rpc(http_port, getinfo).unwrap();
        if let HttpResponseType::PeerInfo(_, peer_info) = response {
            peer_info
        } else {
            panic!("Did not get peer info, but got {:?}", &response);
        }
    }

    fn http_post_block(
        http_port: u16,
        consensus_hash: &ConsensusHash,
        block: &StacksBlock,
    ) -> bool {
        test_debug!(
            "upload block {}/{} to localhost:{}",
            consensus_hash,
            block.block_hash(),
            http_port
        );
        let mut request = HttpRequestMetadata::new("127.0.0.1".to_string(), http_port, None);
        request.keep_alive = false;
        let post_block = HttpRequestType::PostBlock(request, consensus_hash.clone(), block.clone());
        let response = http_rpc(http_port, post_block).unwrap();
        if let HttpResponseType::StacksBlockAccepted(_, _, accepted) = response {
            accepted
        } else {
            panic!("Received {:?}, expected StacksBlockAccepted", &response);
        }
    }

    fn http_post_microblock(
        http_port: u16,
        consensus_hash: &ConsensusHash,
        block_hash: &BlockHeaderHash,
        mblock: &StacksMicroblock,
    ) -> bool {
        test_debug!(
            "upload microblock {}/{}-{} to localhost:{}",
            consensus_hash,
            block_hash,
            mblock.block_hash(),
            http_port
        );
        let mut request = HttpRequestMetadata::new("127.0.0.1".to_string(), http_port, None);
        request.keep_alive = false;
        let tip = StacksBlockHeader::make_index_block_hash(consensus_hash, block_hash);
        let post_microblock =
            HttpRequestType::PostMicroblock(request, mblock.clone(), TipRequest::SpecificTip(tip));
        let response = http_rpc(http_port, post_microblock).unwrap();
        if let HttpResponseType::MicroblockHash(..) = response {
            return true;
        } else {
            panic!("Received {:?}, expected MicroblockHash", &response);
        }
    }

    fn test_get_blocks_and_microblocks_2_peers_push_blocks_and_microblocks(
        outbound_test: bool,
        disable_push: bool,
    ) {
        with_timeout(600, move || {
            let original_blocks_and_microblocks = RefCell::new(vec![]);
            let blocks_and_microblocks = RefCell::new(vec![]);
            let idx = RefCell::new(0);
            let sent_blocks = RefCell::new(false);
            let sent_microblocks = RefCell::new(false);

            run_get_blocks_and_microblocks(
                "test_get_blocks_and_microblocks_2_peers_push_blocks_and_microblocks",
                4210,
                2,
                |ref mut peer_configs| {
                    // build initial network topology.
                    assert_eq!(peer_configs.len(), 2);

                    // peer 0 produces the blocks and pushes them to peer 1
                    // peer 1 receives the blocks and microblocks.  It
                    // doesn't download them, nor does it try to get invs
                    peer_configs[0].connection_opts.disable_block_advertisement = true;

                    peer_configs[1].connection_opts.disable_inv_sync = true;
                    peer_configs[1].connection_opts.disable_block_download = true;
                    peer_configs[1].connection_opts.disable_block_advertisement = true;

                    // disable nat punches -- disconnect/reconnect
                    // clears inv state
                    peer_configs[0].connection_opts.disable_natpunch = true;
                    peer_configs[1].connection_opts.disable_natpunch = true;

                    // force usage of blocksavailable/microblocksavailable?
                    if disable_push {
                        peer_configs[0].connection_opts.disable_block_push = true;
                        peer_configs[0].connection_opts.disable_microblock_push = true;
                        peer_configs[1].connection_opts.disable_block_push = true;
                        peer_configs[1].connection_opts.disable_microblock_push = true;
                    }

                    let peer_0 = peer_configs[0].to_neighbor();
                    let peer_1 = peer_configs[1].to_neighbor();

                    peer_configs[0].add_neighbor(&peer_1);

                    if outbound_test {
                        // neighbor relationship is symmetric -- peer 1 has an outbound connection
                        // to peer 0.
                        peer_configs[1].add_neighbor(&peer_0);
                    }
                },
                |num_blocks, ref mut peers| {
                    let tip = SortitionDB::get_canonical_burn_chain_tip(
                        &peers[0].sortdb.as_ref().unwrap().conn(),
                    )
                    .unwrap();
                    let this_reward_cycle = peers[0]
                        .config
                        .burnchain
                        .block_height_to_reward_cycle(tip.block_height)
                        .unwrap();

                    // build up block data to replicate
                    let mut block_data = vec![];
                    for _ in 0..num_blocks {
                        let tip = SortitionDB::get_canonical_burn_chain_tip(
                            &peers[0].sortdb.as_ref().unwrap().conn(),
                        )
                        .unwrap();
                        if peers[0]
                            .config
                            .burnchain
                            .block_height_to_reward_cycle(tip.block_height)
                            .unwrap()
                            != this_reward_cycle
                        {
                            continue;
                        }
                        let (mut burn_ops, stacks_block, microblocks) =
                            peers[0].make_default_tenure();

                        let (_, burn_header_hash, consensus_hash) =
                            peers[0].next_burnchain_block(burn_ops.clone());
                        peers[0].process_stacks_epoch_at_tip(&stacks_block, &microblocks);

                        TestPeer::set_ops_burn_header_hash(&mut burn_ops, &burn_header_hash);

                        for i in 1..peers.len() {
                            peers[i].next_burnchain_block_raw(burn_ops.clone());
                        }

                        let sn = SortitionDB::get_canonical_burn_chain_tip(
                            &peers[0].sortdb.as_ref().unwrap().conn(),
                        )
                        .unwrap();
                        block_data.push((
                            sn.consensus_hash.clone(),
                            Some(stacks_block),
                            Some(microblocks),
                        ));
                    }
                    let saved_copy: Vec<(ConsensusHash, StacksBlock, Vec<StacksMicroblock>)> =
                        block_data
                            .clone()
                            .drain(..)
                            .map(|(ch, blk_opt, mblocks_opt)| {
                                (ch, blk_opt.unwrap(), mblocks_opt.unwrap())
                            })
                            .collect();
                    *blocks_and_microblocks.borrow_mut() = saved_copy.clone();
                    *original_blocks_and_microblocks.borrow_mut() = saved_copy;
                    block_data
                },
                |ref mut peers| {
                    if !disable_push {
                        for peer in peers.iter_mut() {
                            // force peers to keep trying to process buffered data
                            peer.network.burnchain_tip.burn_header_hash =
                                BurnchainHeaderHash([0u8; 32]);
                        }
                    }

                    // make sure peer 1's inv has an entry for peer 0, even
                    // though it's not doing an inv sync.  This is required for the downloader to
                    // work
                    let peer_0_nk = peers[0].to_neighbor().addr;
                    let peer_1_nk = peers[1].to_neighbor().addr;
                    match peers[1].network.inv_state {
                        Some(ref mut inv_state) => {
                            if inv_state.get_stats(&peer_0_nk).is_none() {
                                test_debug!("initialize inv statistics for peer 0 in peer 1");
                                inv_state.add_peer(peer_0_nk.clone(), true);
                            } else {
                                test_debug!("peer 1 has inv state for peer 0");
                            }
                        }
                        None => {
                            test_debug!("No inv state for peer 1");
                        }
                    }

                    if is_peer_connected(&peers[0], &peer_1_nk) {
                        // randomly push a block and/or microblocks to peer 1.
                        let mut block_data = blocks_and_microblocks.borrow_mut();
                        let original_block_data = original_blocks_and_microblocks.borrow();
                        let mut next_idx = idx.borrow_mut();
                        let data_to_push = {
                            if block_data.len() > 0 {
                                let (consensus_hash, block, microblocks) =
                                    block_data[*next_idx].clone();
                                Some((consensus_hash, block, microblocks))
                            } else {
                                // start over (can happen if a message gets
                                // dropped due to a timeout)
                                test_debug!("Reset block transmission (possible timeout)");
                                *block_data = (*original_block_data).clone();
                                *next_idx = thread_rng().gen::<usize>() % block_data.len();
                                let (consensus_hash, block, microblocks) =
                                    block_data[*next_idx].clone();
                                Some((consensus_hash, block, microblocks))
                            }
                        };

                        if let Some((consensus_hash, block, microblocks)) = data_to_push {
                            test_debug!(
                                "Push block {}/{} and microblocks",
                                &consensus_hash,
                                block.block_hash()
                            );

                            let block_hash = block.block_hash();
                            let mut sent_blocks = sent_blocks.borrow_mut();
                            let mut sent_microblocks = sent_microblocks.borrow_mut();

                            let pushed_block = if !*sent_blocks {
                                push_block(
                                    &mut peers[0],
                                    &peer_1_nk,
                                    vec![],
                                    consensus_hash.clone(),
                                    block,
                                )
                            } else {
                                true
                            };

                            *sent_blocks = pushed_block;

                            if pushed_block {
                                let pushed_microblock = if !*sent_microblocks {
                                    push_microblocks(
                                        &mut peers[0],
                                        &peer_1_nk,
                                        vec![],
                                        consensus_hash,
                                        block_hash,
                                        microblocks,
                                    )
                                } else {
                                    true
                                };

                                *sent_microblocks = pushed_microblock;

                                if pushed_block && pushed_microblock {
                                    block_data.remove(*next_idx);
                                    if block_data.len() > 0 {
                                        *next_idx = thread_rng().gen::<usize>() % block_data.len();
                                    }
                                    *sent_blocks = false;
                                    *sent_microblocks = false;
                                }
                            }
                            test_debug!("{} blocks/microblocks remaining", block_data.len());
                        }
                    }

                    // peer 0 should never see a GetBlocksInv message.
                    // peer 1 should never see a BlocksInv message
                    for (_, convo) in peers[0].network.peers.iter() {
                        assert_eq!(
                            convo
                                .stats
                                .get_message_recv_count(StacksMessageID::GetBlocksInv),
                            0
                        );
                    }
                    for (_, convo) in peers[1].network.peers.iter() {
                        assert_eq!(
                            convo
                                .stats
                                .get_message_recv_count(StacksMessageID::BlocksInv),
                            0
                        );
                    }
                },
                |ref peer| {
                    // check peer health
                    // nothing should break
                    // TODO
                    true
                },
                |_| true,
            );
        })
    }

    #[test]
    #[ignore]
    fn test_get_blocks_and_microblocks_2_peers_push_blocks_and_microblocks_outbound() {
        // simulates node 0 pushing blocks to node 1, but node 0 is publicly routable.
        // nodes rely on blocksavailable/microblocksavailable to discover blocks
        test_get_blocks_and_microblocks_2_peers_push_blocks_and_microblocks(true, true)
    }

    #[test]
    #[ignore]
    fn test_get_blocks_and_microblocks_2_peers_push_blocks_and_microblocks_inbound() {
        // simulates node 0 pushing blocks to node 1, where node 0 is behind a NAT
        // nodes rely on blocksavailable/microblocksavailable to discover blocks
        test_get_blocks_and_microblocks_2_peers_push_blocks_and_microblocks(false, true)
    }

    #[test]
    #[ignore]
    fn test_get_blocks_and_microblocks_2_peers_push_blocks_and_microblocks_outbound_direct() {
        // simulates node 0 pushing blocks to node 1, but node 0 is publicly routable.
        // nodes may push blocks and microblocks directly to each other
        test_get_blocks_and_microblocks_2_peers_push_blocks_and_microblocks(true, false)
    }

    #[test]
    #[ignore]
    fn test_get_blocks_and_microblocks_2_peers_push_blocks_and_microblocks_inbound_direct() {
        // simulates node 0 pushing blocks to node 1, where node 0 is behind a NAT
        // nodes may push blocks and microblocks directly to each other
        test_get_blocks_and_microblocks_2_peers_push_blocks_and_microblocks(false, false)
    }

    #[test]
    #[ignore]
    fn test_get_blocks_and_microblocks_upload_blocks_http() {
        with_timeout(600, || {
            let (port_sx, port_rx) = std::sync::mpsc::sync_channel(1);
            let (block_sx, block_rx) = std::sync::mpsc::sync_channel(1);

            std::thread::spawn(move || loop {
                eprintln!("Get port");
                let remote_port: u16 = port_rx.recv().unwrap();
                eprintln!("Got port {}", remote_port);

                eprintln!("Send getinfo");
                let peer_info = http_get_info(remote_port);
                eprintln!("Got getinfo! {:?}", &peer_info);
                let idx = peer_info.stacks_tip_height as usize;

                eprintln!("Get blocks and microblocks");
                let blocks_and_microblocks: Vec<(
                    ConsensusHash,
                    Option<StacksBlock>,
                    Option<Vec<StacksMicroblock>>,
                )> = block_rx.recv().unwrap();
                eprintln!("Got blocks and microblocks!");

                if idx >= blocks_and_microblocks.len() {
                    eprintln!("Out of blocks to send!");
                    return;
                }

                eprintln!(
                    "Upload block {}",
                    &blocks_and_microblocks[idx].1.as_ref().unwrap().block_hash()
                );
                http_post_block(
                    remote_port,
                    &blocks_and_microblocks[idx].0,
                    blocks_and_microblocks[idx].1.as_ref().unwrap(),
                );
                for mblock in blocks_and_microblocks[idx].2.as_ref().unwrap().iter() {
                    eprintln!("Upload microblock {}", mblock.block_hash());
                    http_post_microblock(
                        remote_port,
                        &blocks_and_microblocks[idx].0,
                        &blocks_and_microblocks[idx].1.as_ref().unwrap().block_hash(),
                        mblock,
                    );
                }
            });

            let original_blocks_and_microblocks = RefCell::new(vec![]);
            let port_sx_cell = RefCell::new(port_sx);
            let block_sx_cell = RefCell::new(block_sx);

            run_get_blocks_and_microblocks(
                "test_get_blocks_and_microblocks_upload_blocks_http",
                4250,
                2,
                |ref mut peer_configs| {
                    // build initial network topology.
                    assert_eq!(peer_configs.len(), 2);

                    // peer 0 produces the blocks
                    peer_configs[0].connection_opts.disable_chat_neighbors = true;

                    // peer 0 sends them to peer 1
                    peer_configs[1].connection_opts.disable_chat_neighbors = true;
                    peer_configs[1].connection_opts.disable_inv_sync = true;

                    // disable nat punches -- disconnect/reconnect
                    // clears inv state
                    peer_configs[0].connection_opts.disable_natpunch = true;
                    peer_configs[1].connection_opts.disable_natpunch = true;

                    // generous timeouts
                    peer_configs[0].connection_opts.timeout = 180;
                    peer_configs[1].connection_opts.timeout = 180;

                    let peer_0 = peer_configs[0].to_neighbor();
                    let peer_1 = peer_configs[1].to_neighbor();
                },
                |num_blocks, ref mut peers| {
                    let tip = SortitionDB::get_canonical_burn_chain_tip(
                        &peers[0].sortdb.as_ref().unwrap().conn(),
                    )
                    .unwrap();
                    let this_reward_cycle = peers[0]
                        .config
                        .burnchain
                        .block_height_to_reward_cycle(tip.block_height)
                        .unwrap();

                    // build up block data to replicate
                    let mut block_data = vec![];
                    for _ in 0..num_blocks {
                        // only produce blocks for a single reward
                        // cycle, since pushing block/microblock
                        // announcements in reward cycles the remote
                        // peer doesn't know about won't work.
                        let tip = SortitionDB::get_canonical_burn_chain_tip(
                            &peers[0].sortdb.as_ref().unwrap().conn(),
                        )
                        .unwrap();
                        if peers[0]
                            .config
                            .burnchain
                            .block_height_to_reward_cycle(tip.block_height)
                            .unwrap()
                            != this_reward_cycle
                        {
                            continue;
                        }

                        let (mut burn_ops, stacks_block, microblocks) =
                            peers[0].make_default_tenure();

                        let (_, burn_header_hash, consensus_hash) =
                            peers[0].next_burnchain_block(burn_ops.clone());
                        peers[0].process_stacks_epoch_at_tip(&stacks_block, &microblocks);

                        TestPeer::set_ops_burn_header_hash(&mut burn_ops, &burn_header_hash);

                        for i in 1..peers.len() {
                            peers[i].next_burnchain_block_raw(burn_ops.clone());
                        }

                        let sn = SortitionDB::get_canonical_burn_chain_tip(
                            &peers[0].sortdb.as_ref().unwrap().conn(),
                        )
                        .unwrap();
                        block_data.push((
                            sn.consensus_hash.clone(),
                            Some(stacks_block),
                            Some(microblocks),
                        ));
                    }

                    assert_eq!(block_data.len(), 5);

                    *original_blocks_and_microblocks.borrow_mut() = block_data.clone();

                    block_data
                },
                |ref mut peers| {
                    let blocks_and_microblocks = original_blocks_and_microblocks.borrow().clone();
                    let remote_port = peers[1].config.http_port;

                    let port_sx = port_sx_cell.borrow_mut();
                    let block_sx = block_sx_cell.borrow_mut();

                    let _ = (*port_sx).try_send(remote_port);
                    let _ = (*block_sx).try_send(blocks_and_microblocks);
                },
                |ref peer| {
                    // check peer health
                    // TODO
                    true
                },
                |_| true,
            );
        })
    }

    fn make_test_smart_contract_transaction(
        peer: &mut TestPeer,
        name: &str,
        consensus_hash: &ConsensusHash,
        block_hash: &BlockHeaderHash,
    ) -> StacksTransaction {
        // make a smart contract
        let contract = "
        (define-data-var bar int 0)
        (define-public (get-bar) (ok (var-get bar)))
        (define-public (set-bar (x int) (y int))
          (begin (var-set bar (/ x y)) (ok (var-get bar))))";

        let cost_limits = peer.config.connection_opts.read_only_call_limit.clone();

        let tx_contract = peer
            .with_mining_state(
                |ref mut sortdb, ref mut miner, ref mut spending_account, ref mut stacks_node| {
                    let mut tx_contract = StacksTransaction::new(
                        TransactionVersion::Testnet,
                        spending_account.as_transaction_auth().unwrap().into(),
                        TransactionPayload::new_smart_contract(
                            &name.to_string(),
                            &contract.to_string(),
                            None,
                        )
                        .unwrap(),
                    );

                    let chain_tip =
                        StacksBlockHeader::make_index_block_hash(consensus_hash, block_hash);
                    let cur_nonce = stacks_node
                        .chainstate
                        .with_read_only_clarity_tx(&sortdb.index_conn(), &chain_tip, |clarity_tx| {
                            clarity_tx.with_clarity_db_readonly(|clarity_db| {
                                clarity_db.get_account_nonce(
                                    &spending_account.origin_address().unwrap().into(),
                                )
                            })
                        })
                        .unwrap();

                    test_debug!(
                        "Nonce of {:?} is {} at {}/{}",
                        &spending_account.origin_address().unwrap(),
                        cur_nonce,
                        consensus_hash,
                        block_hash
                    );

                    // spending_account.set_nonce(cur_nonce + 1);

                    tx_contract.chain_id = 0x80000000;
                    tx_contract.auth.set_origin_nonce(cur_nonce);
                    tx_contract.set_tx_fee(MINIMUM_TX_FEE_RATE_PER_BYTE * 500);

                    let mut tx_signer = StacksTransactionSigner::new(&tx_contract);
                    spending_account.sign_as_origin(&mut tx_signer);

                    let tx_contract_signed = tx_signer.get_tx().unwrap();

                    test_debug!(
                        "make transaction {:?} off of {:?}/{:?}: {:?}",
                        &tx_contract_signed.txid(),
                        consensus_hash,
                        block_hash,
                        &tx_contract_signed
                    );

                    Ok(tx_contract_signed)
                },
            )
            .unwrap();

        tx_contract
    }

    #[test]
    #[ignore]
    fn test_get_blocks_and_microblocks_2_peers_push_transactions() {
        with_timeout(600, || {
            let blocks_and_microblocks = RefCell::new(vec![]);
            let blocks_idx = RefCell::new(0);
            let sent_txs = RefCell::new(vec![]);
            let done = RefCell::new(false);

            let peers = run_get_blocks_and_microblocks(
                "test_get_blocks_and_microblocks_2_peers_push_transactions",
                4220,
                2,
                |ref mut peer_configs| {
                    // build initial network topology.
                    assert_eq!(peer_configs.len(), 2);

                    // peer 0 generates blocks and microblocks, and pushes
                    // them to peer 1.  Peer 0 also generates transactions
                    // and pushes them to peer 1.
                    peer_configs[0].connection_opts.disable_block_advertisement = true;

                    // let peer 0 drive this test, as before, by controlling
                    // when peer 1 sees blocks.
                    peer_configs[1].connection_opts.disable_inv_sync = true;
                    peer_configs[1].connection_opts.disable_block_download = true;
                    peer_configs[1].connection_opts.disable_block_advertisement = true;

                    peer_configs[0].connection_opts.outbox_maxlen = 100;
                    peer_configs[1].connection_opts.inbox_maxlen = 100;

                    // disable nat punches -- disconnect/reconnect
                    // clears inv state
                    peer_configs[0].connection_opts.disable_natpunch = true;
                    peer_configs[1].connection_opts.disable_natpunch = true;

                    let initial_balances = vec![
                        (
                            PrincipalData::from(
                                peer_configs[0].spending_account.origin_address().unwrap(),
                            ),
                            1000000,
                        ),
                        (
                            PrincipalData::from(
                                peer_configs[1].spending_account.origin_address().unwrap(),
                            ),
                            1000000,
                        ),
                    ];

                    peer_configs[0].initial_balances = initial_balances.clone();
                    peer_configs[1].initial_balances = initial_balances.clone();

                    let peer_0 = peer_configs[0].to_neighbor();
                    let peer_1 = peer_configs[1].to_neighbor();

                    peer_configs[0].add_neighbor(&peer_1);
                    peer_configs[1].add_neighbor(&peer_0);
                },
                |num_blocks, ref mut peers| {
                    let tip = SortitionDB::get_canonical_burn_chain_tip(
                        &peers[0].sortdb.as_ref().unwrap().conn(),
                    )
                    .unwrap();
                    let this_reward_cycle = peers[0]
                        .config
                        .burnchain
                        .block_height_to_reward_cycle(tip.block_height)
                        .unwrap();

                    // build up block data to replicate
                    let mut block_data = vec![];
                    for b in 0..num_blocks {
                        let tip = SortitionDB::get_canonical_burn_chain_tip(
                            &peers[0].sortdb.as_ref().unwrap().conn(),
                        )
                        .unwrap();
                        if peers[0]
                            .config
                            .burnchain
                            .block_height_to_reward_cycle(tip.block_height)
                            .unwrap()
                            != this_reward_cycle
                        {
                            continue;
                        }
                        let (mut burn_ops, stacks_block, microblocks) =
                            peers[0].make_default_tenure();

                        let (_, burn_header_hash, consensus_hash) =
                            peers[0].next_burnchain_block(burn_ops.clone());
                        peers[0].process_stacks_epoch_at_tip(&stacks_block, &microblocks);

                        TestPeer::set_ops_burn_header_hash(&mut burn_ops, &burn_header_hash);

                        for i in 1..peers.len() {
                            peers[i].next_burnchain_block_raw(burn_ops.clone());
                            if b == 0 {
                                // prime with first block
                                peers[i].process_stacks_epoch_at_tip(&stacks_block, &vec![]);
                            }
                        }

                        let sn = SortitionDB::get_canonical_burn_chain_tip(
                            &peers[0].sortdb.as_ref().unwrap().conn(),
                        )
                        .unwrap();
                        block_data.push((
                            sn.consensus_hash.clone(),
                            Some(stacks_block),
                            Some(microblocks),
                        ));
                    }
                    *blocks_and_microblocks.borrow_mut() = block_data
                        .clone()
                        .drain(..)
                        .map(|(ch, blk_opt, mblocks_opt)| {
                            (ch, blk_opt.unwrap(), mblocks_opt.unwrap())
                        })
                        .collect();
                    block_data
                },
                |ref mut peers| {
                    let peer_0_nk = peers[0].to_neighbor().addr;
                    let peer_1_nk = peers[1].to_neighbor().addr;

                    // peers must be connected to each other
                    let mut peer_0_to_1 = false;
                    let mut peer_1_to_0 = false;
                    for (nk, event_id) in peers[0].network.events.iter() {
                        match peers[0].network.peers.get(event_id) {
                            Some(convo) => {
                                if *nk == peer_1_nk {
                                    peer_0_to_1 = true;
                                }
                            }
                            None => {}
                        }
                    }
                    for (nk, event_id) in peers[1].network.events.iter() {
                        match peers[1].network.peers.get(event_id) {
                            Some(convo) => {
                                if *nk == peer_0_nk {
                                    peer_1_to_0 = true;
                                }
                            }
                            None => {}
                        }
                    }

                    if !peer_0_to_1 || !peer_1_to_0 {
                        test_debug!(
                            "Peers not bi-directionally connected: 0->1 = {}, 1->0 = {}",
                            peer_0_to_1,
                            peer_1_to_0
                        );
                        return;
                    }

                    // make sure peer 2's inv has an entry for peer 1, even
                    // though it's not doing an inv sync.
                    match peers[1].network.inv_state {
                        Some(ref mut inv_state) => {
                            if inv_state.get_stats(&peer_0_nk).is_none() {
                                test_debug!("initialize inv statistics for peer 0 in peer 1");
                                inv_state.add_peer(peer_0_nk, true);
                            } else {
                                test_debug!("peer 1 has inv state for peer 0");
                            }
                        }
                        None => {
                            test_debug!("No inv state for peer 1");
                        }
                    }

                    let done_flag = *done.borrow();
                    if is_peer_connected(&peers[0], &peer_1_nk) {
                        // only submit the next transaction if the previous
                        // one is accepted
                        let has_last_transaction = {
                            let expected_txs: std::cell::Ref<'_, Vec<StacksTransaction>> =
                                sent_txs.borrow();
                            if let Some(tx) = (*expected_txs).last() {
                                let txid = tx.txid();
                                if !peers[1].mempool.as_ref().unwrap().has_tx(&txid) {
                                    debug!("Peer 1 still waiting for transaction {}", &txid);
                                    push_transaction(
                                        &mut peers[0],
                                        &peer_1_nk,
                                        vec![],
                                        (*tx).clone(),
                                    );
                                    false
                                } else {
                                    true
                                }
                            } else {
                                true
                            }
                        };

                        if has_last_transaction {
                            // push blocks and microblocks in order, and push a
                            // transaction that can only be validated once the
                            // block and microblocks are processed.
                            let (
                                (
                                    block_consensus_hash,
                                    block,
                                    microblocks_consensus_hash,
                                    microblocks_block_hash,
                                    microblocks,
                                ),
                                idx,
                            ) = {
                                let block_data = blocks_and_microblocks.borrow();
                                let mut idx = blocks_idx.borrow_mut();

                                let microblocks = block_data[*idx].2.clone();
                                let microblocks_consensus_hash = block_data[*idx].0.clone();
                                let microblocks_block_hash = block_data[*idx].1.block_hash();

                                *idx += 1;
                                if *idx >= block_data.len() {
                                    *idx = 1;
                                }

                                let block = block_data[*idx].1.clone();
                                let block_consensus_hash = block_data[*idx].0.clone();
                                (
                                    (
                                        block_consensus_hash,
                                        block,
                                        microblocks_consensus_hash,
                                        microblocks_block_hash,
                                        microblocks,
                                    ),
                                    *idx,
                                )
                            };

                            if !done_flag {
                                test_debug!(
                                    "Push microblocks built by {}/{} (idx={})",
                                    &microblocks_consensus_hash,
                                    &microblocks_block_hash,
                                    idx
                                );

                                let block_hash = block.block_hash();
                                push_microblocks(
                                    &mut peers[0],
                                    &peer_1_nk,
                                    vec![],
                                    microblocks_consensus_hash,
                                    microblocks_block_hash,
                                    microblocks,
                                );

                                test_debug!(
                                    "Push block {}/{} and microblocks (idx = {})",
                                    &block_consensus_hash,
                                    block.block_hash(),
                                    idx
                                );
                                push_block(
                                    &mut peers[0],
                                    &peer_1_nk,
                                    vec![],
                                    block_consensus_hash.clone(),
                                    block,
                                );

                                // create a transaction against the resulting
                                // (anchored) chain tip
                                let tx = make_test_smart_contract_transaction(
                                    &mut peers[0],
                                    &format!("test-contract-{}", &block_hash.to_hex()[0..10]),
                                    &block_consensus_hash,
                                    &block_hash,
                                );

                                // push or post
                                push_transaction(&mut peers[0], &peer_1_nk, vec![], tx.clone());

                                let mut expected_txs = sent_txs.borrow_mut();
                                expected_txs.push(tx);
                            } else {
                                test_debug!("Done pushing data");
                            }
                        }
                    }

                    // peer 0 should never see a GetBlocksInv message.
                    // peer 1 should never see a BlocksInv message
                    for (_, convo) in peers[0].network.peers.iter() {
                        assert_eq!(
                            convo
                                .stats
                                .get_message_recv_count(StacksMessageID::GetBlocksInv),
                            0
                        );
                    }
                    for (_, convo) in peers[1].network.peers.iter() {
                        assert_eq!(
                            convo
                                .stats
                                .get_message_recv_count(StacksMessageID::BlocksInv),
                            0
                        );
                    }
                },
                |ref peer| {
                    // check peer health
                    // nothing should break
                    // TODO
                    true
                },
                |ref mut peers| {
                    // all blocks downloaded.  only stop if peer 1 has
                    // all the transactions
                    let mut done_flag = done.borrow_mut();
                    *done_flag = true;

                    let txs =
                        MemPoolDB::get_all_txs(peers[1].mempool.as_ref().unwrap().conn()).unwrap();
                    test_debug!("Peer 1 has {} txs", txs.len());
                    txs.len() == sent_txs.borrow().len()
                },
            );

            // peer 1 should have all the transactions
            let blocks_and_microblocks = blocks_and_microblocks.into_inner();

            let txs = MemPoolDB::get_all_txs(peers[1].mempool.as_ref().unwrap().conn()).unwrap();
            let expected_txs = sent_txs.into_inner();
            for tx in txs.iter() {
                let mut found = false;
                for expected_tx in expected_txs.iter() {
                    if tx.tx.txid() == expected_tx.txid() {
                        found = true;
                        break;
                    }
                }
                if !found {
                    panic!("Transaction not found: {:?}", &tx.tx);
                }
            }

            // peer 1 should have 1 tx per chain tip
            for ((consensus_hash, block, _), sent_tx) in
                blocks_and_microblocks.iter().zip(expected_txs.iter())
            {
                let block_hash = block.block_hash();
                let tx_infos = MemPoolDB::get_txs_after(
                    peers[1].mempool.as_ref().unwrap().conn(),
                    consensus_hash,
                    &block_hash,
                    0,
                    1000,
                )
                .unwrap();
                test_debug!(
                    "Check {}/{} (height {}): expect {}",
                    &consensus_hash,
                    &block_hash,
                    block.header.total_work.work,
                    &sent_tx.txid()
                );
                assert_eq!(tx_infos.len(), 1);
                assert_eq!(tx_infos[0].tx.txid(), sent_tx.txid());
            }
        })
    }

    #[test]
    #[ignore]
    fn test_get_blocks_and_microblocks_peers_broadcast() {
        with_timeout(600, || {
            let blocks_and_microblocks = RefCell::new(vec![]);
            let blocks_idx = RefCell::new(0);
            let sent_txs = RefCell::new(vec![]);
            let done = RefCell::new(false);
            let num_peers = 3;
            let privk = StacksPrivateKey::new();

            let peers = run_get_blocks_and_microblocks(
                "test_get_blocks_and_microblocks_peers_broadcast",
                4230,
                num_peers,
                |ref mut peer_configs| {
                    // build initial network topology.
                    assert_eq!(peer_configs.len(), num_peers);

                    // peer 0 generates blocks and microblocks, and pushes
                    // them to peers 1..n.  Peer 0 also generates transactions
                    // and broadcasts them to the network.

                    peer_configs[0].connection_opts.disable_inv_sync = true;
                    peer_configs[0].connection_opts.disable_inv_chat = true;

                    // disable nat punches -- disconnect/reconnect
                    // clears inv state.
                    for i in 0..peer_configs.len() {
                        peer_configs[i].connection_opts.disable_natpunch = true;
                        peer_configs[i].connection_opts.disable_network_prune = true;
                        peer_configs[i].connection_opts.timeout = 600;
                        peer_configs[i].connection_opts.connect_timeout = 600;

                        // do one walk
                        peer_configs[i].connection_opts.num_initial_walks = 0;
                        peer_configs[i].connection_opts.walk_retry_count = 0;
                        peer_configs[i].connection_opts.walk_interval = 600;

                        // don't throttle downloads
                        peer_configs[i].connection_opts.download_interval = 0;
                        peer_configs[i].connection_opts.inv_sync_interval = 0;

                        let max_inflight = peer_configs[i].connection_opts.max_inflight_blocks;
                        peer_configs[i].connection_opts.max_clients_per_host =
                            ((num_peers + 1) as u64) * max_inflight;
                        peer_configs[i].connection_opts.soft_max_clients_per_host =
                            ((num_peers + 1) as u64) * max_inflight;
                        peer_configs[i].connection_opts.num_neighbors = (num_peers + 1) as u64;
                        peer_configs[i].connection_opts.soft_num_neighbors = (num_peers + 1) as u64;
                    }

                    let initial_balances = vec![(
                        PrincipalData::from(
                            peer_configs[0].spending_account.origin_address().unwrap(),
                        ),
                        1000000,
                    )];

                    for i in 0..peer_configs.len() {
                        peer_configs[i].initial_balances = initial_balances.clone();
                    }

                    // connectivity
                    let peer_0 = peer_configs[0].to_neighbor();
                    for i in 1..peer_configs.len() {
                        peer_configs[i].add_neighbor(&peer_0);
                        let peer_i = peer_configs[i].to_neighbor();
                        peer_configs[0].add_neighbor(&peer_i);
                    }
                },
                |num_blocks, ref mut peers| {
                    let tip = SortitionDB::get_canonical_burn_chain_tip(
                        &peers[0].sortdb.as_ref().unwrap().conn(),
                    )
                    .unwrap();
                    let this_reward_cycle = peers[0]
                        .config
                        .burnchain
                        .block_height_to_reward_cycle(tip.block_height)
                        .unwrap();

                    // build up block data to replicate
                    let mut block_data = vec![];
                    for _ in 0..num_blocks {
                        let tip = SortitionDB::get_canonical_burn_chain_tip(
                            &peers[0].sortdb.as_ref().unwrap().conn(),
                        )
                        .unwrap();
                        if peers[0]
                            .config
                            .burnchain
                            .block_height_to_reward_cycle(tip.block_height)
                            .unwrap()
                            != this_reward_cycle
                        {
                            continue;
                        }
                        let (mut burn_ops, stacks_block, microblocks) =
                            peers[0].make_default_tenure();

                        let (_, burn_header_hash, consensus_hash) =
                            peers[0].next_burnchain_block(burn_ops.clone());
                        peers[0].process_stacks_epoch_at_tip(&stacks_block, &microblocks);

                        TestPeer::set_ops_burn_header_hash(&mut burn_ops, &burn_header_hash);

                        for i in 1..peers.len() {
                            peers[i].next_burnchain_block_raw(burn_ops.clone());
                        }

                        let sn = SortitionDB::get_canonical_burn_chain_tip(
                            &peers[0].sortdb.as_ref().unwrap().conn(),
                        )
                        .unwrap();

                        block_data.push((
                            sn.consensus_hash.clone(),
                            Some(stacks_block),
                            Some(microblocks),
                        ));
                    }
                    *blocks_and_microblocks.borrow_mut() = block_data
                        .clone()
                        .drain(..)
                        .map(|(ch, blk_opt, mblocks_opt)| {
                            (ch, blk_opt.unwrap(), mblocks_opt.unwrap())
                        })
                        .collect();
                    block_data
                },
                |ref mut peers| {
                    for peer in peers.iter_mut() {
                        // force peers to keep trying to process buffered data
                        peer.network.burnchain_tip.burn_header_hash =
                            BurnchainHeaderHash([0u8; 32]);
                    }

                    let done_flag = *done.borrow();

                    let mut connectivity_0_to_n = HashSet::new();
                    let mut connectivity_n_to_0 = HashSet::new();

                    let peer_0_nk = peers[0].to_neighbor().addr;

                    for (nk, event_id) in peers[0].network.events.iter() {
                        if let Some(convo) = peers[0].network.peers.get(event_id) {
                            if convo.is_authenticated() {
                                connectivity_0_to_n.insert(nk.clone());
                            }
                        }
                    }
                    for i in 1..peers.len() {
                        for (nk, event_id) in peers[i].network.events.iter() {
                            if *nk != peer_0_nk {
                                continue;
                            }

                            if let Some(convo) = peers[i].network.peers.get(event_id) {
                                if convo.is_authenticated() {
                                    if let Some(inv_state) = &peers[i].network.inv_state {
                                        if let Some(inv_stats) =
                                            inv_state.block_stats.get(&peer_0_nk)
                                        {
                                            if inv_stats.inv.num_reward_cycles >= 5 {
                                                connectivity_n_to_0
                                                    .insert(peers[i].to_neighbor().addr);
                                            }
                                        }
                                    }
                                }
                            }
                        }
                    }

                    if connectivity_0_to_n.len() < peers.len() - 1
                        || connectivity_n_to_0.len() < peers.len() - 1
                    {
                        test_debug!(
                            "Network not connected: 0 --> N = {}, N --> 0 = {}",
                            connectivity_0_to_n.len(),
                            connectivity_n_to_0.len()
                        );
                        return;
                    }

                    let ((tip_consensus_hash, tip_block, _), idx) = {
                        let block_data = blocks_and_microblocks.borrow();
                        let idx = blocks_idx.borrow();
                        (block_data[(*idx as usize).saturating_sub(1)].clone(), *idx)
                    };

                    if idx > 0 {
                        let mut caught_up = true;
                        for i in 1..peers.len() {
                            peers[i]
                                .with_db_state(|sortdb, chainstate, relayer, mempool| {
                                    let (canonical_consensus_hash, canonical_block_hash) =
                                        SortitionDB::get_canonical_stacks_chain_tip_hash(
                                            sortdb.conn(),
                                        )
                                        .unwrap();

                                    if canonical_consensus_hash != tip_consensus_hash
                                        || canonical_block_hash != tip_block.block_hash()
                                    {
                                        debug!(
                                            "Peer {} is not caught up yet (at {}/{}, need {}/{})",
                                            i + 1,
                                            &canonical_consensus_hash,
                                            &canonical_block_hash,
                                            &tip_consensus_hash,
                                            &tip_block.block_hash()
                                        );
                                        caught_up = false;
                                    }
                                    Ok(())
                                })
                                .unwrap();
                        }
                        if !caught_up {
                            return;
                        }
                    }

                    // caught up!
                    // find next block
                    let ((consensus_hash, block, microblocks), idx) = {
                        let block_data = blocks_and_microblocks.borrow();
                        let mut idx = blocks_idx.borrow_mut();
                        if *idx >= block_data.len() {
                            test_debug!("Out of blocks and microblocks to push");
                            return;
                        }

                        let ret = block_data[*idx].clone();
                        *idx += 1;
                        (ret, *idx)
                    };

                    if !done_flag {
                        test_debug!(
                            "Broadcast block {}/{} and microblocks (idx = {})",
                            &consensus_hash,
                            block.block_hash(),
                            idx
                        );

                        let block_hash = block.block_hash();

                        // create a transaction against the current
                        // (anchored) chain tip
                        let tx = make_test_smart_contract_transaction(
                            &mut peers[0],
                            &format!("test-contract-{}", &block_hash.to_hex()[0..10]),
                            &tip_consensus_hash,
                            &tip_block.block_hash(),
                        );

                        let mut expected_txs = sent_txs.borrow_mut();
                        expected_txs.push(tx.clone());

                        test_debug!(
                            "Broadcast {}/{} and its microblocks",
                            &consensus_hash,
                            &block.block_hash()
                        );
                        // next block
                        broadcast_block(&mut peers[0], vec![], consensus_hash.clone(), block);
                        broadcast_microblocks(
                            &mut peers[0],
                            vec![],
                            consensus_hash,
                            block_hash,
                            microblocks,
                        );

                        // NOTE: first transaction will be dropped since the other nodes haven't
                        // processed the first-ever Stacks block when their relayer code gets
                        // around to considering it.
                        broadcast_transaction(&mut peers[0], vec![], tx);
                    } else {
                        test_debug!("Done pushing data");
                    }
                },
                |ref peer| {
                    // check peer health -- no message errors
                    // (i.e. no relay cycles)
                    for (_, convo) in peer.network.peers.iter() {
                        assert_eq!(convo.stats.msgs_err, 0);
                    }
                    true
                },
                |ref mut peers| {
                    // all blocks downloaded.  only stop if peer 1 has
                    // all the transactions
                    let mut done_flag = done.borrow_mut();
                    *done_flag = true;

                    let mut ret = true;
                    for i in 1..peers.len() {
                        let txs = MemPoolDB::get_all_txs(peers[1].mempool.as_ref().unwrap().conn())
                            .unwrap();
                        test_debug!("Peer {} has {} txs", i + 1, txs.len());
                        ret = ret && txs.len() == sent_txs.borrow().len() - 1;
                    }
                    ret
                },
            );

            // peers 1..n should have all the transactions
            let blocks_and_microblocks = blocks_and_microblocks.into_inner();
            let expected_txs = sent_txs.into_inner();

            for i in 1..peers.len() {
                let txs =
                    MemPoolDB::get_all_txs(peers[i].mempool.as_ref().unwrap().conn()).unwrap();
                for tx in txs.iter() {
                    let mut found = false;
                    for expected_tx in expected_txs.iter() {
                        if tx.tx.txid() == expected_tx.txid() {
                            found = true;
                            break;
                        }
                    }
                    if !found {
                        panic!("Transaction not found: {:?}", &tx.tx);
                    }
                }

                // peers 1..n should have 1 tx per chain tip (except for the first block)
                for ((consensus_hash, block, _), sent_tx) in
                    blocks_and_microblocks.iter().zip(expected_txs[1..].iter())
                {
                    let block_hash = block.block_hash();
                    let tx_infos = MemPoolDB::get_txs_after(
                        peers[i].mempool.as_ref().unwrap().conn(),
                        consensus_hash,
                        &block_hash,
                        0,
                        1000,
                    )
                    .unwrap();
                    assert_eq!(tx_infos.len(), 1);
                    assert_eq!(tx_infos[0].tx.txid(), sent_tx.txid());
                }
            }
        })
    }

    #[test]
    #[ignore]
    fn test_get_blocks_and_microblocks_2_peers_antientropy() {
        with_timeout(600, move || {
            run_get_blocks_and_microblocks(
                "test_get_blocks_and_microblocks_2_peers_antientropy",
                4240,
                2,
                |ref mut peer_configs| {
                    // build initial network topology.
                    assert_eq!(peer_configs.len(), 2);

                    // peer 0 mines blocks, but does not advertize them nor announce them as
                    // available via its inventory.  It only uses its anti-entropy protocol to
                    // discover that peer 1 doesn't have them, and sends them to peer 1 that way.
                    peer_configs[0].connection_opts.disable_block_advertisement = true;
                    peer_configs[0].connection_opts.disable_block_download = true;

                    peer_configs[1].connection_opts.disable_block_download = true;
                    peer_configs[1].connection_opts.disable_block_advertisement = true;

                    // disable nat punches -- disconnect/reconnect
                    // clears inv state
                    peer_configs[0].connection_opts.disable_natpunch = true;
                    peer_configs[1].connection_opts.disable_natpunch = true;

                    // permit anti-entropy protocol even if nat'ed
                    peer_configs[0].connection_opts.antientropy_public = true;
                    peer_configs[1].connection_opts.antientropy_public = true;
                    peer_configs[0].connection_opts.antientropy_retry = 1;
                    peer_configs[1].connection_opts.antientropy_retry = 1;

                    // make peer 0 go slowly
                    peer_configs[0].connection_opts.max_block_push = 2;
                    peer_configs[0].connection_opts.max_microblock_push = 2;

                    let peer_0 = peer_configs[0].to_neighbor();
                    let peer_1 = peer_configs[1].to_neighbor();

                    // peer 0 is inbound to peer 1
                    peer_configs[0].add_neighbor(&peer_1);
                    peer_configs[1].add_neighbor(&peer_0);
                },
                |num_blocks, ref mut peers| {
                    let tip = SortitionDB::get_canonical_burn_chain_tip(
                        &peers[0].sortdb.as_ref().unwrap().conn(),
                    )
                    .unwrap();
                    let this_reward_cycle = peers[0]
                        .config
                        .burnchain
                        .block_height_to_reward_cycle(tip.block_height)
                        .unwrap();

                    // build up block data to replicate
                    let mut block_data = vec![];
                    for _ in 0..num_blocks {
                        let tip = SortitionDB::get_canonical_burn_chain_tip(
                            &peers[0].sortdb.as_ref().unwrap().conn(),
                        )
                        .unwrap();
                        if peers[0]
                            .config
                            .burnchain
                            .block_height_to_reward_cycle(tip.block_height)
                            .unwrap()
                            != this_reward_cycle
                        {
                            continue;
                        }
                        let (mut burn_ops, stacks_block, microblocks) =
                            peers[0].make_default_tenure();

                        let (_, burn_header_hash, consensus_hash) =
                            peers[0].next_burnchain_block(burn_ops.clone());
                        peers[0].process_stacks_epoch_at_tip(&stacks_block, &microblocks);

                        TestPeer::set_ops_burn_header_hash(&mut burn_ops, &burn_header_hash);

                        for i in 1..peers.len() {
                            peers[i].next_burnchain_block_raw(burn_ops.clone());
                        }

                        let sn = SortitionDB::get_canonical_burn_chain_tip(
                            &peers[0].sortdb.as_ref().unwrap().conn(),
                        )
                        .unwrap();
                        block_data.push((
                            sn.consensus_hash.clone(),
                            Some(stacks_block),
                            Some(microblocks),
                        ));
                    }

                    // cap with an empty sortition, so the antientropy protocol picks up all stacks
                    // blocks
                    let (_, burn_header_hash, consensus_hash) =
                        peers[0].next_burnchain_block(vec![]);
                    for i in 1..peers.len() {
                        peers[i].next_burnchain_block_raw(vec![]);
                    }
                    let sn = SortitionDB::get_canonical_burn_chain_tip(
                        &peers[0].sortdb.as_ref().unwrap().conn(),
                    )
                    .unwrap();
                    block_data.push((sn.consensus_hash.clone(), None, None));

                    block_data
                },
                |ref mut peers| {
                    for peer in peers.iter_mut() {
                        // force peers to keep trying to process buffered data
                        peer.network.burnchain_tip.burn_header_hash =
                            BurnchainHeaderHash([0u8; 32]);
                    }

                    let tip_opt = peers[1]
                        .with_db_state(|sortdb, chainstate, _, _| {
                            let tip_opt = chainstate.get_stacks_chain_tip(sortdb).unwrap();
                            Ok(tip_opt)
                        })
                        .unwrap();
                },
                |ref peer| {
                    // check peer health
                    // nothing should break
                    // TODO
                    true
                },
                |_| true,
            );
        })
    }

    #[test]
    #[ignore]
    fn test_get_blocks_and_microblocks_2_peers_buffered_messages() {
        with_timeout(600, move || {
            let sortitions = RefCell::new(vec![]);
            let blocks_and_microblocks = RefCell::new(vec![]);
            let idx = RefCell::new(0usize);
            let pushed_idx = RefCell::new(0usize);
            run_get_blocks_and_microblocks(
                "test_get_blocks_and_microblocks_2_peers_buffered_messages",
                4242,
                2,
                |ref mut peer_configs| {
                    // build initial network topology.
                    assert_eq!(peer_configs.len(), 2);

                    // peer 0 mines blocks, but it does not present its inventory.
                    peer_configs[0].connection_opts.disable_inv_chat = true;
                    peer_configs[0].connection_opts.disable_block_download = true;

                    peer_configs[1].connection_opts.disable_block_download = true;
                    peer_configs[1].connection_opts.disable_block_advertisement = true;

                    // disable nat punches -- disconnect/reconnect
                    // clears inv state
                    peer_configs[0].connection_opts.disable_natpunch = true;
                    peer_configs[1].connection_opts.disable_natpunch = true;

                    // peer 0 ignores peer 1's handshakes
                    peer_configs[0].connection_opts.disable_inbound_handshakes = true;

                    // disable anti-entropy
                    peer_configs[0].connection_opts.max_block_push = 0;
                    peer_configs[0].connection_opts.max_microblock_push = 0;

                    let peer_0 = peer_configs[0].to_neighbor();
                    let peer_1 = peer_configs[1].to_neighbor();

                    // peer 0 is inbound to peer 1
                    peer_configs[0].add_neighbor(&peer_1);
                    peer_configs[1].add_neighbor(&peer_0);
                },
                |num_blocks, ref mut peers| {
                    let tip = SortitionDB::get_canonical_burn_chain_tip(
                        &peers[0].sortdb.as_ref().unwrap().conn(),
                    )
                    .unwrap();
                    let this_reward_cycle = peers[0]
                        .config
                        .burnchain
                        .block_height_to_reward_cycle(tip.block_height)
                        .unwrap();

                    // build up block data to replicate
                    let mut block_data = vec![];
                    for block_num in 0..num_blocks {
                        let tip = SortitionDB::get_canonical_burn_chain_tip(
                            &peers[0].sortdb.as_ref().unwrap().conn(),
                        )
                        .unwrap();
                        let (mut burn_ops, stacks_block, microblocks) =
                            peers[0].make_default_tenure();

                        let (_, burn_header_hash, consensus_hash) =
                            peers[0].next_burnchain_block(burn_ops.clone());
                        peers[0].process_stacks_epoch_at_tip(&stacks_block, &microblocks);

                        TestPeer::set_ops_burn_header_hash(&mut burn_ops, &burn_header_hash);

                        if block_num == 0 {
                            for i in 1..peers.len() {
                                peers[i].next_burnchain_block_raw(burn_ops.clone());
                                peers[i].process_stacks_epoch_at_tip(&stacks_block, &microblocks);
                            }
                        } else {
                            let mut all_sortitions = sortitions.borrow_mut();
                            all_sortitions.push(burn_ops.clone());
                        }

                        let sn = SortitionDB::get_canonical_burn_chain_tip(
                            &peers[0].sortdb.as_ref().unwrap().conn(),
                        )
                        .unwrap();
                        block_data.push((
                            sn.consensus_hash.clone(),
                            Some(stacks_block),
                            Some(microblocks),
                        ));
                    }
                    *blocks_and_microblocks.borrow_mut() = block_data.clone()[1..]
                        .to_vec()
                        .drain(..)
                        .map(|(ch, blk_opt, mblocks_opt)| {
                            (ch, blk_opt.unwrap(), mblocks_opt.unwrap())
                        })
                        .collect();
                    block_data
                },
                |ref mut peers| {
                    for peer in peers.iter_mut() {
                        // force peers to keep trying to process buffered data
                        peer.network.burnchain_tip.burn_header_hash =
                            BurnchainHeaderHash([0u8; 32]);
                    }

                    let mut i = idx.borrow_mut();
                    let mut pushed_i = pushed_idx.borrow_mut();
                    let all_sortitions = sortitions.borrow();
                    let all_blocks_and_microblocks = blocks_and_microblocks.borrow();
                    let peer_0_nk = peers[0].to_neighbor().addr;
                    let peer_1_nk = peers[1].to_neighbor().addr;

                    let tip_opt = peers[1]
                        .with_db_state(|sortdb, chainstate, _, _| {
                            let tip_opt = chainstate.get_stacks_chain_tip(sortdb).unwrap();
                            Ok(tip_opt)
                        })
                        .unwrap();

                    if !is_peer_connected(&peers[0], &peer_1_nk) {
                        debug!("Peer 0 not connected to peer 1");
                        return;
                    }

                    if let Some(tip) = tip_opt {
                        debug!(
                            "Push at {}, need {}",
                            tip.height - peers[1].config.burnchain.first_block_height - 1,
                            *pushed_i
                        );
                        if tip.height - peers[1].config.burnchain.first_block_height - 1
                            == *pushed_i as u64
                        {
                            // next block
                            push_block(
                                &mut peers[0],
                                &peer_1_nk,
                                vec![],
                                (*all_blocks_and_microblocks)[*pushed_i].0.clone(),
                                (*all_blocks_and_microblocks)[*pushed_i].1.clone(),
                            );
                            push_microblocks(
                                &mut peers[0],
                                &peer_1_nk,
                                vec![],
                                (*all_blocks_and_microblocks)[*pushed_i].0.clone(),
                                (*all_blocks_and_microblocks)[*pushed_i].1.block_hash(),
                                (*all_blocks_and_microblocks)[*pushed_i].2.clone(),
                            );
                            *pushed_i += 1;
                        }
                        debug!(
                            "Sortition at {}, need {}",
                            tip.height - peers[1].config.burnchain.first_block_height - 1,
                            *i
                        );
                        if tip.height - peers[1].config.burnchain.first_block_height - 1
                            == *i as u64
                        {
                            let event_id = {
                                let mut ret = 0;
                                for (nk, event_id) in peers[1].network.events.iter() {
                                    ret = *event_id;
                                    break;
                                }
                                if ret == 0 {
                                    return;
                                }
                                ret
                            };
                            let mut update_sortition = false;
                            for (event_id, pending) in peers[1].network.pending_messages.iter() {
                                debug!("Pending at {} is ({}, {})", *i, event_id, pending.len());
                                if pending.len() >= 1 {
                                    update_sortition = true;
                                }
                            }
                            if update_sortition {
                                debug!("Advance sortition!");
                                peers[1].next_burnchain_block_raw((*all_sortitions)[*i].clone());
                                *i += 1;
                            }
                        }
                    }
                },
                |ref peer| {
                    // check peer health
                    // nothing should break
                    // TODO
                    true
                },
                |_| true,
            );
        })
    }

<<<<<<< HEAD
    #[test]
    fn test_block_pay_to_contract_gated_at_v210() {
        let mut peer_config =
            TestPeerConfig::new("test_block_pay_to_contract_gated_at_v210", 4246, 4247);
        let epochs = vec![
            StacksEpoch {
                epoch_id: StacksEpochId::Epoch10,
                start_height: 0,
                end_height: 0,
                block_limit: ExecutionCost::max_value(),
                network_epoch: PEER_VERSION_EPOCH_1_0,
            },
            StacksEpoch {
                epoch_id: StacksEpochId::Epoch20,
                start_height: 0,
                end_height: 0,
                block_limit: ExecutionCost::max_value(),
                network_epoch: PEER_VERSION_EPOCH_2_0,
            },
            StacksEpoch {
                epoch_id: StacksEpochId::Epoch2_05,
                start_height: 0,
                end_height: 28, // NOTE: the first 25 burnchain blocks have no sortition
                block_limit: ExecutionCost::max_value(),
                network_epoch: PEER_VERSION_EPOCH_2_05,
            },
            StacksEpoch {
                epoch_id: StacksEpochId::Epoch21,
                start_height: 28,
                end_height: STACKS_EPOCH_MAX,
                block_limit: ExecutionCost::max_value(),
                network_epoch: PEER_VERSION_EPOCH_2_1,
            },
        ];
        peer_config.epochs = Some(epochs);

        let mut peer = TestPeer::new(peer_config);

        let mut make_tenure =
            |miner: &mut TestMiner,
             sortdb: &mut SortitionDB,
             chainstate: &mut StacksChainState,
             vrfproof: VRFProof,
             parent_opt: Option<&StacksBlock>,
             microblock_parent_opt: Option<&StacksMicroblockHeader>| {
                let tip = SortitionDB::get_canonical_burn_chain_tip(sortdb.conn()).unwrap();

                let stacks_tip_opt = chainstate.get_stacks_chain_tip(sortdb).unwrap();
                let parent_tip = match stacks_tip_opt {
                    None => StacksChainState::get_genesis_header_info(chainstate.db()).unwrap(),
                    Some(staging_block) => {
                        let ic = sortdb.index_conn();
                        let snapshot = SortitionDB::get_block_snapshot_for_winning_stacks_block(
                            &ic,
                            &tip.sortition_id,
                            &staging_block.anchored_block_hash,
                        )
                        .unwrap()
                        .unwrap(); // succeeds because we don't fork
                        StacksChainState::get_anchored_block_header_info(
                            chainstate.db(),
                            &snapshot.consensus_hash,
                            &snapshot.winning_stacks_block_hash,
                        )
                        .unwrap()
                        .unwrap()
                    }
                };

                let parent_header_hash = parent_tip.anchored_header.block_hash();
                let parent_consensus_hash = parent_tip.consensus_hash.clone();
                let parent_index_hash = StacksBlockHeader::make_index_block_hash(
                    &parent_consensus_hash,
                    &parent_header_hash,
                );

                let coinbase_tx = make_coinbase_with_nonce(
                    miner,
                    parent_tip.stacks_block_height as usize,
                    0,
                    Some(PrincipalData::Contract(
                        QualifiedContractIdentifier::parse("ST000000000000000000002AMW42H.bns")
                            .unwrap(),
                    )),
                );

                let mut mblock_pubkey_hash_bytes = [0u8; 20];
                mblock_pubkey_hash_bytes.copy_from_slice(&coinbase_tx.txid()[0..20]);

                let builder = StacksBlockBuilder::make_block_builder(
                    chainstate.mainnet,
                    &parent_tip,
                    vrfproof,
                    tip.total_burn,
                    Hash160(mblock_pubkey_hash_bytes),
                )
                .unwrap();

                let anchored_block = StacksBlockBuilder::make_anchored_block_from_txs(
                    builder,
                    chainstate,
                    &sortdb.index_conn(),
                    vec![coinbase_tx],
                )
                .unwrap();

                (anchored_block.0, vec![])
            };

        // tenures 26 and 27 should fail, since the block is a pay-to-contract block
        // Pay-to-contract should only be supported if the block is in epoch 2.1, which
        // activates at tenure 27.
        for i in 0..2 {
            let (burn_ops, stacks_block, microblocks) = peer.make_tenure(&mut make_tenure);
            let (_, _, consensus_hash) = peer.next_burnchain_block(burn_ops.clone());

            let sortdb = peer.sortdb.take().unwrap();
            let mut node = peer.stacks_node.take().unwrap();
            match Relayer::process_new_anchored_block(
                &sortdb.index_conn(),
                &mut node.chainstate,
                &consensus_hash,
                &stacks_block,
                123,
            ) {
                Ok(x) => {
                    panic!("Stored pay-to-contract stacks block before epoch 2.1");
                }
                Err(chainstate_error::InvalidStacksBlock(_)) => {}
                Err(e) => {
                    panic!("Got unexpected error {:?}", &e);
                }
            };
            peer.sortdb = Some(sortdb);
            peer.stacks_node = Some(node);
        }

        // *now* it should succeed, since tenure 28 was in epoch 2.1
        let (burn_ops, stacks_block, microblocks) = peer.make_tenure(&mut make_tenure);

        let (_, _, consensus_hash) = peer.next_burnchain_block(burn_ops.clone());

        let sortdb = peer.sortdb.take().unwrap();
        let mut node = peer.stacks_node.take().unwrap();
        match Relayer::process_new_anchored_block(
            &sortdb.index_conn(),
            &mut node.chainstate,
            &consensus_hash,
            &stacks_block,
            123,
        ) {
            Ok(x) => {
                assert!(x, "Failed to process valid pay-to-contract block");
            }
            Err(e) => {
                panic!("Got unexpected error {:?}", &e);
            }
        };
        peer.sortdb = Some(sortdb);
        peer.stacks_node = Some(node);
    }

    #[test]
    fn test_block_versioned_smart_contract_gated_at_v210() {
        let mut peer_config = TestPeerConfig::new(
            "test_block_versioned_smart_contract_gated_at_v210",
            4248,
            4249,
        );

        let initial_balances = vec![(
            PrincipalData::from(peer_config.spending_account.origin_address().unwrap()),
            1000000,
        )];

        let epochs = vec![
            StacksEpoch {
                epoch_id: StacksEpochId::Epoch10,
                start_height: 0,
                end_height: 0,
                block_limit: ExecutionCost::max_value(),
                network_epoch: PEER_VERSION_EPOCH_1_0,
            },
            StacksEpoch {
                epoch_id: StacksEpochId::Epoch20,
                start_height: 0,
                end_height: 0,
=======
    pub fn make_contract_tx(
        sender: &StacksPrivateKey,
        cur_nonce: u64,
        tx_fee: u64,
        name: &str,
        contract: &str,
    ) -> StacksTransaction {
        let sender_spending_condition = TransactionSpendingCondition::new_singlesig_p2pkh(
            StacksPublicKey::from_private(sender),
        )
        .expect("Failed to create p2pkh spending condition from public key.");

        let spending_auth = TransactionAuth::Standard(sender_spending_condition);

        let mut tx_contract = StacksTransaction::new(
            TransactionVersion::Testnet,
            spending_auth.clone(),
            TransactionPayload::new_smart_contract(&name.to_string(), &contract.to_string())
                .unwrap(),
        );

        tx_contract.chain_id = 0x80000000;
        tx_contract.auth.set_origin_nonce(cur_nonce);
        tx_contract.set_tx_fee(tx_fee);

        let mut tx_signer = StacksTransactionSigner::new(&tx_contract);
        tx_signer.sign_origin(sender).unwrap();

        let tx_contract_signed = tx_signer.get_tx().unwrap();
        tx_contract_signed
    }

    #[test]
    fn test_static_problematic_tests() {
        let spender_sk_1 = StacksPrivateKey::new();
        let spender_sk_2 = StacksPrivateKey::new();
        let spender_sk_3 = StacksPrivateKey::new();

        let edge_repeat_factor = AST_CALL_STACK_DEPTH_BUFFER + (MAX_CALL_STACK_DEPTH as u64) - 1;
        let tx_edge_body_start = "{ a : ".repeat(edge_repeat_factor as usize);
        let tx_edge_body_end = "} ".repeat(edge_repeat_factor as usize);
        let tx_edge_body = format!("{}u1 {}", tx_edge_body_start, tx_edge_body_end);

        let tx_edge = make_contract_tx(
            &spender_sk_1,
            0,
            (tx_edge_body.len() * 100) as u64,
            "test-edge",
            &tx_edge_body,
        );

        // something just over the limit of the expression depth
        let exceeds_repeat_factor = edge_repeat_factor + 1;
        let tx_exceeds_body_start = "{ a : ".repeat(exceeds_repeat_factor as usize);
        let tx_exceeds_body_end = "} ".repeat(exceeds_repeat_factor as usize);
        let tx_exceeds_body = format!("{}u1 {}", tx_exceeds_body_start, tx_exceeds_body_end);

        let tx_exceeds = make_contract_tx(
            &spender_sk_2,
            0,
            (tx_exceeds_body.len() * 100) as u64,
            "test-exceeds",
            &tx_exceeds_body,
        );

        // something stupidly high over the expression depth
        let high_repeat_factor = 128 * 1024;
        let tx_high_body_start = "{ a : ".repeat(high_repeat_factor as usize);
        let tx_high_body_end = "} ".repeat(high_repeat_factor as usize);
        let tx_high_body = format!("{}u1 {}", tx_high_body_start, tx_high_body_end);

        let tx_high = make_contract_tx(
            &spender_sk_3,
            0,
            (tx_high_body.len() * 100) as u64,
            "test-high",
            &tx_high_body,
        );
        assert!(
            Relayer::static_check_problematic_relayed_tx(false, &tx_edge, ASTRules::Typical)
                .is_ok()
        );
        assert!(Relayer::static_check_problematic_relayed_tx(
            false,
            &tx_exceeds,
            ASTRules::Typical
        )
        .is_ok());
        assert!(
            Relayer::static_check_problematic_relayed_tx(false, &tx_high, ASTRules::Typical)
                .is_ok()
        );

        assert!(
            Relayer::static_check_problematic_relayed_tx(false, &tx_edge, ASTRules::Typical)
                .is_ok()
        );
        assert!(!Relayer::static_check_problematic_relayed_tx(
            false,
            &tx_exceeds,
            ASTRules::PrecheckSize
        )
        .is_ok());
        assert!(!Relayer::static_check_problematic_relayed_tx(
            false,
            &tx_high,
            ASTRules::PrecheckSize
        )
        .is_ok());
    }

    #[test]
    fn process_new_blocks_rejects_problematic_asts() {
        let privk = StacksPrivateKey::from_hex(
            "42faca653724860da7a41bfcef7e6ba78db55146f6900de8cb2a9f760ffac70c01",
        )
        .unwrap();
        let addr = StacksAddress::from_public_keys(
            C32_ADDRESS_VERSION_TESTNET_SINGLESIG,
            &AddressHashMode::SerializeP2PKH,
            1,
            &vec![StacksPublicKey::from_private(&privk)],
        )
        .unwrap();

        let initial_balances = vec![(addr.to_account_principal(), 100000000000)];

        let mut peer_config =
            TestPeerConfig::new("process_new_blocks_rejects_problematic_asts", 32019, 32020);
        peer_config.initial_balances = initial_balances;
        peer_config.epochs = Some(vec![
            StacksEpoch {
                epoch_id: StacksEpochId::Epoch20,
                start_height: 0,
                end_height: 1,
>>>>>>> 9d897256
                block_limit: ExecutionCost::max_value(),
                network_epoch: PEER_VERSION_EPOCH_2_0,
            },
            StacksEpoch {
                epoch_id: StacksEpochId::Epoch2_05,
<<<<<<< HEAD
                start_height: 0,
                end_height: 28, // NOTE: the first 25 burnchain blocks have no sortition
                block_limit: ExecutionCost::max_value(),
                network_epoch: PEER_VERSION_EPOCH_2_05,
            },
            StacksEpoch {
                epoch_id: StacksEpochId::Epoch21,
                start_height: 28,
                end_height: STACKS_EPOCH_MAX,
                block_limit: ExecutionCost::max_value(),
                network_epoch: PEER_VERSION_EPOCH_2_1,
            },
        ];

        peer_config.epochs = Some(epochs);
        peer_config.initial_balances = initial_balances;

        let mut peer = TestPeer::new(peer_config);

        let mut make_tenure =
            |miner: &mut TestMiner,
             sortdb: &mut SortitionDB,
             chainstate: &mut StacksChainState,
             vrfproof: VRFProof,
             parent_opt: Option<&StacksBlock>,
             microblock_parent_opt: Option<&StacksMicroblockHeader>| {
                let tip = SortitionDB::get_canonical_burn_chain_tip(sortdb.conn()).unwrap();

                let stacks_tip_opt = chainstate.get_stacks_chain_tip(sortdb).unwrap();
                let parent_tip = match stacks_tip_opt {
                    None => StacksChainState::get_genesis_header_info(chainstate.db()).unwrap(),
                    Some(staging_block) => {
=======
                start_height: 1,
                end_height: i64::MAX as u64,
                block_limit: ExecutionCost::max_value(),
                network_epoch: PEER_VERSION_EPOCH_2_05,
            },
        ]);

        // activate new AST rules right away
        let mut peer = TestPeer::new(peer_config);
        let mut sortdb = peer.sortdb.take().unwrap();
        {
            let mut tx = sortdb
                .tx_begin()
                .expect("FATAL: failed to begin tx on sortition DB");
            SortitionDB::override_ast_rule_height(&mut tx, ASTRules::PrecheckSize, 1)
                .expect("FATAL: failed to override AST PrecheckSize rule height");
            tx.commit()
                .expect("FATAL: failed to commit sortition DB transaction");
        }
        peer.sortdb = Some(sortdb);

        let chainstate_path = peer.chainstate_path.clone();

        let first_stacks_block_height = {
            let sn =
                SortitionDB::get_canonical_burn_chain_tip(&peer.sortdb.as_ref().unwrap().conn())
                    .unwrap();
            sn.block_height
        };

        let recipient_addr_str = "ST1RFD5Q2QPK3E0F08HG9XDX7SSC7CNRS0QR0SGEV";
        let recipient = StacksAddress::from_string(recipient_addr_str).unwrap();

        let high_repeat_factor = 128 * 1024;
        let tx_high_body_start = "{ a : ".repeat(high_repeat_factor as usize);
        let tx_high_body_end = "} ".repeat(high_repeat_factor as usize);
        let tx_high_body = format!("{}u1 {}", tx_high_body_start, tx_high_body_end);

        let bad_tx = make_contract_tx(
            &privk,
            0,
            (tx_high_body.len() * 100) as u64,
            "test-high",
            &tx_high_body,
        );
        let bad_txid = bad_tx.txid();
        let bad_tx_len = {
            let mut bytes = vec![];
            bad_tx.consensus_serialize(&mut bytes).unwrap();
            bytes.len() as u64
        };

        let tip = SortitionDB::get_canonical_burn_chain_tip(&peer.sortdb.as_ref().unwrap().conn())
            .unwrap();

        let mblock_privk = StacksPrivateKey::new();

        // make one tenure with a valid block, but problematic microblocks
        let (burn_ops, block, microblocks) = peer.make_tenure(
            |ref mut miner,
             ref mut sortdb,
             ref mut chainstate,
             vrf_proof,
             ref parent_opt,
             ref parent_microblock_header_opt| {
                let parent_tip = match parent_opt {
                    None => StacksChainState::get_genesis_header_info(chainstate.db()).unwrap(),
                    Some(block) => {
>>>>>>> 9d897256
                        let ic = sortdb.index_conn();
                        let snapshot = SortitionDB::get_block_snapshot_for_winning_stacks_block(
                            &ic,
                            &tip.sortition_id,
<<<<<<< HEAD
                            &staging_block.anchored_block_hash,
=======
                            &block.block_hash(),
>>>>>>> 9d897256
                        )
                        .unwrap()
                        .unwrap(); // succeeds because we don't fork
                        StacksChainState::get_anchored_block_header_info(
                            chainstate.db(),
                            &snapshot.consensus_hash,
                            &snapshot.winning_stacks_block_hash,
                        )
                        .unwrap()
                        .unwrap()
                    }
                };

                let parent_header_hash = parent_tip.anchored_header.block_hash();
                let parent_consensus_hash = parent_tip.consensus_hash.clone();
<<<<<<< HEAD
                let parent_index_hash = StacksBlockHeader::make_index_block_hash(
                    &parent_consensus_hash,
                    &parent_header_hash,
                );

                let coinbase_tx = make_coinbase_with_nonce(
                    miner,
                    parent_tip.stacks_block_height as usize,
                    0,
                    None,
                );

                let versioned_contract = make_smart_contract_with_version(
                    miner,
                    1,
                    tip.block_height.try_into().unwrap(),
                    0,
                    Some(ClarityVersion::Clarity1),
                    Some(1000),
                );

                let mut mblock_pubkey_hash_bytes = [0u8; 20];
                mblock_pubkey_hash_bytes.copy_from_slice(&coinbase_tx.txid()[0..20]);

                let builder = StacksBlockBuilder::make_block_builder(
                    chainstate.mainnet,
                    &parent_tip,
                    vrfproof,
                    tip.total_burn,
                    Hash160(mblock_pubkey_hash_bytes),
                )
                .unwrap();

                let anchored_block = StacksBlockBuilder::make_anchored_block_from_txs(
                    builder,
                    chainstate,
                    &sortdb.index_conn(),
                    vec![coinbase_tx, versioned_contract],
                )
                .unwrap();

                eprintln!("{:?}", &anchored_block.0);
                (anchored_block.0, vec![])
            };

        // tenures 26 and 27 should fail, since the block contains a versioned smart contract.
        // Versioned smart contracts should only be supported if the block is in epoch 2.1, which
        // activates at tenure 27.
        for i in 0..2 {
            let (burn_ops, stacks_block, microblocks) = peer.make_tenure(&mut make_tenure);
            let (_, _, consensus_hash) = peer.next_burnchain_block(burn_ops.clone());

            let sortdb = peer.sortdb.take().unwrap();
            let mut node = peer.stacks_node.take().unwrap();
            match Relayer::process_new_anchored_block(
                &sortdb.index_conn(),
                &mut node.chainstate,
                &consensus_hash,
                &stacks_block,
                123,
            ) {
                Ok(x) => {
                    eprintln!("{:?}", &stacks_block);
                    panic!("Stored pay-to-contract stacks block before epoch 2.1");
                }
                Err(chainstate_error::InvalidStacksBlock(_)) => {}
                Err(e) => {
                    panic!("Got unexpected error {:?}", &e);
                }
            };
            peer.sortdb = Some(sortdb);
            peer.stacks_node = Some(node);
        }

        // *now* it should succeed, since tenure 28 was in epoch 2.1
        let (burn_ops, stacks_block, microblocks) = peer.make_tenure(&mut make_tenure);

        let (_, _, consensus_hash) = peer.next_burnchain_block(burn_ops.clone());

        let sortdb = peer.sortdb.take().unwrap();
        let mut node = peer.stacks_node.take().unwrap();
        match Relayer::process_new_anchored_block(
            &sortdb.index_conn(),
            &mut node.chainstate,
            &consensus_hash,
            &stacks_block,
            123,
        ) {
            Ok(x) => {
                assert!(x, "Failed to process valid versioned smart contract block");
            }
            Err(e) => {
                panic!("Got unexpected error {:?}", &e);
            }
        };
        peer.sortdb = Some(sortdb);
        peer.stacks_node = Some(node);
    }

    #[test]
    fn test_block_versioned_smart_contract_mempool_rejection_until_v210() {
        let mut peer_config = TestPeerConfig::new(
            "test_block_versioned_smart_contract_mempool_rejection_until_v210",
            4250,
            4251,
        );

        let initial_balances = vec![(
            PrincipalData::from(peer_config.spending_account.origin_address().unwrap()),
            1000000,
        )];

        let epochs = vec![
            StacksEpoch {
                epoch_id: StacksEpochId::Epoch10,
                start_height: 0,
                end_height: 0,
                block_limit: ExecutionCost::max_value(),
                network_epoch: PEER_VERSION_EPOCH_1_0,
            },
            StacksEpoch {
                epoch_id: StacksEpochId::Epoch20,
                start_height: 0,
                end_height: 0,
                block_limit: ExecutionCost::max_value(),
                network_epoch: PEER_VERSION_EPOCH_2_0,
            },
            StacksEpoch {
                epoch_id: StacksEpochId::Epoch2_05,
                start_height: 0,
                end_height: 28, // NOTE: the first 25 burnchain blocks have no sortition
                block_limit: ExecutionCost::max_value(),
                network_epoch: PEER_VERSION_EPOCH_2_05,
            },
            StacksEpoch {
                epoch_id: StacksEpochId::Epoch21,
                start_height: 28,
                end_height: STACKS_EPOCH_MAX,
                block_limit: ExecutionCost::max_value(),
                network_epoch: PEER_VERSION_EPOCH_2_1,
            },
        ];

        peer_config.epochs = Some(epochs);
        peer_config.initial_balances = initial_balances;

        let mut peer = TestPeer::new(peer_config);
        let versioned_contract_opt: RefCell<Option<StacksTransaction>> = RefCell::new(None);
        let nonce: RefCell<u64> = RefCell::new(0);

        let mut make_tenure =
            |miner: &mut TestMiner,
             sortdb: &mut SortitionDB,
             chainstate: &mut StacksChainState,
             vrfproof: VRFProof,
             parent_opt: Option<&StacksBlock>,
             microblock_parent_opt: Option<&StacksMicroblockHeader>| {
                let tip = SortitionDB::get_canonical_burn_chain_tip(sortdb.conn()).unwrap();

                let stacks_tip_opt = chainstate.get_stacks_chain_tip(sortdb).unwrap();
                let parent_tip = match stacks_tip_opt {
                    None => StacksChainState::get_genesis_header_info(chainstate.db()).unwrap(),
                    Some(staging_block) => {
=======
                let coinbase_tx = make_coinbase(miner, 0);

                let block_builder = StacksBlockBuilder::make_regtest_block_builder(
                    &parent_tip,
                    vrf_proof.clone(),
                    tip.total_burn,
                    Hash160::from_node_public_key(&StacksPublicKey::from_private(&mblock_privk)),
                )
                .unwrap();

                let block = StacksBlockBuilder::make_anchored_block_from_txs(
                    block_builder,
                    chainstate,
                    &sortdb.index_conn(),
                    vec![coinbase_tx.clone()],
                )
                .unwrap()
                .0;

                (block, vec![])
            },
        );

        let (_, _, consensus_hash) = peer.next_burnchain_block(burn_ops.clone());
        peer.process_stacks_epoch(&block, &consensus_hash, &vec![]);

        let tip = SortitionDB::get_canonical_burn_chain_tip(&peer.sortdb.as_ref().unwrap().conn())
            .unwrap();

        let (burn_ops, bad_block, mut microblocks) = peer.make_tenure(
            |ref mut miner,
             ref mut sortdb,
             ref mut chainstate,
             vrf_proof,
             ref parent_opt,
             ref parent_microblock_header_opt| {
                let parent_tip = match parent_opt {
                    None => StacksChainState::get_genesis_header_info(chainstate.db()).unwrap(),
                    Some(block) => {
>>>>>>> 9d897256
                        let ic = sortdb.index_conn();
                        let snapshot = SortitionDB::get_block_snapshot_for_winning_stacks_block(
                            &ic,
                            &tip.sortition_id,
<<<<<<< HEAD
                            &staging_block.anchored_block_hash,
=======
                            &block.block_hash(),
>>>>>>> 9d897256
                        )
                        .unwrap()
                        .unwrap(); // succeeds because we don't fork
                        StacksChainState::get_anchored_block_header_info(
                            chainstate.db(),
                            &snapshot.consensus_hash,
                            &snapshot.winning_stacks_block_hash,
                        )
                        .unwrap()
                        .unwrap()
                    }
                };

                let parent_header_hash = parent_tip.anchored_header.block_hash();
                let parent_consensus_hash = parent_tip.consensus_hash.clone();
                let parent_index_hash = StacksBlockHeader::make_index_block_hash(
                    &parent_consensus_hash,
                    &parent_header_hash,
                );
<<<<<<< HEAD

                let next_nonce = *nonce.borrow();
                let coinbase_tx = make_coinbase_with_nonce(
                    miner,
                    parent_tip.stacks_block_height as usize,
                    next_nonce,
                    None,
                );

                let versioned_contract = make_smart_contract_with_version(
                    miner,
                    next_nonce + 1,
                    tip.block_height.try_into().unwrap(),
                    0,
                    Some(ClarityVersion::Clarity1),
                    Some(1000),
                );

                *versioned_contract_opt.borrow_mut() = Some(versioned_contract);
                *nonce.borrow_mut() = next_nonce + 1;

                let mut mblock_pubkey_hash_bytes = [0u8; 20];
                mblock_pubkey_hash_bytes.copy_from_slice(&coinbase_tx.txid()[0..20]);

                let builder = StacksBlockBuilder::make_block_builder(
                    chainstate.mainnet,
                    &parent_tip,
                    vrfproof,
                    tip.total_burn,
                    Hash160(mblock_pubkey_hash_bytes),
                )
                .unwrap();

                let anchored_block = StacksBlockBuilder::make_anchored_block_from_txs(
                    builder,
                    chainstate,
                    &sortdb.index_conn(),
                    vec![coinbase_tx],
                )
                .unwrap();

                eprintln!("{:?}", &anchored_block.0);
                (anchored_block.0, vec![])
            };

        for i in 0..2 {
            let (burn_ops, stacks_block, microblocks) = peer.make_tenure(&mut make_tenure);
            let (_, _, consensus_hash) = peer.next_burnchain_block(burn_ops.clone());

            let sortdb = peer.sortdb.take().unwrap();
            let mut node = peer.stacks_node.take().unwrap();

            // the empty block should be accepted
            match Relayer::process_new_anchored_block(
                &sortdb.index_conn(),
                &mut node.chainstate,
                &consensus_hash,
                &stacks_block,
                123,
            ) {
                Ok(x) => {
                    assert!(x, "Did not accept valid block");
                }
                Err(e) => {
                    panic!("Got unexpected error {:?}", &e);
                }
            };

            // process it
            peer.coord.handle_new_stacks_block().unwrap();

            // the mempool would reject a versioned contract transaction, since we're not yet at
            // tenure 28
            let versioned_contract = (*versioned_contract_opt.borrow()).clone().unwrap();
            let versioned_contract_len = versioned_contract.serialize_to_vec().len();
            match node.chainstate.will_admit_mempool_tx(
                &consensus_hash,
                &stacks_block.block_hash(),
                &versioned_contract,
                versioned_contract_len as u64,
            ) {
                Err(MemPoolRejection::Other(msg)) => {
                    assert!(msg.find("not supported in this epoch").is_some());
                }
                Err(e) => {
                    panic!("will_admit_mempool_tx {:?}", &e);
                }
                Ok(_) => {
                    panic!("will_admit_mempool_tx succeeded");
                }
            };

            peer.sortdb = Some(sortdb);
            peer.stacks_node = Some(node);
        }

        // *now* it should succeed, since tenure 28 was in epoch 2.1
        let (burn_ops, stacks_block, microblocks) = peer.make_tenure(&mut make_tenure);
        let (_, _, consensus_hash) = peer.next_burnchain_block(burn_ops.clone());

        let sortdb = peer.sortdb.take().unwrap();
        let mut node = peer.stacks_node.take().unwrap();
        match Relayer::process_new_anchored_block(
            &sortdb.index_conn(),
            &mut node.chainstate,
            &consensus_hash,
            &stacks_block,
            123,
        ) {
            Ok(x) => {
                assert!(x, "Failed to process valid versioned smart contract block");
            }
            Err(e) => {
                panic!("Got unexpected error {:?}", &e);
            }
        };

        // process it
        peer.coord.handle_new_stacks_block().unwrap();

        // the mempool would accept a versioned contract transaction, since we're not yet at
        // tenure 28
        let versioned_contract = (*versioned_contract_opt.borrow()).clone().unwrap();
        let versioned_contract_len = versioned_contract.serialize_to_vec().len();
        match node.chainstate.will_admit_mempool_tx(
            &consensus_hash,
            &stacks_block.block_hash(),
            &versioned_contract,
            versioned_contract_len as u64,
        ) {
            Err(e) => {
                panic!("will_admit_mempool_tx {:?}", &e);
            }
            Ok(_) => {}
        };

        peer.sortdb = Some(sortdb);
        peer.stacks_node = Some(node);
=======
                let coinbase_tx = make_coinbase(miner, 0);

                let mblock_privk = miner.next_microblock_privkey();
                let block_builder = StacksBlockBuilder::make_regtest_block_builder(
                    &parent_tip,
                    vrf_proof.clone(),
                    tip.total_burn,
                    Hash160::from_node_public_key(&StacksPublicKey::from_private(&mblock_privk)),
                )
                .unwrap();

                // this tx would be problematic without our checks
                if let Err(ChainstateError::ProblematicTransaction(txid)) =
                    StacksBlockBuilder::make_anchored_block_from_txs(
                        block_builder,
                        chainstate,
                        &sortdb.index_conn(),
                        vec![coinbase_tx.clone(), bad_tx.clone()],
                    )
                {
                    assert_eq!(txid, bad_txid);
                } else {
                    panic!("Did not get Error::ProblematicTransaction");
                }

                // make a bad block anyway
                // don't worry about the state root
                let block_builder = StacksBlockBuilder::make_regtest_block_builder(
                    &parent_tip,
                    vrf_proof.clone(),
                    tip.total_burn,
                    Hash160::from_node_public_key(&StacksPublicKey::from_private(&mblock_privk)),
                )
                .unwrap();
                let bad_block = StacksBlockBuilder::make_anchored_block_from_txs(
                    block_builder,
                    chainstate,
                    &sortdb.index_conn(),
                    vec![coinbase_tx.clone()],
                )
                .unwrap();

                let mut bad_block = bad_block.0;
                bad_block.txs.push(bad_tx.clone());

                let txid_vecs = bad_block
                    .txs
                    .iter()
                    .map(|tx| tx.txid().as_bytes().to_vec())
                    .collect();

                let merkle_tree = MerkleTree::<Sha512Trunc256Sum>::new(&txid_vecs);
                bad_block.header.tx_merkle_root = merkle_tree.root();

                let sort_ic = sortdb.index_conn();
                chainstate
                    .reload_unconfirmed_state(&sort_ic, parent_index_hash.clone())
                    .unwrap();

                // make a bad microblock
                let mut microblock_builder = StacksMicroblockBuilder::new(
                    parent_header_hash.clone(),
                    parent_consensus_hash.clone(),
                    chainstate,
                    &sort_ic,
                    BlockBuilderSettings::max_value(),
                )
                .unwrap();

                // miner should fail with just the bad tx, since it's problematic
                let mblock_err = microblock_builder
                    .mine_next_microblock_from_txs(
                        vec![(bad_tx.clone(), bad_tx_len)],
                        &mblock_privk,
                    )
                    .unwrap_err();
                if let ChainstateError::NoTransactionsToMine = mblock_err {
                } else {
                    panic!("Did not get NoTransactionsToMine");
                }

                let token_transfer = make_user_stacks_transfer(
                    &privk,
                    0,
                    200,
                    &recipient.to_account_principal(),
                    123,
                );
                let tt_len = {
                    let mut bytes = vec![];
                    token_transfer.consensus_serialize(&mut bytes).unwrap();
                    bytes.len() as u64
                };

                let mut bad_mblock = microblock_builder
                    .mine_next_microblock_from_txs(
                        vec![(token_transfer, tt_len), (bad_tx.clone(), bad_tx_len)],
                        &mblock_privk,
                    )
                    .unwrap();

                // miner shouldn't include the bad tx, since it's problematic
                assert_eq!(bad_mblock.txs.len(), 1);
                bad_mblock.txs.push(bad_tx.clone());

                // force it in anyway
                let txid_vecs = bad_mblock
                    .txs
                    .iter()
                    .map(|tx| tx.txid().as_bytes().to_vec())
                    .collect();

                let merkle_tree = MerkleTree::<Sha512Trunc256Sum>::new(&txid_vecs);
                bad_mblock.header.tx_merkle_root = merkle_tree.root();
                bad_mblock.sign(&mblock_privk).unwrap();

                (bad_block, vec![bad_mblock])
            },
        );

        let bad_mblock = microblocks.pop().unwrap();
        let (_, _, new_consensus_hash) = peer.next_burnchain_block(burn_ops.clone());
        peer.process_stacks_epoch(&bad_block, &new_consensus_hash, &vec![]);

        // stuff them all into each possible field of NetworkResult
        // p2p messages
        let nk = NeighborKey {
            peer_version: 1,
            network_id: 2,
            addrbytes: PeerAddress([3, 4, 5, 6, 7, 8, 9, 10, 11, 12, 13, 14, 15, 16, 17, 18]),
            port: 19,
        };
        let preamble = Preamble {
            peer_version: 1,
            network_id: 2,
            seq: 3,
            burn_block_height: 4,
            burn_block_hash: BurnchainHeaderHash([5u8; 32]),
            burn_stable_block_height: 6,
            burn_stable_block_hash: BurnchainHeaderHash([7u8; 32]),
            additional_data: 8,
            signature: MessageSignature([9u8; 65]),
            payload_len: 10,
        };
        let bad_msgs = vec![
            StacksMessage {
                preamble: preamble.clone(),
                relayers: vec![],
                payload: StacksMessageType::Blocks(BlocksData {
                    blocks: vec![BlocksDatum(new_consensus_hash.clone(), bad_block.clone())],
                }),
            },
            StacksMessage {
                preamble: preamble.clone(),
                relayers: vec![],
                payload: StacksMessageType::Microblocks(MicroblocksData {
                    index_anchor_block: StacksBlockId::new(
                        &new_consensus_hash,
                        &bad_block.block_hash(),
                    ),
                    microblocks: vec![bad_mblock.clone()],
                }),
            },
            StacksMessage {
                preamble: preamble.clone(),
                relayers: vec![],
                payload: StacksMessageType::Transaction(bad_tx.clone()),
            },
        ];
        let mut unsolicited = HashMap::new();
        unsolicited.insert(nk.clone(), bad_msgs.clone());

        let mut network_result = NetworkResult::new(0, 0, 0, 0);
        network_result.consume_unsolicited(unsolicited);

        assert!(network_result.has_blocks());
        assert!(network_result.has_microblocks());
        assert!(network_result.has_transactions());

        network_result.consume_http_uploads(
            bad_msgs
                .into_iter()
                .map(|msg| msg.payload)
                .collect::<Vec<_>>(),
        );

        assert!(network_result.has_blocks());
        assert!(network_result.has_microblocks());
        assert!(network_result.has_transactions());

        assert_eq!(network_result.uploaded_transactions.len(), 1);
        assert_eq!(network_result.uploaded_blocks.len(), 1);
        assert_eq!(network_result.uploaded_microblocks.len(), 1);
        assert_eq!(network_result.pushed_transactions.len(), 1);
        assert_eq!(network_result.pushed_blocks.len(), 1);
        assert_eq!(network_result.pushed_microblocks.len(), 1);

        network_result
            .blocks
            .push((new_consensus_hash.clone(), bad_block.clone(), 123));
        network_result.confirmed_microblocks.push((
            new_consensus_hash.clone(),
            vec![bad_mblock.clone()],
            234,
        ));

        let mut sortdb = peer.sortdb.take().unwrap();
        let (processed_blocks, processed_mblocks, relay_mblocks, bad_neighbors) =
            Relayer::process_new_blocks(
                &mut network_result,
                &mut sortdb,
                &mut peer.stacks_node.as_mut().unwrap().chainstate,
                None,
            )
            .unwrap();

        // despite this data showing up in all aspects of the network result, none of it actually
        // gets relayed
        assert_eq!(processed_blocks.len(), 0);
        assert_eq!(processed_mblocks.len(), 0);
        assert_eq!(relay_mblocks.len(), 0);
        assert_eq!(bad_neighbors.len(), 0);

        let txs_relayed = Relayer::process_transactions(
            &mut network_result,
            &sortdb,
            &mut peer.stacks_node.as_mut().unwrap().chainstate,
            &mut peer.mempool.as_mut().unwrap(),
            None,
        )
        .unwrap();
        assert_eq!(txs_relayed.len(), 0);
>>>>>>> 9d897256
    }

    // TODO: process bans
    // TODO: test sending invalid blocks-available and microblocks-available (should result in a ban)
    // TODO: test sending invalid transactions (should result in a ban)
    // TODO: test bandwidth limits (sending too much should result in a nack, and then a ban)
}<|MERGE_RESOLUTION|>--- conflicted
+++ resolved
@@ -55,6 +55,7 @@
 use clarity::vm::costs::ExecutionCost;
 use clarity::vm::errors::RuntimeErrorType;
 use clarity::vm::types::{QualifiedContractIdentifier, StacksAddressExtensions};
+use clarity::vm::ClarityVersion;
 use stacks_common::util::get_epoch_time_secs;
 use stacks_common::util::hash::Sha512Trunc256Sum;
 
@@ -64,6 +65,7 @@
 use crate::types::chainstate::{PoxId, SortitionId};
 use stacks_common::codec::MAX_PAYLOAD_LEN;
 use stacks_common::types::chainstate::BurnchainHeaderHash;
+use stacks_common::types::StacksEpochId;
 
 pub type BlocksAvailableMap = HashMap<BurnchainHeaderHash, (u64, ConsensusHash)>;
 
@@ -564,6 +566,7 @@
         let block_sn = SortitionDB::get_block_snapshot_consensus(sort_ic, consensus_hash)?
             .ok_or(chainstate_error::DBError(db_error::NotFoundError))?;
         let ast_rules = SortitionDB::get_ast_rules(sort_ic, block_sn.block_height)?;
+        let epoch_id = SortitionDB::get_stacks_epoch(sort_ic, block_sn.block_height)?.expect("FATAL: no epoch defined").epoch_id;
         debug!(
             "Current AST rules for block {}/{} height {} sortitioned at {} is {:?}",
             consensus_hash,
@@ -572,7 +575,7 @@
             &block_sn.block_height,
             &ast_rules
         );
-        if !Relayer::static_check_problematic_relayed_block(chainstate.mainnet, block, ast_rules) {
+        if !Relayer::static_check_problematic_relayed_block(chainstate.mainnet, epoch_id, block, ast_rules) {
             warn!(
                 "Block is problematic; will not store or relay";
                 "stacks_block_hash" => %block.block_hash(),
@@ -875,6 +878,16 @@
                     continue;
                 }
             };
+            let epoch_id = match SortitionDB::get_stacks_epoch(sort_ic, block_snapshot.block_height) {
+                Ok(Some(epoch)) => epoch.epoch_id,
+                Ok(None) => {
+                    panic!("FATAL: no epoch defined");
+                }
+                Err(e) => {
+                    error!("Failed to load epoch: {:?}", &e);
+                    continue;
+                }
+            };
 
             let mut stored = false;
             for mblock in microblock_stream.iter() {
@@ -886,6 +899,7 @@
                 );
                 if !Relayer::static_check_problematic_relayed_microblock(
                     chainstate.mainnet,
+                    epoch_id,
                     mblock,
                     ast_rules,
                 ) {
@@ -961,6 +975,7 @@
                     SortitionDB::get_block_snapshot_consensus(sort_ic, &consensus_hash)?
                         .ok_or(net_error::DBError(db_error::NotFoundError))?;
                 let ast_rules = SortitionDB::get_ast_rules(sort_ic, block_snapshot.block_height)?;
+                let epoch_id = SortitionDB::get_stacks_epoch(sort_ic, block_snapshot.block_height)?.expect("FATAL: no epoch defined").epoch_id;
 
                 for mblock in mblock_data.microblocks.iter() {
                     debug!(
@@ -971,6 +986,7 @@
                     );
                     if !Relayer::static_check_problematic_relayed_microblock(
                         chainstate.mainnet,
+                        epoch_id,
                         mblock,
                         ast_rules,
                     ) {
@@ -1099,6 +1115,7 @@
     /// Return false if the check fails -- i.e. it is problematic
     pub fn static_check_problematic_relayed_tx(
         mainnet: bool,
+        epoch_id: StacksEpochId,
         tx: &StacksTransaction,
         ast_rules: ASTRules,
     ) -> Result<(), Error> {
@@ -1108,7 +1125,10 @@
             &ast_rules
         );
         match tx.payload {
-            TransactionPayload::SmartContract(ref smart_contract) => {
+            TransactionPayload::SmartContract(ref smart_contract, ref clarity_version_opt) => {
+                let clarity_version = clarity_version_opt
+                    .unwrap_or(ClarityVersion::default_for_epoch(epoch_id));
+
                 if ast_rules == ASTRules::PrecheckSize {
                     let origin = tx.get_origin();
                     let issuer_principal = {
@@ -1133,9 +1153,7 @@
                     let contract_code_str = smart_contract.code_body.to_string();
 
                     // make sure that the AST isn't unreasonably big
-                    debug!("ast_size_check on {}", &contract_id);
-                    let ast_res = ast_check_size(&contract_id, &contract_code_str);
-                    debug!("ast_size_check on {} was {:?}", &contract_id, &ast_res);
+                    let ast_res = ast_check_size(&contract_id, &contract_code_str, clarity_version, epoch_id);
                     match ast_res {
                         Ok(_) => {}
                         Err(parse_error) => match parse_error.err {
@@ -1162,11 +1180,12 @@
     /// Returns false if not
     pub fn static_check_problematic_relayed_block(
         mainnet: bool,
+        epoch_id: StacksEpochId,
         block: &StacksBlock,
         ast_rules: ASTRules,
     ) -> bool {
         for tx in block.txs.iter() {
-            if !Relayer::static_check_problematic_relayed_tx(mainnet, tx, ast_rules).is_ok() {
+            if !Relayer::static_check_problematic_relayed_tx(mainnet, epoch_id, tx, ast_rules).is_ok() {
                 info!(
                     "Block {} with tx {} will not be stored or relayed",
                     block.block_hash(),
@@ -1186,11 +1205,12 @@
     /// Returns false if not
     pub fn static_check_problematic_relayed_microblock(
         mainnet: bool,
+        epoch_id: StacksEpochId,
         mblock: &StacksMicroblock,
         ast_rules: ASTRules,
     ) -> bool {
         for tx in mblock.txs.iter() {
-            if !Relayer::static_check_problematic_relayed_tx(mainnet, tx, ast_rules).is_ok() {
+            if !Relayer::static_check_problematic_relayed_tx(mainnet, epoch_id, tx, ast_rules).is_ok() {
                 info!(
                     "Microblock {} with tx {} will not be stored relayed",
                     mblock.block_hash(),
@@ -1369,7 +1389,7 @@
 
     /// Filter out problematic transactions from the network result.
     /// Modifies network_result in-place.
-    fn filter_problematic_transactions(network_result: &mut NetworkResult, mainnet: bool) {
+    fn filter_problematic_transactions(network_result: &mut NetworkResult, mainnet: bool, epoch_id: StacksEpochId) {
         // filter out transactions that prove problematic
         let mut filtered_pushed_transactions = HashMap::new();
         let mut filtered_uploaded_transactions = vec![];
@@ -1379,6 +1399,7 @@
                 if Relayer::do_static_problematic_checks()
                     && !Relayer::static_check_problematic_relayed_tx(
                         mainnet,
+                        epoch_id,
                         &tx,
                         ASTRules::PrecheckSize,
                     )
@@ -1401,6 +1422,7 @@
             if Relayer::do_static_problematic_checks()
                 && !Relayer::static_check_problematic_relayed_tx(
                     mainnet,
+                    epoch_id,
                     &tx,
                     ASTRules::PrecheckSize,
                 )
@@ -1442,9 +1464,10 @@
                 return Ok(vec![]);
             }
         };
+        let epoch_id = SortitionDB::get_stacks_epoch(sortdb.conn(), network_result.burn_height)?.expect("FATAL: no epoch defined").epoch_id;
 
         let chain_height = chain_tip.height;
-        Relayer::filter_problematic_transactions(network_result, chainstate.mainnet);
+        Relayer::filter_problematic_transactions(network_result, chainstate.mainnet, epoch_id);
 
         if let Err(e) = PeerNetwork::store_transactions(
             mempool,
@@ -2176,13 +2199,7 @@
     use crate::burnchains::test::TestMiner;
     use crate::chainstate::stacks::db::blocks::MINIMUM_TX_FEE;
     use crate::chainstate::stacks::db::blocks::MINIMUM_TX_FEE_RATE_PER_BYTE;
-    use crate::chainstate::stacks::test::*;
-<<<<<<< HEAD
-    use crate::chainstate::stacks::tests::make_coinbase_with_nonce;
-    use crate::chainstate::stacks::tests::*;
-=======
     use crate::chainstate::stacks::Error as ChainstateError;
->>>>>>> 9d897256
     use crate::chainstate::stacks::*;
     use crate::net::asn::*;
     use crate::net::chat::*;
@@ -2201,20 +2218,20 @@
 
     use super::*;
     use crate::clarity_vm::clarity::ClarityConnection;
-<<<<<<< HEAD
     use crate::core::*;
     use clarity::vm::types::QualifiedContractIdentifier;
     use clarity::vm::ClarityVersion;
-=======
->>>>>>> 9d897256
     use stacks_common::types::chainstate::BlockHeaderHash;
 
     use clarity::vm::ast::stack_depth_checker::AST_CALL_STACK_DEPTH_BUFFER;
     use clarity::vm::ast::ASTRules;
     use clarity::vm::MAX_CALL_STACK_DEPTH;
 
-    use crate::chainstate::stacks::miner::test::make_coinbase;
-    use crate::chainstate::stacks::miner::test::make_user_stacks_transfer;
+    use crate::chainstate::stacks::tests::make_coinbase;
+    use crate::chainstate::stacks::tests::make_coinbase_with_nonce;
+    use crate::chainstate::stacks::tests::make_user_stacks_transfer;
+    use crate::chainstate::stacks::tests::make_smart_contract_with_version;
+    use crate::chainstate::stacks::test::codec_all_transactions;
     use crate::chainstate::stacks::miner::BlockBuilderSettings;
     use crate::chainstate::stacks::miner::StacksMicroblockBuilder;
     use crate::core::*;
@@ -2224,7 +2241,6 @@
     use stacks_common::types::chainstate::TrieHash;
     use stacks_common::types::Address;
     use stacks_common::util::hash::MerkleTree;
-    use stacks_common::util::vrf::VRFProof;
 
     #[test]
     fn test_relayer_stats_add_relyed_messages() {
@@ -4689,195 +4705,6 @@
         })
     }
 
-<<<<<<< HEAD
-    #[test]
-    fn test_block_pay_to_contract_gated_at_v210() {
-        let mut peer_config =
-            TestPeerConfig::new("test_block_pay_to_contract_gated_at_v210", 4246, 4247);
-        let epochs = vec![
-            StacksEpoch {
-                epoch_id: StacksEpochId::Epoch10,
-                start_height: 0,
-                end_height: 0,
-                block_limit: ExecutionCost::max_value(),
-                network_epoch: PEER_VERSION_EPOCH_1_0,
-            },
-            StacksEpoch {
-                epoch_id: StacksEpochId::Epoch20,
-                start_height: 0,
-                end_height: 0,
-                block_limit: ExecutionCost::max_value(),
-                network_epoch: PEER_VERSION_EPOCH_2_0,
-            },
-            StacksEpoch {
-                epoch_id: StacksEpochId::Epoch2_05,
-                start_height: 0,
-                end_height: 28, // NOTE: the first 25 burnchain blocks have no sortition
-                block_limit: ExecutionCost::max_value(),
-                network_epoch: PEER_VERSION_EPOCH_2_05,
-            },
-            StacksEpoch {
-                epoch_id: StacksEpochId::Epoch21,
-                start_height: 28,
-                end_height: STACKS_EPOCH_MAX,
-                block_limit: ExecutionCost::max_value(),
-                network_epoch: PEER_VERSION_EPOCH_2_1,
-            },
-        ];
-        peer_config.epochs = Some(epochs);
-
-        let mut peer = TestPeer::new(peer_config);
-
-        let mut make_tenure =
-            |miner: &mut TestMiner,
-             sortdb: &mut SortitionDB,
-             chainstate: &mut StacksChainState,
-             vrfproof: VRFProof,
-             parent_opt: Option<&StacksBlock>,
-             microblock_parent_opt: Option<&StacksMicroblockHeader>| {
-                let tip = SortitionDB::get_canonical_burn_chain_tip(sortdb.conn()).unwrap();
-
-                let stacks_tip_opt = chainstate.get_stacks_chain_tip(sortdb).unwrap();
-                let parent_tip = match stacks_tip_opt {
-                    None => StacksChainState::get_genesis_header_info(chainstate.db()).unwrap(),
-                    Some(staging_block) => {
-                        let ic = sortdb.index_conn();
-                        let snapshot = SortitionDB::get_block_snapshot_for_winning_stacks_block(
-                            &ic,
-                            &tip.sortition_id,
-                            &staging_block.anchored_block_hash,
-                        )
-                        .unwrap()
-                        .unwrap(); // succeeds because we don't fork
-                        StacksChainState::get_anchored_block_header_info(
-                            chainstate.db(),
-                            &snapshot.consensus_hash,
-                            &snapshot.winning_stacks_block_hash,
-                        )
-                        .unwrap()
-                        .unwrap()
-                    }
-                };
-
-                let parent_header_hash = parent_tip.anchored_header.block_hash();
-                let parent_consensus_hash = parent_tip.consensus_hash.clone();
-                let parent_index_hash = StacksBlockHeader::make_index_block_hash(
-                    &parent_consensus_hash,
-                    &parent_header_hash,
-                );
-
-                let coinbase_tx = make_coinbase_with_nonce(
-                    miner,
-                    parent_tip.stacks_block_height as usize,
-                    0,
-                    Some(PrincipalData::Contract(
-                        QualifiedContractIdentifier::parse("ST000000000000000000002AMW42H.bns")
-                            .unwrap(),
-                    )),
-                );
-
-                let mut mblock_pubkey_hash_bytes = [0u8; 20];
-                mblock_pubkey_hash_bytes.copy_from_slice(&coinbase_tx.txid()[0..20]);
-
-                let builder = StacksBlockBuilder::make_block_builder(
-                    chainstate.mainnet,
-                    &parent_tip,
-                    vrfproof,
-                    tip.total_burn,
-                    Hash160(mblock_pubkey_hash_bytes),
-                )
-                .unwrap();
-
-                let anchored_block = StacksBlockBuilder::make_anchored_block_from_txs(
-                    builder,
-                    chainstate,
-                    &sortdb.index_conn(),
-                    vec![coinbase_tx],
-                )
-                .unwrap();
-
-                (anchored_block.0, vec![])
-            };
-
-        // tenures 26 and 27 should fail, since the block is a pay-to-contract block
-        // Pay-to-contract should only be supported if the block is in epoch 2.1, which
-        // activates at tenure 27.
-        for i in 0..2 {
-            let (burn_ops, stacks_block, microblocks) = peer.make_tenure(&mut make_tenure);
-            let (_, _, consensus_hash) = peer.next_burnchain_block(burn_ops.clone());
-
-            let sortdb = peer.sortdb.take().unwrap();
-            let mut node = peer.stacks_node.take().unwrap();
-            match Relayer::process_new_anchored_block(
-                &sortdb.index_conn(),
-                &mut node.chainstate,
-                &consensus_hash,
-                &stacks_block,
-                123,
-            ) {
-                Ok(x) => {
-                    panic!("Stored pay-to-contract stacks block before epoch 2.1");
-                }
-                Err(chainstate_error::InvalidStacksBlock(_)) => {}
-                Err(e) => {
-                    panic!("Got unexpected error {:?}", &e);
-                }
-            };
-            peer.sortdb = Some(sortdb);
-            peer.stacks_node = Some(node);
-        }
-
-        // *now* it should succeed, since tenure 28 was in epoch 2.1
-        let (burn_ops, stacks_block, microblocks) = peer.make_tenure(&mut make_tenure);
-
-        let (_, _, consensus_hash) = peer.next_burnchain_block(burn_ops.clone());
-
-        let sortdb = peer.sortdb.take().unwrap();
-        let mut node = peer.stacks_node.take().unwrap();
-        match Relayer::process_new_anchored_block(
-            &sortdb.index_conn(),
-            &mut node.chainstate,
-            &consensus_hash,
-            &stacks_block,
-            123,
-        ) {
-            Ok(x) => {
-                assert!(x, "Failed to process valid pay-to-contract block");
-            }
-            Err(e) => {
-                panic!("Got unexpected error {:?}", &e);
-            }
-        };
-        peer.sortdb = Some(sortdb);
-        peer.stacks_node = Some(node);
-    }
-
-    #[test]
-    fn test_block_versioned_smart_contract_gated_at_v210() {
-        let mut peer_config = TestPeerConfig::new(
-            "test_block_versioned_smart_contract_gated_at_v210",
-            4248,
-            4249,
-        );
-
-        let initial_balances = vec![(
-            PrincipalData::from(peer_config.spending_account.origin_address().unwrap()),
-            1000000,
-        )];
-
-        let epochs = vec![
-            StacksEpoch {
-                epoch_id: StacksEpochId::Epoch10,
-                start_height: 0,
-                end_height: 0,
-                block_limit: ExecutionCost::max_value(),
-                network_epoch: PEER_VERSION_EPOCH_1_0,
-            },
-            StacksEpoch {
-                epoch_id: StacksEpochId::Epoch20,
-                start_height: 0,
-                end_height: 0,
-=======
     pub fn make_contract_tx(
         sender: &StacksPrivateKey,
         cur_nonce: u64,
@@ -4895,7 +4722,7 @@
         let mut tx_contract = StacksTransaction::new(
             TransactionVersion::Testnet,
             spending_auth.clone(),
-            TransactionPayload::new_smart_contract(&name.to_string(), &contract.to_string())
+            TransactionPayload::new_smart_contract(&name.to_string(), &contract.to_string(), None)
                 .unwrap(),
         );
 
@@ -4957,32 +4784,35 @@
             &tx_high_body,
         );
         assert!(
-            Relayer::static_check_problematic_relayed_tx(false, &tx_edge, ASTRules::Typical)
+            Relayer::static_check_problematic_relayed_tx(false, StacksEpochId::Epoch2_05, &tx_edge, ASTRules::Typical)
                 .is_ok()
         );
         assert!(Relayer::static_check_problematic_relayed_tx(
             false,
+            StacksEpochId::Epoch2_05,
             &tx_exceeds,
             ASTRules::Typical
         )
         .is_ok());
         assert!(
-            Relayer::static_check_problematic_relayed_tx(false, &tx_high, ASTRules::Typical)
+            Relayer::static_check_problematic_relayed_tx(false, StacksEpochId::Epoch2_05, &tx_high, ASTRules::Typical)
                 .is_ok()
         );
 
         assert!(
-            Relayer::static_check_problematic_relayed_tx(false, &tx_edge, ASTRules::Typical)
+            Relayer::static_check_problematic_relayed_tx(false, StacksEpochId::Epoch2_05, &tx_edge, ASTRules::Typical)
                 .is_ok()
         );
         assert!(!Relayer::static_check_problematic_relayed_tx(
             false,
+            StacksEpochId::Epoch2_05,
             &tx_exceeds,
             ASTRules::PrecheckSize
         )
         .is_ok());
         assert!(!Relayer::static_check_problematic_relayed_tx(
             false,
+            StacksEpochId::Epoch2_05,
             &tx_high,
             ASTRules::PrecheckSize
         )
@@ -5013,46 +4843,11 @@
                 epoch_id: StacksEpochId::Epoch20,
                 start_height: 0,
                 end_height: 1,
->>>>>>> 9d897256
                 block_limit: ExecutionCost::max_value(),
                 network_epoch: PEER_VERSION_EPOCH_2_0,
             },
             StacksEpoch {
                 epoch_id: StacksEpochId::Epoch2_05,
-<<<<<<< HEAD
-                start_height: 0,
-                end_height: 28, // NOTE: the first 25 burnchain blocks have no sortition
-                block_limit: ExecutionCost::max_value(),
-                network_epoch: PEER_VERSION_EPOCH_2_05,
-            },
-            StacksEpoch {
-                epoch_id: StacksEpochId::Epoch21,
-                start_height: 28,
-                end_height: STACKS_EPOCH_MAX,
-                block_limit: ExecutionCost::max_value(),
-                network_epoch: PEER_VERSION_EPOCH_2_1,
-            },
-        ];
-
-        peer_config.epochs = Some(epochs);
-        peer_config.initial_balances = initial_balances;
-
-        let mut peer = TestPeer::new(peer_config);
-
-        let mut make_tenure =
-            |miner: &mut TestMiner,
-             sortdb: &mut SortitionDB,
-             chainstate: &mut StacksChainState,
-             vrfproof: VRFProof,
-             parent_opt: Option<&StacksBlock>,
-             microblock_parent_opt: Option<&StacksMicroblockHeader>| {
-                let tip = SortitionDB::get_canonical_burn_chain_tip(sortdb.conn()).unwrap();
-
-                let stacks_tip_opt = chainstate.get_stacks_chain_tip(sortdb).unwrap();
-                let parent_tip = match stacks_tip_opt {
-                    None => StacksChainState::get_genesis_header_info(chainstate.db()).unwrap(),
-                    Some(staging_block) => {
-=======
                 start_height: 1,
                 end_height: i64::MAX as u64,
                 block_limit: ExecutionCost::max_value(),
@@ -5121,16 +4916,11 @@
                 let parent_tip = match parent_opt {
                     None => StacksChainState::get_genesis_header_info(chainstate.db()).unwrap(),
                     Some(block) => {
->>>>>>> 9d897256
                         let ic = sortdb.index_conn();
                         let snapshot = SortitionDB::get_block_snapshot_for_winning_stacks_block(
                             &ic,
                             &tip.sortition_id,
-<<<<<<< HEAD
-                            &staging_block.anchored_block_hash,
-=======
                             &block.block_hash(),
->>>>>>> 9d897256
                         )
                         .unwrap()
                         .unwrap(); // succeeds because we don't fork
@@ -5146,171 +4936,6 @@
 
                 let parent_header_hash = parent_tip.anchored_header.block_hash();
                 let parent_consensus_hash = parent_tip.consensus_hash.clone();
-<<<<<<< HEAD
-                let parent_index_hash = StacksBlockHeader::make_index_block_hash(
-                    &parent_consensus_hash,
-                    &parent_header_hash,
-                );
-
-                let coinbase_tx = make_coinbase_with_nonce(
-                    miner,
-                    parent_tip.stacks_block_height as usize,
-                    0,
-                    None,
-                );
-
-                let versioned_contract = make_smart_contract_with_version(
-                    miner,
-                    1,
-                    tip.block_height.try_into().unwrap(),
-                    0,
-                    Some(ClarityVersion::Clarity1),
-                    Some(1000),
-                );
-
-                let mut mblock_pubkey_hash_bytes = [0u8; 20];
-                mblock_pubkey_hash_bytes.copy_from_slice(&coinbase_tx.txid()[0..20]);
-
-                let builder = StacksBlockBuilder::make_block_builder(
-                    chainstate.mainnet,
-                    &parent_tip,
-                    vrfproof,
-                    tip.total_burn,
-                    Hash160(mblock_pubkey_hash_bytes),
-                )
-                .unwrap();
-
-                let anchored_block = StacksBlockBuilder::make_anchored_block_from_txs(
-                    builder,
-                    chainstate,
-                    &sortdb.index_conn(),
-                    vec![coinbase_tx, versioned_contract],
-                )
-                .unwrap();
-
-                eprintln!("{:?}", &anchored_block.0);
-                (anchored_block.0, vec![])
-            };
-
-        // tenures 26 and 27 should fail, since the block contains a versioned smart contract.
-        // Versioned smart contracts should only be supported if the block is in epoch 2.1, which
-        // activates at tenure 27.
-        for i in 0..2 {
-            let (burn_ops, stacks_block, microblocks) = peer.make_tenure(&mut make_tenure);
-            let (_, _, consensus_hash) = peer.next_burnchain_block(burn_ops.clone());
-
-            let sortdb = peer.sortdb.take().unwrap();
-            let mut node = peer.stacks_node.take().unwrap();
-            match Relayer::process_new_anchored_block(
-                &sortdb.index_conn(),
-                &mut node.chainstate,
-                &consensus_hash,
-                &stacks_block,
-                123,
-            ) {
-                Ok(x) => {
-                    eprintln!("{:?}", &stacks_block);
-                    panic!("Stored pay-to-contract stacks block before epoch 2.1");
-                }
-                Err(chainstate_error::InvalidStacksBlock(_)) => {}
-                Err(e) => {
-                    panic!("Got unexpected error {:?}", &e);
-                }
-            };
-            peer.sortdb = Some(sortdb);
-            peer.stacks_node = Some(node);
-        }
-
-        // *now* it should succeed, since tenure 28 was in epoch 2.1
-        let (burn_ops, stacks_block, microblocks) = peer.make_tenure(&mut make_tenure);
-
-        let (_, _, consensus_hash) = peer.next_burnchain_block(burn_ops.clone());
-
-        let sortdb = peer.sortdb.take().unwrap();
-        let mut node = peer.stacks_node.take().unwrap();
-        match Relayer::process_new_anchored_block(
-            &sortdb.index_conn(),
-            &mut node.chainstate,
-            &consensus_hash,
-            &stacks_block,
-            123,
-        ) {
-            Ok(x) => {
-                assert!(x, "Failed to process valid versioned smart contract block");
-            }
-            Err(e) => {
-                panic!("Got unexpected error {:?}", &e);
-            }
-        };
-        peer.sortdb = Some(sortdb);
-        peer.stacks_node = Some(node);
-    }
-
-    #[test]
-    fn test_block_versioned_smart_contract_mempool_rejection_until_v210() {
-        let mut peer_config = TestPeerConfig::new(
-            "test_block_versioned_smart_contract_mempool_rejection_until_v210",
-            4250,
-            4251,
-        );
-
-        let initial_balances = vec![(
-            PrincipalData::from(peer_config.spending_account.origin_address().unwrap()),
-            1000000,
-        )];
-
-        let epochs = vec![
-            StacksEpoch {
-                epoch_id: StacksEpochId::Epoch10,
-                start_height: 0,
-                end_height: 0,
-                block_limit: ExecutionCost::max_value(),
-                network_epoch: PEER_VERSION_EPOCH_1_0,
-            },
-            StacksEpoch {
-                epoch_id: StacksEpochId::Epoch20,
-                start_height: 0,
-                end_height: 0,
-                block_limit: ExecutionCost::max_value(),
-                network_epoch: PEER_VERSION_EPOCH_2_0,
-            },
-            StacksEpoch {
-                epoch_id: StacksEpochId::Epoch2_05,
-                start_height: 0,
-                end_height: 28, // NOTE: the first 25 burnchain blocks have no sortition
-                block_limit: ExecutionCost::max_value(),
-                network_epoch: PEER_VERSION_EPOCH_2_05,
-            },
-            StacksEpoch {
-                epoch_id: StacksEpochId::Epoch21,
-                start_height: 28,
-                end_height: STACKS_EPOCH_MAX,
-                block_limit: ExecutionCost::max_value(),
-                network_epoch: PEER_VERSION_EPOCH_2_1,
-            },
-        ];
-
-        peer_config.epochs = Some(epochs);
-        peer_config.initial_balances = initial_balances;
-
-        let mut peer = TestPeer::new(peer_config);
-        let versioned_contract_opt: RefCell<Option<StacksTransaction>> = RefCell::new(None);
-        let nonce: RefCell<u64> = RefCell::new(0);
-
-        let mut make_tenure =
-            |miner: &mut TestMiner,
-             sortdb: &mut SortitionDB,
-             chainstate: &mut StacksChainState,
-             vrfproof: VRFProof,
-             parent_opt: Option<&StacksBlock>,
-             microblock_parent_opt: Option<&StacksMicroblockHeader>| {
-                let tip = SortitionDB::get_canonical_burn_chain_tip(sortdb.conn()).unwrap();
-
-                let stacks_tip_opt = chainstate.get_stacks_chain_tip(sortdb).unwrap();
-                let parent_tip = match stacks_tip_opt {
-                    None => StacksChainState::get_genesis_header_info(chainstate.db()).unwrap(),
-                    Some(staging_block) => {
-=======
                 let coinbase_tx = make_coinbase(miner, 0);
 
                 let block_builder = StacksBlockBuilder::make_regtest_block_builder(
@@ -5350,16 +4975,11 @@
                 let parent_tip = match parent_opt {
                     None => StacksChainState::get_genesis_header_info(chainstate.db()).unwrap(),
                     Some(block) => {
->>>>>>> 9d897256
                         let ic = sortdb.index_conn();
                         let snapshot = SortitionDB::get_block_snapshot_for_winning_stacks_block(
                             &ic,
                             &tip.sortition_id,
-<<<<<<< HEAD
-                            &staging_block.anchored_block_hash,
-=======
                             &block.block_hash(),
->>>>>>> 9d897256
                         )
                         .unwrap()
                         .unwrap(); // succeeds because we don't fork
@@ -5379,146 +4999,6 @@
                     &parent_consensus_hash,
                     &parent_header_hash,
                 );
-<<<<<<< HEAD
-
-                let next_nonce = *nonce.borrow();
-                let coinbase_tx = make_coinbase_with_nonce(
-                    miner,
-                    parent_tip.stacks_block_height as usize,
-                    next_nonce,
-                    None,
-                );
-
-                let versioned_contract = make_smart_contract_with_version(
-                    miner,
-                    next_nonce + 1,
-                    tip.block_height.try_into().unwrap(),
-                    0,
-                    Some(ClarityVersion::Clarity1),
-                    Some(1000),
-                );
-
-                *versioned_contract_opt.borrow_mut() = Some(versioned_contract);
-                *nonce.borrow_mut() = next_nonce + 1;
-
-                let mut mblock_pubkey_hash_bytes = [0u8; 20];
-                mblock_pubkey_hash_bytes.copy_from_slice(&coinbase_tx.txid()[0..20]);
-
-                let builder = StacksBlockBuilder::make_block_builder(
-                    chainstate.mainnet,
-                    &parent_tip,
-                    vrfproof,
-                    tip.total_burn,
-                    Hash160(mblock_pubkey_hash_bytes),
-                )
-                .unwrap();
-
-                let anchored_block = StacksBlockBuilder::make_anchored_block_from_txs(
-                    builder,
-                    chainstate,
-                    &sortdb.index_conn(),
-                    vec![coinbase_tx],
-                )
-                .unwrap();
-
-                eprintln!("{:?}", &anchored_block.0);
-                (anchored_block.0, vec![])
-            };
-
-        for i in 0..2 {
-            let (burn_ops, stacks_block, microblocks) = peer.make_tenure(&mut make_tenure);
-            let (_, _, consensus_hash) = peer.next_burnchain_block(burn_ops.clone());
-
-            let sortdb = peer.sortdb.take().unwrap();
-            let mut node = peer.stacks_node.take().unwrap();
-
-            // the empty block should be accepted
-            match Relayer::process_new_anchored_block(
-                &sortdb.index_conn(),
-                &mut node.chainstate,
-                &consensus_hash,
-                &stacks_block,
-                123,
-            ) {
-                Ok(x) => {
-                    assert!(x, "Did not accept valid block");
-                }
-                Err(e) => {
-                    panic!("Got unexpected error {:?}", &e);
-                }
-            };
-
-            // process it
-            peer.coord.handle_new_stacks_block().unwrap();
-
-            // the mempool would reject a versioned contract transaction, since we're not yet at
-            // tenure 28
-            let versioned_contract = (*versioned_contract_opt.borrow()).clone().unwrap();
-            let versioned_contract_len = versioned_contract.serialize_to_vec().len();
-            match node.chainstate.will_admit_mempool_tx(
-                &consensus_hash,
-                &stacks_block.block_hash(),
-                &versioned_contract,
-                versioned_contract_len as u64,
-            ) {
-                Err(MemPoolRejection::Other(msg)) => {
-                    assert!(msg.find("not supported in this epoch").is_some());
-                }
-                Err(e) => {
-                    panic!("will_admit_mempool_tx {:?}", &e);
-                }
-                Ok(_) => {
-                    panic!("will_admit_mempool_tx succeeded");
-                }
-            };
-
-            peer.sortdb = Some(sortdb);
-            peer.stacks_node = Some(node);
-        }
-
-        // *now* it should succeed, since tenure 28 was in epoch 2.1
-        let (burn_ops, stacks_block, microblocks) = peer.make_tenure(&mut make_tenure);
-        let (_, _, consensus_hash) = peer.next_burnchain_block(burn_ops.clone());
-
-        let sortdb = peer.sortdb.take().unwrap();
-        let mut node = peer.stacks_node.take().unwrap();
-        match Relayer::process_new_anchored_block(
-            &sortdb.index_conn(),
-            &mut node.chainstate,
-            &consensus_hash,
-            &stacks_block,
-            123,
-        ) {
-            Ok(x) => {
-                assert!(x, "Failed to process valid versioned smart contract block");
-            }
-            Err(e) => {
-                panic!("Got unexpected error {:?}", &e);
-            }
-        };
-
-        // process it
-        peer.coord.handle_new_stacks_block().unwrap();
-
-        // the mempool would accept a versioned contract transaction, since we're not yet at
-        // tenure 28
-        let versioned_contract = (*versioned_contract_opt.borrow()).clone().unwrap();
-        let versioned_contract_len = versioned_contract.serialize_to_vec().len();
-        match node.chainstate.will_admit_mempool_tx(
-            &consensus_hash,
-            &stacks_block.block_hash(),
-            &versioned_contract,
-            versioned_contract_len as u64,
-        ) {
-            Err(e) => {
-                panic!("will_admit_mempool_tx {:?}", &e);
-            }
-            Ok(_) => {}
-        };
-
-        peer.sortdb = Some(sortdb);
-        peer.stacks_node = Some(node);
-=======
                 let coinbase_tx = make_coinbase(miner, 0);
 
                 let mblock_privk = miner.next_microblock_privkey();
@@ -5751,7 +5231,577 @@
         )
         .unwrap();
         assert_eq!(txs_relayed.len(), 0);
->>>>>>> 9d897256
+    }
+
+    #[test]
+    fn test_block_pay_to_contract_gated_at_v210() {
+        let mut peer_config =
+            TestPeerConfig::new("test_block_pay_to_contract_gated_at_v210", 4246, 4247);
+        let epochs = vec![
+            StacksEpoch {
+                epoch_id: StacksEpochId::Epoch10,
+                start_height: 0,
+                end_height: 0,
+                block_limit: ExecutionCost::max_value(),
+                network_epoch: PEER_VERSION_EPOCH_1_0,
+            },
+            StacksEpoch {
+                epoch_id: StacksEpochId::Epoch20,
+                start_height: 0,
+                end_height: 0,
+                block_limit: ExecutionCost::max_value(),
+                network_epoch: PEER_VERSION_EPOCH_2_0,
+            },
+            StacksEpoch {
+                epoch_id: StacksEpochId::Epoch2_05,
+                start_height: 0,
+                end_height: 28, // NOTE: the first 25 burnchain blocks have no sortition
+                block_limit: ExecutionCost::max_value(),
+                network_epoch: PEER_VERSION_EPOCH_2_05,
+            },
+            StacksEpoch {
+                epoch_id: StacksEpochId::Epoch21,
+                start_height: 28,
+                end_height: STACKS_EPOCH_MAX,
+                block_limit: ExecutionCost::max_value(),
+                network_epoch: PEER_VERSION_EPOCH_2_1,
+            },
+        ];
+        peer_config.epochs = Some(epochs);
+
+        let mut peer = TestPeer::new(peer_config);
+
+        let mut make_tenure =
+            |miner: &mut TestMiner,
+             sortdb: &mut SortitionDB,
+             chainstate: &mut StacksChainState,
+             vrfproof: VRFProof,
+             parent_opt: Option<&StacksBlock>,
+             microblock_parent_opt: Option<&StacksMicroblockHeader>| {
+                let tip = SortitionDB::get_canonical_burn_chain_tip(sortdb.conn()).unwrap();
+
+                let stacks_tip_opt = chainstate.get_stacks_chain_tip(sortdb).unwrap();
+                let parent_tip = match stacks_tip_opt {
+                    None => StacksChainState::get_genesis_header_info(chainstate.db()).unwrap(),
+                    Some(staging_block) => {
+                        let ic = sortdb.index_conn();
+                        let snapshot = SortitionDB::get_block_snapshot_for_winning_stacks_block(
+                            &ic,
+                            &tip.sortition_id,
+                            &staging_block.anchored_block_hash,
+                        )
+                        .unwrap()
+                        .unwrap(); // succeeds because we don't fork
+                        StacksChainState::get_anchored_block_header_info(
+                            chainstate.db(),
+                            &snapshot.consensus_hash,
+                            &snapshot.winning_stacks_block_hash,
+                        )
+                        .unwrap()
+                        .unwrap()
+                    }
+                };
+
+                let parent_header_hash = parent_tip.anchored_header.block_hash();
+                let parent_consensus_hash = parent_tip.consensus_hash.clone();
+                let parent_index_hash = StacksBlockHeader::make_index_block_hash(
+                    &parent_consensus_hash,
+                    &parent_header_hash,
+                );
+
+                let coinbase_tx = make_coinbase_with_nonce(
+                    miner,
+                    parent_tip.stacks_block_height as usize,
+                    0,
+                    Some(PrincipalData::Contract(
+                        QualifiedContractIdentifier::parse("ST000000000000000000002AMW42H.bns")
+                            .unwrap(),
+                    )),
+                );
+
+                let mut mblock_pubkey_hash_bytes = [0u8; 20];
+                mblock_pubkey_hash_bytes.copy_from_slice(&coinbase_tx.txid()[0..20]);
+
+                let builder = StacksBlockBuilder::make_block_builder(
+                    chainstate.mainnet,
+                    &parent_tip,
+                    vrfproof,
+                    tip.total_burn,
+                    Hash160(mblock_pubkey_hash_bytes),
+                )
+                .unwrap();
+
+                let anchored_block = StacksBlockBuilder::make_anchored_block_from_txs(
+                    builder,
+                    chainstate,
+                    &sortdb.index_conn(),
+                    vec![coinbase_tx],
+                )
+                .unwrap();
+
+                (anchored_block.0, vec![])
+            };
+
+        // tenures 26 and 27 should fail, since the block is a pay-to-contract block
+        // Pay-to-contract should only be supported if the block is in epoch 2.1, which
+        // activates at tenure 27.
+        for i in 0..2 {
+            let (burn_ops, stacks_block, microblocks) = peer.make_tenure(&mut make_tenure);
+            let (_, _, consensus_hash) = peer.next_burnchain_block(burn_ops.clone());
+
+            let sortdb = peer.sortdb.take().unwrap();
+            let mut node = peer.stacks_node.take().unwrap();
+            match Relayer::process_new_anchored_block(
+                &sortdb.index_conn(),
+                &mut node.chainstate,
+                &consensus_hash,
+                &stacks_block,
+                123,
+            ) {
+                Ok(x) => {
+                    panic!("Stored pay-to-contract stacks block before epoch 2.1");
+                }
+                Err(chainstate_error::InvalidStacksBlock(_)) => {}
+                Err(e) => {
+                    panic!("Got unexpected error {:?}", &e);
+                }
+            };
+            peer.sortdb = Some(sortdb);
+            peer.stacks_node = Some(node);
+        }
+
+        // *now* it should succeed, since tenure 28 was in epoch 2.1
+        let (burn_ops, stacks_block, microblocks) = peer.make_tenure(&mut make_tenure);
+
+        let (_, _, consensus_hash) = peer.next_burnchain_block(burn_ops.clone());
+
+        let sortdb = peer.sortdb.take().unwrap();
+        let mut node = peer.stacks_node.take().unwrap();
+        match Relayer::process_new_anchored_block(
+            &sortdb.index_conn(),
+            &mut node.chainstate,
+            &consensus_hash,
+            &stacks_block,
+            123,
+        ) {
+            Ok(x) => {
+                assert!(x, "Failed to process valid pay-to-contract block");
+            }
+            Err(e) => {
+                panic!("Got unexpected error {:?}", &e);
+            }
+        };
+        peer.sortdb = Some(sortdb);
+        peer.stacks_node = Some(node);
+    }
+
+    #[test]
+    fn test_block_versioned_smart_contract_gated_at_v210() {
+        let mut peer_config = TestPeerConfig::new(
+            "test_block_versioned_smart_contract_gated_at_v210",
+            4248,
+            4249,
+        );
+
+        let initial_balances = vec![(
+            PrincipalData::from(peer_config.spending_account.origin_address().unwrap()),
+            1000000,
+        )];
+
+        let epochs = vec![
+            StacksEpoch {
+                epoch_id: StacksEpochId::Epoch10,
+                start_height: 0,
+                end_height: 0,
+                block_limit: ExecutionCost::max_value(),
+                network_epoch: PEER_VERSION_EPOCH_1_0,
+            },
+            StacksEpoch {
+                epoch_id: StacksEpochId::Epoch20,
+                start_height: 0,
+                end_height: 0,
+                block_limit: ExecutionCost::max_value(),
+                network_epoch: PEER_VERSION_EPOCH_2_0,
+            },
+            StacksEpoch {
+                epoch_id: StacksEpochId::Epoch2_05,
+                start_height: 0,
+                end_height: 28, // NOTE: the first 25 burnchain blocks have no sortition
+                block_limit: ExecutionCost::max_value(),
+                network_epoch: PEER_VERSION_EPOCH_2_05,
+            },
+            StacksEpoch {
+                epoch_id: StacksEpochId::Epoch21,
+                start_height: 28,
+                end_height: STACKS_EPOCH_MAX,
+                block_limit: ExecutionCost::max_value(),
+                network_epoch: PEER_VERSION_EPOCH_2_1,
+            },
+        ];
+
+        peer_config.epochs = Some(epochs);
+        peer_config.initial_balances = initial_balances;
+
+        let mut peer = TestPeer::new(peer_config);
+
+        let mut make_tenure =
+            |miner: &mut TestMiner,
+             sortdb: &mut SortitionDB,
+             chainstate: &mut StacksChainState,
+             vrfproof: VRFProof,
+             parent_opt: Option<&StacksBlock>,
+             microblock_parent_opt: Option<&StacksMicroblockHeader>| {
+                let tip = SortitionDB::get_canonical_burn_chain_tip(sortdb.conn()).unwrap();
+
+                let stacks_tip_opt = chainstate.get_stacks_chain_tip(sortdb).unwrap();
+                let parent_tip = match stacks_tip_opt {
+                    None => StacksChainState::get_genesis_header_info(chainstate.db()).unwrap(),
+                    Some(staging_block) => {
+                        let ic = sortdb.index_conn();
+                        let snapshot = SortitionDB::get_block_snapshot_for_winning_stacks_block(
+                            &ic,
+                            &tip.sortition_id,
+                            &staging_block.anchored_block_hash,
+                        )
+                        .unwrap()
+                        .unwrap(); // succeeds because we don't fork
+                        StacksChainState::get_anchored_block_header_info(
+                            chainstate.db(),
+                            &snapshot.consensus_hash,
+                            &snapshot.winning_stacks_block_hash,
+                        )
+                        .unwrap()
+                        .unwrap()
+                    }
+                };
+
+                let parent_header_hash = parent_tip.anchored_header.block_hash();
+                let parent_consensus_hash = parent_tip.consensus_hash.clone();
+                let parent_index_hash = StacksBlockHeader::make_index_block_hash(
+                    &parent_consensus_hash,
+                    &parent_header_hash,
+                );
+
+                let coinbase_tx = make_coinbase_with_nonce(
+                    miner,
+                    parent_tip.stacks_block_height as usize,
+                    0,
+                    None,
+                );
+
+                let versioned_contract = make_smart_contract_with_version(
+                    miner,
+                    1,
+                    tip.block_height.try_into().unwrap(),
+                    0,
+                    Some(ClarityVersion::Clarity1),
+                    Some(1000),
+                );
+
+                let mut mblock_pubkey_hash_bytes = [0u8; 20];
+                mblock_pubkey_hash_bytes.copy_from_slice(&coinbase_tx.txid()[0..20]);
+
+                let builder = StacksBlockBuilder::make_block_builder(
+                    chainstate.mainnet,
+                    &parent_tip,
+                    vrfproof,
+                    tip.total_burn,
+                    Hash160(mblock_pubkey_hash_bytes),
+                )
+                .unwrap();
+
+                let anchored_block = StacksBlockBuilder::make_anchored_block_from_txs(
+                    builder,
+                    chainstate,
+                    &sortdb.index_conn(),
+                    vec![coinbase_tx, versioned_contract],
+                )
+                .unwrap();
+
+                eprintln!("{:?}", &anchored_block.0);
+                (anchored_block.0, vec![])
+            };
+
+        // tenures 26 and 27 should fail, since the block contains a versioned smart contract.
+        // Versioned smart contracts should only be supported if the block is in epoch 2.1, which
+        // activates at tenure 27.
+        for i in 0..2 {
+            let (burn_ops, stacks_block, microblocks) = peer.make_tenure(&mut make_tenure);
+            let (_, _, consensus_hash) = peer.next_burnchain_block(burn_ops.clone());
+
+            let sortdb = peer.sortdb.take().unwrap();
+            let mut node = peer.stacks_node.take().unwrap();
+            match Relayer::process_new_anchored_block(
+                &sortdb.index_conn(),
+                &mut node.chainstate,
+                &consensus_hash,
+                &stacks_block,
+                123,
+            ) {
+                Ok(x) => {
+                    eprintln!("{:?}", &stacks_block);
+                    panic!("Stored pay-to-contract stacks block before epoch 2.1");
+                }
+                Err(chainstate_error::InvalidStacksBlock(_)) => {}
+                Err(e) => {
+                    panic!("Got unexpected error {:?}", &e);
+                }
+            };
+            peer.sortdb = Some(sortdb);
+            peer.stacks_node = Some(node);
+        }
+
+        // *now* it should succeed, since tenure 28 was in epoch 2.1
+        let (burn_ops, stacks_block, microblocks) = peer.make_tenure(&mut make_tenure);
+
+        let (_, _, consensus_hash) = peer.next_burnchain_block(burn_ops.clone());
+
+        let sortdb = peer.sortdb.take().unwrap();
+        let mut node = peer.stacks_node.take().unwrap();
+        match Relayer::process_new_anchored_block(
+            &sortdb.index_conn(),
+            &mut node.chainstate,
+            &consensus_hash,
+            &stacks_block,
+            123,
+        ) {
+            Ok(x) => {
+                assert!(x, "Failed to process valid versioned smart contract block");
+            }
+            Err(e) => {
+                panic!("Got unexpected error {:?}", &e);
+            }
+        };
+        peer.sortdb = Some(sortdb);
+        peer.stacks_node = Some(node);
+    }
+
+    #[test]
+    fn test_block_versioned_smart_contract_mempool_rejection_until_v210() {
+        let mut peer_config = TestPeerConfig::new(
+            "test_block_versioned_smart_contract_mempool_rejection_until_v210",
+            4250,
+            4251,
+        );
+
+        let initial_balances = vec![(
+            PrincipalData::from(peer_config.spending_account.origin_address().unwrap()),
+            1000000,
+        )];
+
+        let epochs = vec![
+            StacksEpoch {
+                epoch_id: StacksEpochId::Epoch10,
+                start_height: 0,
+                end_height: 0,
+                block_limit: ExecutionCost::max_value(),
+                network_epoch: PEER_VERSION_EPOCH_1_0,
+            },
+            StacksEpoch {
+                epoch_id: StacksEpochId::Epoch20,
+                start_height: 0,
+                end_height: 0,
+                block_limit: ExecutionCost::max_value(),
+                network_epoch: PEER_VERSION_EPOCH_2_0,
+            },
+            StacksEpoch {
+                epoch_id: StacksEpochId::Epoch2_05,
+                start_height: 0,
+                end_height: 28, // NOTE: the first 25 burnchain blocks have no sortition
+                block_limit: ExecutionCost::max_value(),
+                network_epoch: PEER_VERSION_EPOCH_2_05,
+            },
+            StacksEpoch {
+                epoch_id: StacksEpochId::Epoch21,
+                start_height: 28,
+                end_height: STACKS_EPOCH_MAX,
+                block_limit: ExecutionCost::max_value(),
+                network_epoch: PEER_VERSION_EPOCH_2_1,
+            },
+        ];
+
+        peer_config.epochs = Some(epochs);
+        peer_config.initial_balances = initial_balances;
+
+        let mut peer = TestPeer::new(peer_config);
+        let versioned_contract_opt: RefCell<Option<StacksTransaction>> = RefCell::new(None);
+        let nonce: RefCell<u64> = RefCell::new(0);
+
+        let mut make_tenure =
+            |miner: &mut TestMiner,
+             sortdb: &mut SortitionDB,
+             chainstate: &mut StacksChainState,
+             vrfproof: VRFProof,
+             parent_opt: Option<&StacksBlock>,
+             microblock_parent_opt: Option<&StacksMicroblockHeader>| {
+                let tip = SortitionDB::get_canonical_burn_chain_tip(sortdb.conn()).unwrap();
+
+                let stacks_tip_opt = chainstate.get_stacks_chain_tip(sortdb).unwrap();
+                let parent_tip = match stacks_tip_opt {
+                    None => StacksChainState::get_genesis_header_info(chainstate.db()).unwrap(),
+                    Some(staging_block) => {
+                        let ic = sortdb.index_conn();
+                        let snapshot = SortitionDB::get_block_snapshot_for_winning_stacks_block(
+                            &ic,
+                            &tip.sortition_id,
+                            &staging_block.anchored_block_hash,
+                        )
+                        .unwrap()
+                        .unwrap(); // succeeds because we don't fork
+                        StacksChainState::get_anchored_block_header_info(
+                            chainstate.db(),
+                            &snapshot.consensus_hash,
+                            &snapshot.winning_stacks_block_hash,
+                        )
+                        .unwrap()
+                        .unwrap()
+                    }
+                };
+
+                let parent_header_hash = parent_tip.anchored_header.block_hash();
+                let parent_consensus_hash = parent_tip.consensus_hash.clone();
+                let parent_index_hash = StacksBlockHeader::make_index_block_hash(
+                    &parent_consensus_hash,
+                    &parent_header_hash,
+                );
+
+                let next_nonce = *nonce.borrow();
+                let coinbase_tx = make_coinbase_with_nonce(
+                    miner,
+                    parent_tip.stacks_block_height as usize,
+                    next_nonce,
+                    None,
+                );
+
+                let versioned_contract = make_smart_contract_with_version(
+                    miner,
+                    next_nonce + 1,
+                    tip.block_height.try_into().unwrap(),
+                    0,
+                    Some(ClarityVersion::Clarity1),
+                    Some(1000),
+                );
+
+                *versioned_contract_opt.borrow_mut() = Some(versioned_contract);
+                *nonce.borrow_mut() = next_nonce + 1;
+
+                let mut mblock_pubkey_hash_bytes = [0u8; 20];
+                mblock_pubkey_hash_bytes.copy_from_slice(&coinbase_tx.txid()[0..20]);
+
+                let builder = StacksBlockBuilder::make_block_builder(
+                    chainstate.mainnet,
+                    &parent_tip,
+                    vrfproof,
+                    tip.total_burn,
+                    Hash160(mblock_pubkey_hash_bytes),
+                )
+                .unwrap();
+
+                let anchored_block = StacksBlockBuilder::make_anchored_block_from_txs(
+                    builder,
+                    chainstate,
+                    &sortdb.index_conn(),
+                    vec![coinbase_tx],
+                )
+                .unwrap();
+
+                eprintln!("{:?}", &anchored_block.0);
+                (anchored_block.0, vec![])
+            };
+
+        for i in 0..2 {
+            let (burn_ops, stacks_block, microblocks) = peer.make_tenure(&mut make_tenure);
+            let (_, _, consensus_hash) = peer.next_burnchain_block(burn_ops.clone());
+
+            let sortdb = peer.sortdb.take().unwrap();
+            let mut node = peer.stacks_node.take().unwrap();
+
+            // the empty block should be accepted
+            match Relayer::process_new_anchored_block(
+                &sortdb.index_conn(),
+                &mut node.chainstate,
+                &consensus_hash,
+                &stacks_block,
+                123,
+            ) {
+                Ok(x) => {
+                    assert!(x, "Did not accept valid block");
+                }
+                Err(e) => {
+                    panic!("Got unexpected error {:?}", &e);
+                }
+            };
+
+            // process it
+            peer.coord.handle_new_stacks_block().unwrap();
+
+            // the mempool would reject a versioned contract transaction, since we're not yet at
+            // tenure 28
+            let versioned_contract = (*versioned_contract_opt.borrow()).clone().unwrap();
+            let versioned_contract_len = versioned_contract.serialize_to_vec().len();
+            match node.chainstate.will_admit_mempool_tx(
+                &consensus_hash,
+                &stacks_block.block_hash(),
+                &versioned_contract,
+                versioned_contract_len as u64,
+            ) {
+                Err(MemPoolRejection::Other(msg)) => {
+                    assert!(msg.find("not supported in this epoch").is_some());
+                }
+                Err(e) => {
+                    panic!("will_admit_mempool_tx {:?}", &e);
+                }
+                Ok(_) => {
+                    panic!("will_admit_mempool_tx succeeded");
+                }
+            };
+
+            peer.sortdb = Some(sortdb);
+            peer.stacks_node = Some(node);
+        }
+
+        // *now* it should succeed, since tenure 28 was in epoch 2.1
+        let (burn_ops, stacks_block, microblocks) = peer.make_tenure(&mut make_tenure);
+        let (_, _, consensus_hash) = peer.next_burnchain_block(burn_ops.clone());
+
+        let sortdb = peer.sortdb.take().unwrap();
+        let mut node = peer.stacks_node.take().unwrap();
+        match Relayer::process_new_anchored_block(
+            &sortdb.index_conn(),
+            &mut node.chainstate,
+            &consensus_hash,
+            &stacks_block,
+            123,
+        ) {
+            Ok(x) => {
+                assert!(x, "Failed to process valid versioned smart contract block");
+            }
+            Err(e) => {
+                panic!("Got unexpected error {:?}", &e);
+            }
+        };
+
+        // process it
+        peer.coord.handle_new_stacks_block().unwrap();
+
+        // the mempool would accept a versioned contract transaction, since we're not yet at
+        // tenure 28
+        let versioned_contract = (*versioned_contract_opt.borrow()).clone().unwrap();
+        let versioned_contract_len = versioned_contract.serialize_to_vec().len();
+        match node.chainstate.will_admit_mempool_tx(
+            &consensus_hash,
+            &stacks_block.block_hash(),
+            &versioned_contract,
+            versioned_contract_len as u64,
+        ) {
+            Err(e) => {
+                panic!("will_admit_mempool_tx {:?}", &e);
+            }
+            Ok(_) => {}
+        };
+
+        peer.sortdb = Some(sortdb);
+        peer.stacks_node = Some(node);
     }
 
     // TODO: process bans
