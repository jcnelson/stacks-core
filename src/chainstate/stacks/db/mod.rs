--- conflicted
+++ resolved
@@ -59,15 +59,10 @@
 use core::*;
 use net::atlas::BNS_CHARS_REGEX;
 use net::Error as net_error;
-<<<<<<< HEAD
 use util::hash::to_hex;
 use util_lib::db::Error as db_error;
+use net::MemPoolSyncData;
 use util_lib::db::{
-=======
-use net::MemPoolSyncData;
-use util::db::Error as db_error;
-use util::db::{
->>>>>>> fd3f28de
     query_count, query_row, tx_begin_immediate, tx_busy_handler, DBConn, DBTx, FromColumn, FromRow,
     IndexDBConn, IndexDBTx,
 };
