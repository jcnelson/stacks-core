/*
 copyright: (c) 2013-2020 by Blockstack PBC, a public benefit corporation.

 This file is part of Blockstack.

 Blockstack is free software. You may redistribute or modify
 it under the terms of the GNU General Public License as published by
 the Free Software Foundation, either version 3 of the License or
 (at your option) any later version.

 Blockstack is distributed in the hope that it will be useful,
 but WITHOUT ANY WARRANTY, including without the implied warranty of
 MERCHANTABILITY or FITNESS FOR A PARTICULAR PURPOSE. See the
 GNU General Public License for more details.

 You should have received a copy of the GNU General Public License
 along with Blockstack. If not, see <http://www.gnu.org/licenses/>.
*/

use std::collections::{HashMap, HashSet};
use std::fs;

use chainstate::stacks::db::accounts::*;
use chainstate::stacks::db::blocks::*;
use chainstate::stacks::db::*;
use chainstate::stacks::events::*;
use chainstate::stacks::Error;
use chainstate::stacks::*;
use clarity_vm::clarity::{ClarityInstance, Error as clarity_error};
use core::*;
use net::Error as net_error;
use util::db::Error as db_error;
use vm::costs::ExecutionCost;
use vm::database::BurnStateDB;
use vm::database::HeadersDB;
use vm::database::NULL_BURN_STATE_DB;
use vm::database::NULL_HEADER_DB;

use crate::clarity_vm::database::marf::MarfedKV;
use crate::types::chainstate::{StacksBlockHeader, StacksBlockId, StacksMicroblockHeader};

pub type UnconfirmedTxMap = HashMap<Txid, (StacksTransaction, BlockHeaderHash, u16)>;

pub struct ProcessedUnconfirmedState {
    pub total_burns: u128,
    pub total_fees: u128,
    // each element of this vector is a tuple, where each tuple contains a microblock
    // sequence number, and a vector of transaction receipts for that microblock
    pub receipts: Vec<(u16, Vec<StacksTransactionReceipt>)>,
}

impl Default for ProcessedUnconfirmedState {
    fn default() -> Self {
        ProcessedUnconfirmedState {
            total_burns: 0,
            total_fees: 0,
            receipts: vec![],
        }
    }
}

pub struct UnconfirmedState {
    pub confirmed_chain_tip: StacksBlockId,
    pub unconfirmed_chain_tip: StacksBlockId,
    pub clarity_inst: ClarityInstance,
    pub mined_txs: UnconfirmedTxMap,
    pub cost_so_far: ExecutionCost,
    pub bytes_so_far: u64,

    pub last_mblock: Option<StacksMicroblockHeader>,
    pub last_mblock_seq: u16,

    readonly: bool,
    dirty: bool,
    num_mblocks_added: u64,

    // fault injection for testing
    pub disable_cost_check: bool,
    pub disable_bytes_check: bool,
}

impl UnconfirmedState {
    /// Make a new unconfirmed state, but don't do anything with it yet.  Caller should immediately
    /// call .refresh() to instatiate and store the underlying state trie.
    fn new(chainstate: &StacksChainState, tip: StacksBlockId) -> Result<UnconfirmedState, Error> {
        let marf = MarfedKV::open_unconfirmed(&chainstate.clarity_state_index_root, None)?;

        let clarity_instance =
            ClarityInstance::new(chainstate.mainnet, marf, chainstate.block_limit.clone());
        let unconfirmed_tip = MARF::make_unconfirmed_chain_tip(&tip);
        let cost_so_far = StacksChainState::get_stacks_block_anchored_cost(chainstate.db(), &tip)?
            .ok_or(Error::NoSuchBlockError)?;

        Ok(UnconfirmedState {
            confirmed_chain_tip: tip,
            unconfirmed_chain_tip: unconfirmed_tip,
            clarity_inst: clarity_instance,
            mined_txs: UnconfirmedTxMap::new(),
            cost_so_far: cost_so_far.clone(),
            bytes_so_far: 0,

            last_mblock: None,
            last_mblock_seq: 0,

            readonly: false,
            dirty: false,
            num_mblocks_added: 0,

            disable_cost_check: check_fault_injection(FAULT_DISABLE_MICROBLOCKS_COST_CHECK),
            disable_bytes_check: check_fault_injection(FAULT_DISABLE_MICROBLOCKS_BYTES_CHECK),
        })
    }

    /// Make a new unconfirmed state, but don't do anything with it yet, and deny refreshes.
    fn new_readonly(
        chainstate: &StacksChainState,
        tip: StacksBlockId,
    ) -> Result<UnconfirmedState, Error> {
        let marf = MarfedKV::open_unconfirmed(&chainstate.clarity_state_index_root, None)?;

        let clarity_instance =
            ClarityInstance::new(chainstate.mainnet, marf, chainstate.block_limit.clone());
        let unconfirmed_tip = MARF::make_unconfirmed_chain_tip(&tip);
        let cost_so_far = StacksChainState::get_stacks_block_anchored_cost(chainstate.db(), &tip)?
            .ok_or(Error::NoSuchBlockError)?;

        Ok(UnconfirmedState {
            confirmed_chain_tip: tip,
            unconfirmed_chain_tip: unconfirmed_tip,
            clarity_inst: clarity_instance,
            mined_txs: UnconfirmedTxMap::new(),
            cost_so_far: cost_so_far,
            bytes_so_far: 0,

            last_mblock: None,
            last_mblock_seq: 0,

            readonly: true,
            dirty: false,
            num_mblocks_added: 0,

            disable_cost_check: check_fault_injection(FAULT_DISABLE_MICROBLOCKS_COST_CHECK),
            disable_bytes_check: check_fault_injection(FAULT_DISABLE_MICROBLOCKS_BYTES_CHECK),
        })
    }

    /// Append a sequence of microblocks to this unconfirmed state.
    /// Microblocks with sequence less than the self.last_mblock_seq will be silently ignored.
    /// Produce the total fees, total burns, and total list of transaction receipts.
    /// Updates internal cost_so_far count.
    /// Idempotent.
    fn append_microblocks(
        &mut self,
        chainstate: &StacksChainState,
        burn_dbconn: &dyn BurnStateDB,
        mblocks: Vec<StacksMicroblock>,
    ) -> Result<ProcessedUnconfirmedState, Error> {
        if self.last_mblock_seq == u16::max_value() {
            // drop them -- nothing to do
            return Ok(Default::default());
        }

        debug!(
            "Refresh unconfirmed chain state off of {} with {} microblocks",
            &self.confirmed_chain_tip,
            mblocks.len()
        );

        let mut last_mblock = self.last_mblock.take();
        let mut last_mblock_seq = self.last_mblock_seq;
        let db_config = chainstate.config();

        let mut total_fees = 0;
        let mut total_burns = 0;
        let mut all_receipts = vec![];
        let mut mined_txs = UnconfirmedTxMap::new();
        let mut new_cost = ExecutionCost::zero();
        let mut new_bytes = 0;
        let mut num_new_mblocks = 0;

        if mblocks.len() > 0 {
            let cur_cost = self.cost_so_far.clone();
            let mut clarity_tx = StacksChainState::chainstate_begin_unconfirmed(
                db_config,
                chainstate.db(),
                &mut self.clarity_inst,
                burn_dbconn,
                &self.confirmed_chain_tip,
            );

            clarity_tx.reset_cost(cur_cost);

            for mblock in mblocks.into_iter() {
                if (last_mblock.is_some() && mblock.header.sequence <= last_mblock_seq)
                    || (last_mblock.is_none() && mblock.header.sequence != 0)
                {
                    debug!(
                        "Skip {} at {} (already represented)",
                        &mblock.block_hash(),
                        mblock.header.sequence
                    );
                    continue;
                }

                let seq = mblock.header.sequence;
                let mblock_hash = mblock.block_hash();
                let mblock_header = mblock.header.clone();

                debug!(
                    "Apply microblock {} ({}) to unconfirmed state",
                    &mblock_hash, mblock.header.sequence
                );

                let (stx_fees, stx_burns, receipts) =
                    match StacksChainState::process_microblocks_transactions(
                        &mut clarity_tx,
                        &vec![mblock.clone()],
                    ) {
                        Ok(x) => x,
                        Err((Error::InvalidStacksMicroblock(msg, _), hdr)) => {
                            warn!("Invalid stacks microblock {}: {}", hdr, msg);
                            continue;
                        }
                        Err((e, _)) => {
                            return Err(e);
                        }
                    };

                total_fees += stx_fees;
                total_burns += stx_burns;
                num_new_mblocks += 1;
                all_receipts.push((seq, receipts));

                last_mblock = Some(mblock_header);
                last_mblock_seq = seq;
                new_bytes += {
                    let mut total = 0;
                    for tx in mblock.txs.iter() {
                        let mut bytes = vec![];
                        tx.consensus_serialize(&mut bytes)
                            .expect("BUG: failed to serialize valid microblock");
                        total += bytes.len();
                    }
                    total as u64
                };

                for tx in &mblock.txs {
                    mined_txs.insert(
                        tx.txid(),
                        (tx.clone(), mblock.block_hash(), mblock.header.sequence),
                    );
                }
            }

            new_cost = clarity_tx.cost_so_far();
            clarity_tx.commit_unconfirmed();
        };

        self.last_mblock = last_mblock;
        self.last_mblock_seq = last_mblock_seq;
        self.mined_txs.extend(mined_txs);
        self.cost_so_far = new_cost;
        self.bytes_so_far += new_bytes;
        self.num_mblocks_added += num_new_mblocks;

<<<<<<< HEAD
        Ok(ProcessedUnconfirmedState {
            total_fees,
            total_burns,
            receipts: all_receipts,
        })
=======
        // apply injected faults
        if self.disable_cost_check {
            warn!("Fault injection: disabling microblock miner's cost tracking");
            self.cost_so_far = ExecutionCost::zero();
        }
        if self.disable_bytes_check {
            warn!("Fault injection: disabling microblock miner's size tracking");
            self.bytes_so_far = 0;
        }

        Ok((total_fees, total_burns, all_receipts))
>>>>>>> 1cdff84d
    }

    /// Load up the Stacks microblock stream to process, composed of only the new microblocks
    fn load_child_microblocks(
        &self,
        chainstate: &StacksChainState,
    ) -> Result<Option<Vec<StacksMicroblock>>, Error> {
        let (consensus_hash, anchored_block_hash) =
            match chainstate.get_block_header_hashes(&self.confirmed_chain_tip)? {
                Some(x) => x,
                None => {
                    return Err(Error::NoSuchBlockError);
                }
            };

        StacksChainState::load_descendant_staging_microblock_stream(
            &chainstate.db(),
            &StacksBlockHeader::make_index_block_hash(&consensus_hash, &anchored_block_hash),
            0,
            u16::max_value(),
        )
    }

    /// Update the view of the current confiremd chain tip's unconfirmed microblock state
    /// Returns ProcessedUnconfirmedState for the microblocks newly added to the unconfirmed state
    pub fn refresh(
        &mut self,
        chainstate: &StacksChainState,
        burn_dbconn: &dyn BurnStateDB,
    ) -> Result<ProcessedUnconfirmedState, Error> {
        assert!(
            !self.readonly,
            "BUG: code tried to write unconfirmed state to a read-only instance"
        );

        if self.last_mblock_seq == u16::max_value() {
            // no-op
            return Ok(Default::default());
        }

        match self.load_child_microblocks(chainstate)? {
            Some(microblocks) => self.append_microblocks(chainstate, burn_dbconn, microblocks),
            None => Ok(Default::default()),
        }
    }

    /// Is there any state to read?
    pub fn is_readable(&self) -> bool {
        (self.has_data() || self.readonly) && !self.dirty
    }

    /// Can we write to this unconfirmed state?
    pub fn is_writable(&self) -> bool {
        !self.dirty
    }

    /// Mark this unconfirmed state as "dirty", forcing it to be re-instantiated on the next read
    /// or write
    pub fn set_dirty(&mut self, dirty: bool) {
        self.dirty = dirty;
    }

    /// Does the unconfirmed state represent any data?
    fn has_data(&self) -> bool {
        self.last_mblock.is_some()
    }

    /// Get information about an unconfirmed transaction
    pub fn get_unconfirmed_transaction(
        &self,
        txid: &Txid,
    ) -> Option<(StacksTransaction, BlockHeaderHash, u16)> {
        self.mined_txs.get(txid).map(|x| x.clone())
    }

    pub fn num_microblocks(&self) -> u64 {
        if self.last_mblock.is_some() {
            (self.last_mblock_seq as u64) + 1
        } else {
            0
        }
    }
}

impl StacksChainState {
    /// Clear the current unconfirmed state
    fn drop_unconfirmed_state(&mut self, mut unconfirmed: UnconfirmedState) {
        if !unconfirmed.has_data() {
            debug!(
                "Dropping empty unconfirmed state off of {} ({})",
                &unconfirmed.confirmed_chain_tip, &unconfirmed.unconfirmed_chain_tip
            );
            return;
        }

        // not empty, so do explicit rollback
        debug!(
            "Dropping unconfirmed state off of {} ({})",
            &unconfirmed.confirmed_chain_tip, &unconfirmed.unconfirmed_chain_tip
        );
        let clarity_tx = StacksChainState::chainstate_begin_unconfirmed(
            self.config(),
            &NULL_HEADER_DB,
            &mut unconfirmed.clarity_inst,
            &NULL_BURN_STATE_DB,
            &unconfirmed.confirmed_chain_tip,
        );
        clarity_tx.rollback_unconfirmed();
        debug!(
            "Dropped unconfirmed state off of {} ({})",
            &unconfirmed.confirmed_chain_tip, &unconfirmed.unconfirmed_chain_tip
        );
    }

    /// Instantiate the unconfirmed state of a given chain tip.
    /// Pre-populate it with any microblock state we have.
    fn make_unconfirmed_state(
        &self,
        burn_dbconn: &dyn BurnStateDB,
        anchored_block_id: StacksBlockId,
    ) -> Result<(UnconfirmedState, ProcessedUnconfirmedState), Error> {
        debug!("Make new unconfirmed state off of {}", &anchored_block_id);
        let mut unconfirmed_state = UnconfirmedState::new(self, anchored_block_id)?;
        let processed_unconfirmed_state = unconfirmed_state.refresh(self, burn_dbconn)?;
        debug!(
            "Made new unconfirmed state off of {} (at {})",
            &anchored_block_id, &unconfirmed_state.unconfirmed_chain_tip
        );
        Ok((unconfirmed_state, processed_unconfirmed_state))
    }

    /// Reload the unconfirmed view from a new chain tip.
    /// -- if the canonical chain tip hasn't changed, then just apply any new microblocks that have arrived.
    /// -- if the canonical chain tip has changed, then drop the current view, make a new view, and
    /// process that new view's unconfirmed microblocks.
    /// Call after storing all microblocks from the network.
    pub fn reload_unconfirmed_state(
        &mut self,
        burn_dbconn: &dyn BurnStateDB,
        canonical_tip: StacksBlockId,
    ) -> Result<ProcessedUnconfirmedState, Error> {
        debug!("Reload unconfirmed state off of {}", &canonical_tip);

        let unconfirmed_state = self.unconfirmed_state.take();
        if let Some(mut unconfirmed_state) = unconfirmed_state {
            if unconfirmed_state.is_readable() {
                if canonical_tip == unconfirmed_state.confirmed_chain_tip {
                    // refresh with latest microblocks
                    let res = unconfirmed_state.refresh(self, burn_dbconn);
                    debug!(
                        "Unconfirmed state off of {} ({}) refreshed",
                        canonical_tip, &unconfirmed_state.unconfirmed_chain_tip
                    );

                    self.unconfirmed_state = Some(unconfirmed_state);
                    return res;
                } else {
                    // got a new tip; will imminently drop
                    self.unconfirmed_state = Some(unconfirmed_state);
                }
            } else {
                // will need to drop this anyway -- it's dirty, or not instantiated
                self.drop_unconfirmed_state(unconfirmed_state);
            }
        }

        // tip changed, or we don't have unconfirmed state yet, or we do and it's dirty, or it was
        // never instantiated anyway
        if let Some(unconfirmed_state) = self.unconfirmed_state.take() {
            self.drop_unconfirmed_state(unconfirmed_state);
        }

        let (new_unconfirmed_state, processed_unconfirmed_state) =
            self.make_unconfirmed_state(burn_dbconn, canonical_tip)?;

        debug!(
            "Unconfirmed state off of {} reloaded (new unconfirmed tip is {})",
            canonical_tip, &new_unconfirmed_state.unconfirmed_chain_tip
        );

        self.unconfirmed_state = Some(new_unconfirmed_state);
        Ok(processed_unconfirmed_state)
    }

    /// Refresh the current unconfirmed chain state
    pub fn refresh_unconfirmed_state(
        &mut self,
        burn_dbconn: &dyn BurnStateDB,
    ) -> Result<ProcessedUnconfirmedState, Error> {
        let mut unconfirmed_state = self.unconfirmed_state.take();
        let res = if let Some(ref mut unconfirmed_state) = unconfirmed_state {
            if !unconfirmed_state.is_readable() {
                warn!("Unconfirmed state is not readable; it will soon be refreshed");
                return Ok(Default::default());
            }

            debug!(
                "Refresh unconfirmed state off of {} ({})",
                &unconfirmed_state.confirmed_chain_tip, &unconfirmed_state.unconfirmed_chain_tip
            );
            let res = unconfirmed_state.refresh(self, burn_dbconn);
            if res.is_ok() {
                debug!(
                    "Unconfirmed chain tip is {}",
                    &unconfirmed_state.unconfirmed_chain_tip
                );
            }
            res
        } else {
            warn!("No unconfirmed state instantiated");
            Ok(Default::default())
        };
        self.unconfirmed_state = unconfirmed_state;
        res
    }

    /// Instantiate a read-only view of unconfirmed state.
    /// Use from a dedicated chainstate handle that will only do read-only operations on it (such
    /// as the p2p network thread)
    pub fn refresh_unconfirmed_readonly(
        &mut self,
        canonical_tip: StacksBlockId,
    ) -> Result<(), Error> {
        if let Some(ref unconfirmed) = self.unconfirmed_state {
            assert!(
                unconfirmed.readonly,
                "BUG: tried to replace a read/write unconfirmed state instance"
            );
        }

        let unconfirmed = UnconfirmedState::new_readonly(self, canonical_tip)?;
        self.unconfirmed_state = Some(unconfirmed);
        Ok(())
    }

    pub fn set_unconfirmed_dirty(&mut self, dirty: bool) {
        if let Some(ref mut unconfirmed) = self.unconfirmed_state.as_mut() {
            unconfirmed.dirty = dirty;
        }
    }
}

#[cfg(test)]
mod test {
    use std::fs;

    use burnchains::PublicKey;
    use chainstate::burn::db::sortdb::*;
    use chainstate::burn::db::*;
    use chainstate::stacks::db::test::*;
    use chainstate::stacks::db::*;
    use chainstate::stacks::index::marf::*;
    use chainstate::stacks::index::node::*;
    use chainstate::stacks::index::*;
    use chainstate::stacks::miner::test::make_coinbase;
    use chainstate::stacks::miner::*;
    use chainstate::stacks::C32_ADDRESS_VERSION_TESTNET_SINGLESIG;
    use chainstate::stacks::*;
    use core::mempool::*;
    use net::test::*;

    use super::*;

    #[test]
    fn test_unconfirmed_refresh_one_microblock_stx_transfer() {
        let privk = StacksPrivateKey::new();
        let addr = StacksAddress::from_public_keys(
            C32_ADDRESS_VERSION_TESTNET_SINGLESIG,
            &AddressHashMode::SerializeP2PKH,
            1,
            &vec![StacksPublicKey::from_private(&privk)],
        )
        .unwrap();

        let initial_balance = 1000000000;
        let mut peer_config = TestPeerConfig::new(
            "test_unconfirmed_refresh_one_microblock_stx_transfer",
            7000,
            7001,
        );
        peer_config.initial_balances = vec![(addr.to_account_principal(), initial_balance)];

        let mut peer = TestPeer::new(peer_config);

        let chainstate_path = peer.chainstate_path.clone();

        let num_blocks = 10;
        let first_stacks_block_height = {
            let sn =
                SortitionDB::get_canonical_burn_chain_tip(&peer.sortdb.as_ref().unwrap().conn())
                    .unwrap();
            sn.block_height
        };

        let mut last_block: Option<StacksBlock> = None;
        for tenure_id in 0..num_blocks {
            let microblock_privkey = StacksPrivateKey::new();
            let microblock_pubkeyhash =
                Hash160::from_node_public_key(&StacksPublicKey::from_private(&microblock_privkey));

            // send transactions to the mempool
            let tip =
                SortitionDB::get_canonical_burn_chain_tip(&peer.sortdb.as_ref().unwrap().conn())
                    .unwrap();

            assert_eq!(
                tip.block_height,
                first_stacks_block_height + (tenure_id as u64)
            );
            if let Some(block) = last_block {
                assert_eq!(tip.winning_stacks_block_hash, block.block_hash());
            }

            let mut anchor_size = 0;
            let mut anchor_cost = ExecutionCost::zero();

            let (burn_ops, stacks_block, _) = peer.make_tenure(
                |ref mut miner,
                 ref mut sortdb,
                 ref mut chainstate,
                 vrf_proof,
                 ref parent_opt,
                 _| {
                    let parent_tip = match parent_opt {
                        None => StacksChainState::get_genesis_header_info(chainstate.db()).unwrap(),
                        Some(block) => {
                            let ic = sortdb.index_conn();
                            let snapshot =
                                SortitionDB::get_block_snapshot_for_winning_stacks_block(
                                    &ic,
                                    &tip.sortition_id,
                                    &block.block_hash(),
                                )
                                .unwrap()
                                .unwrap(); // succeeds because we don't fork
                            StacksChainState::get_anchored_block_header_info(
                                chainstate.db(),
                                &snapshot.consensus_hash,
                                &snapshot.winning_stacks_block_hash,
                            )
                            .unwrap()
                            .unwrap()
                        }
                    };

                    let block_builder = StacksBlockBuilder::make_regtest_block_builder(
                        &parent_tip,
                        vrf_proof,
                        tip.total_burn,
                        microblock_pubkeyhash,
                    )
                    .unwrap();

                    let coinbase_tx = make_coinbase(miner, tenure_id);
                    let (anchored_block, anchored_block_size, anchored_block_cost) =
                        StacksBlockBuilder::make_anchored_block_from_txs(
                            block_builder,
                            chainstate,
                            &sortdb.index_conn(),
                            vec![coinbase_tx],
                        )
                        .unwrap();

                    anchor_size = anchored_block_size;
                    anchor_cost = anchored_block_cost;
                    (anchored_block, vec![])
                },
            );

            last_block = Some(stacks_block.clone());
            let (_, _, consensus_hash) = peer.next_burnchain_block(burn_ops.clone());
            peer.process_stacks_epoch_at_tip(&stacks_block, &vec![]);

            let canonical_tip = StacksBlockHeader::make_index_block_hash(
                &consensus_hash,
                &stacks_block.block_hash(),
            );

            let recv_addr =
                StacksAddress::from_string("ST1H1B54MY50RMBRRKS7GV2ZWG79RZ1RQ1ETW4E01").unwrap();

            // build 1-block microblock stream
            let microblocks = {
                let sortdb = peer.sortdb.take().unwrap();
                let sort_iconn = sortdb.index_conn();

                peer.chainstate()
                    .reload_unconfirmed_state(&sort_iconn, canonical_tip.clone())
                    .unwrap();

                let microblock = {
                    let mut microblock_builder = StacksMicroblockBuilder::new(
                        stacks_block.block_hash(),
                        consensus_hash.clone(),
                        peer.chainstate(),
                        &sort_iconn,
                    )
                    .unwrap();

                    // make a single stx-transfer
                    let auth = TransactionAuth::Standard(
                        TransactionSpendingCondition::new_singlesig_p2pkh(
                            StacksPublicKey::from_private(&privk),
                        )
                        .unwrap(),
                    );
                    let mut tx_stx_transfer = StacksTransaction::new(
                        TransactionVersion::Testnet,
                        auth.clone(),
                        TransactionPayload::TokenTransfer(
                            recv_addr.clone().into(),
                            1,
                            TokenTransferMemo([0u8; 34]),
                        ),
                    );

                    tx_stx_transfer.chain_id = 0x80000000;
                    tx_stx_transfer.post_condition_mode = TransactionPostConditionMode::Allow;
                    tx_stx_transfer.set_tx_fee(0);
                    tx_stx_transfer.set_origin_nonce(tenure_id as u64);

                    let mut signer = StacksTransactionSigner::new(&tx_stx_transfer);
                    signer.sign_origin(&privk).unwrap();

                    let signed_tx = signer.get_tx().unwrap();
                    let signed_tx_len = {
                        let mut bytes = vec![];
                        signed_tx.consensus_serialize(&mut bytes).unwrap();
                        bytes.len() as u64
                    };

                    let microblock = microblock_builder
                        .mine_next_microblock_from_txs(
                            vec![(signed_tx, signed_tx_len)],
                            &microblock_privkey,
                        )
                        .unwrap();
                    microblock
                };

                peer.sortdb = Some(sortdb);
                vec![microblock]
            };

            // store microblock stream
            for mblock in microblocks.into_iter() {
                peer.chainstate()
                    .preprocess_streamed_microblock(
                        &consensus_hash,
                        &stacks_block.block_hash(),
                        &mblock,
                    )
                    .unwrap();
            }

            // process microblock stream to generate unconfirmed state
            let sortdb = peer.sortdb.take().unwrap();
            peer.chainstate()
                .reload_unconfirmed_state(&sortdb.index_conn(), canonical_tip.clone())
                .unwrap();

            let recv_balance = peer
                .chainstate()
                .with_read_only_unconfirmed_clarity_tx(&sortdb.index_conn(), |clarity_tx| {
                    clarity_tx.with_clarity_db_readonly(|clarity_db| {
                        clarity_db.get_account_stx_balance(&recv_addr.into())
                    })
                })
                .unwrap()
                .unwrap();
            peer.sortdb = Some(sortdb);

            // move 1 stx per round
            assert_eq!(recv_balance.amount_unlocked, (tenure_id + 1) as u128);
            let (canonical_burn, canonical_block) =
                SortitionDB::get_canonical_stacks_chain_tip_hash(peer.sortdb().conn()).unwrap();

            let sortdb = peer.sortdb.take().unwrap();
            let confirmed_recv_balance = peer
                .chainstate()
                .with_read_only_clarity_tx(&sortdb.index_conn(), &canonical_tip, |clarity_tx| {
                    clarity_tx.with_clarity_db_readonly(|clarity_db| {
                        clarity_db.get_account_stx_balance(&recv_addr.into())
                    })
                })
                .unwrap();
            peer.sortdb = Some(sortdb);

            assert_eq!(confirmed_recv_balance.amount_unlocked, tenure_id as u128);
            eprintln!("\nrecv_balance: {}\nconfirmed_recv_balance: {}\nblock header {}: {:?}\ntip: {}/{}\n", recv_balance.amount_unlocked, confirmed_recv_balance.amount_unlocked, &stacks_block.block_hash(), &stacks_block.header, &canonical_burn, &canonical_block);
        }
    }

    #[test]
    fn test_unconfirmed_refresh_10_microblocks_10_stx_transfers() {
        let privk = StacksPrivateKey::new();
        let addr = StacksAddress::from_public_keys(
            C32_ADDRESS_VERSION_TESTNET_SINGLESIG,
            &AddressHashMode::SerializeP2PKH,
            1,
            &vec![StacksPublicKey::from_private(&privk)],
        )
        .unwrap();

        let initial_balance = 1000000000;
        let mut peer_config = TestPeerConfig::new(
            "test_unconfirmed_refresh_10_microblocks_10_stx_transfers",
            7002,
            7003,
        );
        peer_config.initial_balances = vec![(addr.to_account_principal(), initial_balance)];

        let mut peer = TestPeer::new(peer_config);

        let chainstate_path = peer.chainstate_path.clone();

        let num_blocks = 10;
        let first_stacks_block_height = {
            let tip =
                SortitionDB::get_canonical_burn_chain_tip(&peer.sortdb.as_ref().unwrap().conn())
                    .unwrap();
            tip.block_height
        };

        let mut last_block: Option<StacksBlock> = None;
        for tenure_id in 0..num_blocks {
            let microblock_privkey = StacksPrivateKey::new();
            let microblock_pubkeyhash =
                Hash160::from_node_public_key(&StacksPublicKey::from_private(&microblock_privkey));

            // send transactions to the mempool
            let tip =
                SortitionDB::get_canonical_burn_chain_tip(&peer.sortdb.as_ref().unwrap().conn())
                    .unwrap();

            assert_eq!(
                tip.block_height,
                first_stacks_block_height + (tenure_id as u64)
            );
            if let Some(block) = last_block {
                assert_eq!(tip.winning_stacks_block_hash, block.block_hash());
            }

            let mut anchor_size = 0;
            let mut anchor_cost = ExecutionCost::zero();

            let (burn_ops, stacks_block, _) = peer.make_tenure(
                |ref mut miner,
                 ref mut sortdb,
                 ref mut chainstate,
                 vrf_proof,
                 ref parent_opt,
                 _| {
                    let parent_tip = match parent_opt {
                        None => StacksChainState::get_genesis_header_info(chainstate.db()).unwrap(),
                        Some(block) => {
                            let ic = sortdb.index_conn();
                            let snapshot =
                                SortitionDB::get_block_snapshot_for_winning_stacks_block(
                                    &ic,
                                    &tip.sortition_id,
                                    &block.block_hash(),
                                )
                                .unwrap()
                                .unwrap(); // succeeds because we don't fork
                            StacksChainState::get_anchored_block_header_info(
                                chainstate.db(),
                                &snapshot.consensus_hash,
                                &snapshot.winning_stacks_block_hash,
                            )
                            .unwrap()
                            .unwrap()
                        }
                    };

                    let block_builder = StacksBlockBuilder::make_regtest_block_builder(
                        &parent_tip,
                        vrf_proof,
                        tip.total_burn,
                        microblock_pubkeyhash,
                    )
                    .unwrap();

                    let coinbase_tx = make_coinbase(miner, tenure_id);
                    let (anchored_block, anchored_block_size, anchored_block_cost) =
                        StacksBlockBuilder::make_anchored_block_from_txs(
                            block_builder,
                            chainstate,
                            &sortdb.index_conn(),
                            vec![coinbase_tx],
                        )
                        .unwrap();

                    anchor_size = anchored_block_size;
                    anchor_cost = anchored_block_cost;
                    (anchored_block, vec![])
                },
            );

            last_block = Some(stacks_block.clone());
            let (_, _, consensus_hash) = peer.next_burnchain_block(burn_ops.clone());
            peer.process_stacks_epoch_at_tip(&stacks_block, &vec![]);

            let canonical_tip = StacksBlockHeader::make_index_block_hash(
                &consensus_hash,
                &stacks_block.block_hash(),
            );

            let recv_addr =
                StacksAddress::from_string("ST1H1B54MY50RMBRRKS7GV2ZWG79RZ1RQ1ETW4E01").unwrap();

            // build microblock stream iteratively, and test balances at each additional microblock
            let sortdb = peer.sortdb.take().unwrap();
            let microblocks = {
                let sort_iconn = sortdb.index_conn();
                peer.chainstate()
                    .reload_unconfirmed_state(&sortdb.index_conn(), canonical_tip.clone())
                    .unwrap();

                let mut microblock_builder = StacksMicroblockBuilder::new(
                    stacks_block.block_hash(),
                    consensus_hash.clone(),
                    peer.chainstate(),
                    &sort_iconn,
                )
                .unwrap();
                let mut microblocks = vec![];
                for i in 0..10 {
                    let mut signed_txs = vec![];
                    for j in 0..10 {
                        // make 10 stx-transfers in 10 microblocks (100 txs total)
                        let auth = TransactionAuth::Standard(
                            TransactionSpendingCondition::new_singlesig_p2pkh(
                                StacksPublicKey::from_private(&privk),
                            )
                            .unwrap(),
                        );
                        let mut tx_stx_transfer = StacksTransaction::new(
                            TransactionVersion::Testnet,
                            auth.clone(),
                            TransactionPayload::TokenTransfer(
                                recv_addr.clone().into(),
                                1,
                                TokenTransferMemo([0u8; 34]),
                            ),
                        );

                        tx_stx_transfer.chain_id = 0x80000000;
                        tx_stx_transfer.post_condition_mode = TransactionPostConditionMode::Allow;
                        tx_stx_transfer.set_tx_fee(0);
                        tx_stx_transfer.set_origin_nonce((100 * tenure_id + 10 * i + j) as u64);

                        let mut signer = StacksTransactionSigner::new(&tx_stx_transfer);
                        signer.sign_origin(&privk).unwrap();

                        let signed_tx = signer.get_tx().unwrap();
                        signed_txs.push(signed_tx);
                    }

                    let signed_mempool_txs = signed_txs
                        .into_iter()
                        .map(|tx| {
                            let bytes = tx.serialize_to_vec();
                            (tx, bytes.len() as u64)
                        })
                        .collect();

                    let microblock = microblock_builder
                        .mine_next_microblock_from_txs(signed_mempool_txs, &microblock_privkey)
                        .unwrap();
                    microblocks.push(microblock);
                }
                microblocks
            };
            peer.sortdb = Some(sortdb);

            // store microblock stream
            for (i, mblock) in microblocks.into_iter().enumerate() {
                peer.chainstate()
                    .preprocess_streamed_microblock(
                        &consensus_hash,
                        &stacks_block.block_hash(),
                        &mblock,
                    )
                    .unwrap();

                // process microblock stream to generate unconfirmed state
                let sortdb = peer.sortdb.take().unwrap();
                peer.chainstate()
                    .reload_unconfirmed_state(&sortdb.index_conn(), canonical_tip.clone())
                    .unwrap();

                let recv_balance = peer
                    .chainstate()
                    .with_read_only_unconfirmed_clarity_tx(&sortdb.index_conn(), |clarity_tx| {
                        clarity_tx.with_clarity_db_readonly(|clarity_db| {
                            clarity_db.get_account_stx_balance(&recv_addr.into())
                        })
                    })
                    .unwrap()
                    .unwrap();
                peer.sortdb = Some(sortdb);

                // move 100 ustx per round -- 10 per mblock
                assert_eq!(
                    recv_balance.amount_unlocked,
                    (100 * tenure_id + 10 * (i + 1)) as u128
                );
                let (canonical_burn, canonical_block) =
                    SortitionDB::get_canonical_stacks_chain_tip_hash(peer.sortdb().conn()).unwrap();

                let sortdb = peer.sortdb.take().unwrap();
                let confirmed_recv_balance = peer
                    .chainstate()
                    .with_read_only_clarity_tx(&sortdb.index_conn(), &canonical_tip, |clarity_tx| {
                        clarity_tx.with_clarity_db_readonly(|clarity_db| {
                            clarity_db.get_account_stx_balance(&recv_addr.into())
                        })
                    })
                    .unwrap();
                peer.sortdb = Some(sortdb);

                assert_eq!(
                    confirmed_recv_balance.amount_unlocked,
                    100 * tenure_id as u128
                );
                eprintln!("\nrecv_balance: {}\nconfirmed_recv_balance: {}\nblock header {}: {:?}\ntip: {}/{}\n", recv_balance.amount_unlocked, confirmed_recv_balance.amount_unlocked, &stacks_block.block_hash(), &stacks_block.header, &canonical_burn, &canonical_block);
            }
        }
    }
}<|MERGE_RESOLUTION|>--- conflicted
+++ resolved
@@ -263,25 +263,21 @@
         self.bytes_so_far += new_bytes;
         self.num_mblocks_added += num_new_mblocks;
 
-<<<<<<< HEAD
+        // apply injected faults
+        if self.disable_cost_check {
+            warn!("Fault injection: disabling microblock miner's cost tracking");
+            self.cost_so_far = ExecutionCost::zero();
+        }
+        if self.disable_bytes_check {
+            warn!("Fault injection: disabling microblock miner's size tracking");
+            self.bytes_so_far = 0;
+        }
+
         Ok(ProcessedUnconfirmedState {
             total_fees,
             total_burns,
             receipts: all_receipts,
         })
-=======
-        // apply injected faults
-        if self.disable_cost_check {
-            warn!("Fault injection: disabling microblock miner's cost tracking");
-            self.cost_so_far = ExecutionCost::zero();
-        }
-        if self.disable_bytes_check {
-            warn!("Fault injection: disabling microblock miner's size tracking");
-            self.bytes_so_far = 0;
-        }
-
-        Ok((total_fees, total_burns, all_receipts))
->>>>>>> 1cdff84d
     }
 
     /// Load up the Stacks microblock stream to process, composed of only the new microblocks
