--- conflicted
+++ resolved
@@ -80,11 +80,7 @@
                chainstate: &'a mut StacksChainState, initial_cost: ExecutionCost, bytes_so_far: u64) -> Result<StacksMicroblockBuilder<'a>, Error> {
         let header_reader = chainstate.reopen()?;
         let anchor_block_height = 
-<<<<<<< HEAD
-            StacksChainState::get_anchored_block_header_info(header_reader.headers_db(), &anchor_block_bhh, &anchor_block)?
-=======
-            StacksChainState::get_anchored_block_header_info(&header_reader.headers_db, &anchor_block_consensus_hash, &anchor_block)?
->>>>>>> f4e9a4b6
+            StacksChainState::get_anchored_block_header_info(header_reader.headers_db(), &anchor_block_consensus_hash, &anchor_block)?
             .ok_or(Error::NoSuchBlockError)?
             .block_height;
 
@@ -1239,11 +1235,7 @@
                         parent_stacks_block_snapshot
                     };
 
-<<<<<<< HEAD
-                    let parent_chain_tip = StacksChainState::get_anchored_block_header_info(self.chainstate.headers_db(), &parent_stacks_block_snapshot.burn_header_hash, &parent_stacks_block.header.block_hash()).unwrap().unwrap();
-=======
-                    let parent_chain_tip = StacksChainState::get_anchored_block_header_info(&self.chainstate.headers_db, &parent_stacks_block_snapshot.consensus_hash, &parent_stacks_block.header.block_hash()).unwrap().unwrap();
->>>>>>> f4e9a4b6
+                    let parent_chain_tip = StacksChainState::get_anchored_block_header_info(self.chainstate.headers_db(), &parent_stacks_block_snapshot.consensus_hash, &parent_stacks_block.header.block_hash()).unwrap().unwrap();
 
                     let new_work = StacksWorkScore {
                         burn: parent_stacks_block_snapshot.total_burn,
@@ -3464,11 +3456,7 @@
                     Some(block) => {
                         let ic = sortdb.index_conn();
                         let snapshot = SortitionDB::get_block_snapshot_for_winning_stacks_block(&ic, &tip.sortition_id, &block.block_hash()).unwrap().unwrap();      // succeeds because we don't fork
-<<<<<<< HEAD
-                        StacksChainState::get_anchored_block_header_info(chainstate.headers_db(), &snapshot.burn_header_hash, &snapshot.winning_stacks_block_hash).unwrap().unwrap()
-=======
-                        StacksChainState::get_anchored_block_header_info(&chainstate.headers_db, &snapshot.consensus_hash, &snapshot.winning_stacks_block_hash).unwrap().unwrap()
->>>>>>> f4e9a4b6
+                        StacksChainState::get_anchored_block_header_info(chainstate.headers_db(), &snapshot.consensus_hash, &snapshot.winning_stacks_block_hash).unwrap().unwrap()
                     }
                 };
                 
@@ -3523,14 +3511,8 @@
                     }
                     Some(block) => {
                         let ic = sortdb.index_conn();
-<<<<<<< HEAD
-                        let snapshot = SortitionDB::get_block_snapshot_for_winning_stacks_block(
-                            &ic, &tip.sortition_id, &block.block_hash()).unwrap().unwrap();      // succeeds because we don't fork
-                        StacksChainState::get_anchored_block_header_info(chainstate.headers_db(), &snapshot.burn_header_hash, &snapshot.winning_stacks_block_hash).unwrap().unwrap()
-=======
                         let snapshot = SortitionDB::get_block_snapshot_for_winning_stacks_block(&ic, &tip.sortition_id, &block.block_hash()).unwrap().unwrap();      // succeeds because we don't fork
-                        StacksChainState::get_anchored_block_header_info(&chainstate.headers_db, &snapshot.consensus_hash, &snapshot.winning_stacks_block_hash).unwrap().unwrap()
->>>>>>> f4e9a4b6
+                        StacksChainState::get_anchored_block_header_info(chainstate.headers_db(), &snapshot.consensus_hash, &snapshot.winning_stacks_block_hash).unwrap().unwrap()
                     }
                 };
 
@@ -3615,11 +3597,7 @@
                     Some(block) => {
                         let ic = sortdb.index_conn();
                         let snapshot = SortitionDB::get_block_snapshot_for_winning_stacks_block(&ic, &tip.sortition_id, &block.block_hash()).unwrap().unwrap();      // succeeds because we don't fork
-<<<<<<< HEAD
-                        StacksChainState::get_anchored_block_header_info(chainstate.headers_db(), &snapshot.burn_header_hash, &snapshot.winning_stacks_block_hash).unwrap().unwrap()
-=======
-                        StacksChainState::get_anchored_block_header_info(&chainstate.headers_db, &snapshot.consensus_hash, &snapshot.winning_stacks_block_hash).unwrap().unwrap()
->>>>>>> f4e9a4b6
+                        StacksChainState::get_anchored_block_header_info(chainstate.headers_db(), &snapshot.consensus_hash, &snapshot.winning_stacks_block_hash).unwrap().unwrap()
                     }
                 };
                 
@@ -3726,11 +3704,7 @@
                     Some(block) => {
                         let ic = sortdb.index_conn();
                         let snapshot = SortitionDB::get_block_snapshot_for_winning_stacks_block(&ic, &tip.sortition_id, &block.block_hash()).unwrap().unwrap();      // succeeds because we don't fork
-<<<<<<< HEAD
-                        StacksChainState::get_anchored_block_header_info(chainstate.headers_db(), &snapshot.burn_header_hash, &snapshot.winning_stacks_block_hash).unwrap().unwrap()
-=======
-                        StacksChainState::get_anchored_block_header_info(&chainstate.headers_db, &snapshot.consensus_hash, &snapshot.winning_stacks_block_hash).unwrap().unwrap()
->>>>>>> f4e9a4b6
+                        StacksChainState::get_anchored_block_header_info(chainstate.headers_db(), &snapshot.consensus_hash, &snapshot.winning_stacks_block_hash).unwrap().unwrap()
                     }
                 };
                 
@@ -3843,11 +3817,7 @@
                     Some(block) => {
                         let ic = sortdb.index_conn();
                         let snapshot = SortitionDB::get_block_snapshot_for_winning_stacks_block(&ic, &tip.sortition_id, &block.block_hash()).unwrap().unwrap();      // succeeds because we don't fork
-<<<<<<< HEAD
-                        StacksChainState::get_anchored_block_header_info(chainstate.headers_db(), &snapshot.burn_header_hash, &snapshot.winning_stacks_block_hash).unwrap().unwrap()
-=======
-                        StacksChainState::get_anchored_block_header_info(&chainstate.headers_db, &snapshot.consensus_hash, &snapshot.winning_stacks_block_hash).unwrap().unwrap()
->>>>>>> f4e9a4b6
+                        StacksChainState::get_anchored_block_header_info(chainstate.headers_db(), &snapshot.consensus_hash, &snapshot.winning_stacks_block_hash).unwrap().unwrap()
                     }
                 };
                 
@@ -3941,11 +3911,7 @@
                     Some(block) => {
                         let ic = sortdb.index_conn();
                         let snapshot = SortitionDB::get_block_snapshot_for_winning_stacks_block(&ic, &tip.sortition_id, &block.block_hash()).unwrap().unwrap();      // succeeds because we don't fork
-<<<<<<< HEAD
-                        StacksChainState::get_anchored_block_header_info(chainstate.headers_db(), &snapshot.burn_header_hash, &snapshot.winning_stacks_block_hash).unwrap().unwrap()
-=======
-                        StacksChainState::get_anchored_block_header_info(&chainstate.headers_db, &snapshot.consensus_hash, &snapshot.winning_stacks_block_hash).unwrap().unwrap()
->>>>>>> f4e9a4b6
+                        StacksChainState::get_anchored_block_header_info(chainstate.headers_db(), &snapshot.consensus_hash, &snapshot.winning_stacks_block_hash).unwrap().unwrap()
                     }
                 };
                 
@@ -4028,11 +3994,7 @@
                     Some(block) => {
                         let ic = sortdb.index_conn();
                         let snapshot = SortitionDB::get_block_snapshot_for_winning_stacks_block(&ic, &tip.sortition_id, &block.block_hash()).unwrap().unwrap();      // succeeds because we don't fork
-<<<<<<< HEAD
-                        StacksChainState::get_anchored_block_header_info(chainstate.headers_db(), &snapshot.burn_header_hash, &snapshot.winning_stacks_block_hash).unwrap().unwrap()
-=======
-                        StacksChainState::get_anchored_block_header_info(&chainstate.headers_db, &snapshot.consensus_hash, &snapshot.winning_stacks_block_hash).unwrap().unwrap()
->>>>>>> f4e9a4b6
+                        StacksChainState::get_anchored_block_header_info(chainstate.headers_db(), &snapshot.consensus_hash, &snapshot.winning_stacks_block_hash).unwrap().unwrap()
                     }
                 };
                 
@@ -4178,11 +4140,7 @@
                                         };
 
                                     let snapshot = SortitionDB::get_block_snapshot_for_winning_stacks_block(&ic, &tip.sortition_id, &parent_block_hash).unwrap().unwrap();      // succeeds because we don't fork
-<<<<<<< HEAD
-                                    StacksChainState::get_anchored_block_header_info(chainstate.headers_db(), &snapshot.burn_header_hash, &snapshot.winning_stacks_block_hash).unwrap().unwrap()
-=======
-                                    StacksChainState::get_anchored_block_header_info(&chainstate.headers_db, &snapshot.consensus_hash, &snapshot.winning_stacks_block_hash).unwrap().unwrap()
->>>>>>> f4e9a4b6
+                                    StacksChainState::get_anchored_block_header_info(chainstate.headers_db(), &snapshot.consensus_hash, &snapshot.winning_stacks_block_hash).unwrap().unwrap()
                                 }
                             }
                         }
@@ -4321,11 +4279,7 @@
                     Some(block) => {
                         let ic = sortdb.index_conn();
                         let snapshot = SortitionDB::get_block_snapshot_for_winning_stacks_block(&ic, &tip.sortition_id, &block.block_hash()).unwrap().unwrap();      // succeeds because we don't fork
-<<<<<<< HEAD
-                        StacksChainState::get_anchored_block_header_info(chainstate.headers_db(), &snapshot.burn_header_hash, &snapshot.winning_stacks_block_hash).unwrap().unwrap()
-=======
-                        StacksChainState::get_anchored_block_header_info(&chainstate.headers_db, &snapshot.consensus_hash, &snapshot.winning_stacks_block_hash).unwrap().unwrap()
->>>>>>> f4e9a4b6
+                        StacksChainState::get_anchored_block_header_info(chainstate.headers_db(), &snapshot.consensus_hash, &snapshot.winning_stacks_block_hash).unwrap().unwrap()
                     }
                 };
 
