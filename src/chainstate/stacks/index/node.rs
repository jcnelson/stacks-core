// Copyright (C) 2013-2020 Blockstack PBC, a public benefit corporation
// Copyright (C) 2020 Stacks Open Internet Foundation
//
// This program is free software: you can redistribute it and/or modify
// it under the terms of the GNU General Public License as published by
// the Free Software Foundation, either version 3 of the License, or
// (at your option) any later version.
//
// This program is distributed in the hope that it will be useful,
// but WITHOUT ANY WARRANTY; without even the implied warranty of
// MERCHANTABILITY or FITNESS FOR A PARTICULAR PURPOSE.  See the
// GNU General Public License for more details.
//
// You should have received a copy of the GNU General Public License
// along with this program.  If not, see <http://www.gnu.org/licenses/>.

use std::char::from_digit;
use std::collections::{HashMap, HashSet, VecDeque};
use std::error;
use std::fmt;
use std::io;
use std::io::{Cursor, Read, Seek, SeekFrom, Write};
use std::marker::PhantomData;
use std::ops::{Deref, DerefMut};

use sha2::Digest;

use crate::chainstate::stacks::index::bits::{
    get_path_byte_len, get_ptrs_byte_len, path_from_bytes, ptrs_from_bytes, write_path_to_bytes,
};
use crate::chainstate::stacks::index::Error;
use crate::chainstate::stacks::index::{BlockMap, MarfTrieId, TrieHasher};
use stacks_common::util::hash::to_hex;
use stacks_common::util::slice_partialeq;

use crate::chainstate::stacks::index::TrieHashExtension;
use crate::chainstate::stacks::index::{
    ClarityMarfTrieId, MARFValue, TrieLeaf, MARF_VALUE_ENCODED_SIZE,
};
use crate::codec::{read_next, Error as codec_error, StacksMessageCodec};
use stacks_common::types::chainstate::BlockHeaderHash;
use stacks_common::types::chainstate::BLOCK_HEADER_HASH_ENCODED_SIZE;
use stacks_common::types::chainstate::{TrieHash, TRIEHASH_ENCODED_SIZE};

#[derive(Debug, Clone, PartialEq)]
pub enum CursorError {
    PathDiverged,
    BackptrEncountered(TriePtr),
    ChrNotFound,
}

impl fmt::Display for CursorError {
    fn fmt(&self, f: &mut fmt::Formatter) -> fmt::Result {
        match *self {
            CursorError::PathDiverged => write!(f, "Path diverged"),
            CursorError::BackptrEncountered(_) => write!(f, "Back-pointer encountered"),
            CursorError::ChrNotFound => write!(f, "Node child not found"),
        }
    }
}

impl error::Error for CursorError {
    fn cause(&self) -> Option<&dyn error::Error> {
        None
    }
}

// All numeric values of a Trie node when encoded.
// They are all 7-bit numbers -- the 8th bit is used to indicate whether or not the value
// identifies a back-pointer to be followed.
define_u8_enum!(TrieNodeID {
    Empty = 0,
    Leaf = 1,
    Node4 = 2,
    Node16 = 3,
    Node48 = 4,
    Node256 = 5
});

/// A node ID encodes a back-pointer if its high bit is set
pub fn is_backptr(id: u8) -> bool {
    id & 0x80 != 0
}

/// Set the back-pointer bit
pub fn set_backptr(id: u8) -> u8 {
    id | 0x80
}

/// Clear the back-pointer bit
pub fn clear_backptr(id: u8) -> u8 {
    id & 0x7f
}

// Byte writing operations for pointer lists, paths.

fn write_ptrs_to_bytes<W: Write>(ptrs: &[TriePtr], w: &mut W) -> Result<(), Error> {
    for ptr in ptrs.iter() {
        ptr.write_bytes(w)?;
    }
    Ok(())
}

fn ptrs_consensus_hash<W: Write, M: BlockMap>(
    ptrs: &[TriePtr],
    map: &mut M,
    w: &mut W,
) -> Result<(), Error> {
    for ptr in ptrs.iter() {
        ptr.write_consensus_bytes(map, w)?;
    }
    Ok(())
}

/// A path in the Trie is the SHA2-512/256 hash of its key.
pub struct TriePath([u8; 32]);
impl_array_newtype!(TriePath, u8, 32);
impl_array_hexstring_fmt!(TriePath);
impl_byte_array_newtype!(TriePath, u8, 32);

pub const TRIEPATH_MAX_LEN: usize = 32;

impl TriePath {
    pub fn from_key(k: &str) -> TriePath {
        let h = TrieHash::from_data(k.as_bytes());
        let mut hb = [0u8; TRIEPATH_MAX_LEN];
        hb.copy_from_slice(h.as_bytes());
        TriePath(hb)
    }
}

/// All Trie nodes implement the following methods:
pub trait TrieNode {
    /// Node ID for encoding/decoding
    fn id(&self) -> u8;

    /// Is the node devoid of children?
    fn empty() -> Self;

    /// Follow a path character to a child pointer
    fn walk(&self, chr: u8) -> Option<TriePtr>;

    /// Insert a child pointer if the path character slot is not occupied.
    /// Return true if inserted, false if the slot is already filled
    fn insert(&mut self, ptr: &TriePtr) -> bool;

    /// Replace an existing child pointer with a new one.  Returns true if replaced; false if the
    /// child does not exist.
    fn replace(&mut self, ptr: &TriePtr) -> bool;

    /// Read an encoded instance of this node from a byte stream and instantiate it.
    fn from_bytes<R: Read>(r: &mut R) -> Result<Self, Error>
    where
        Self: std::marker::Sized;

    /// Get a reference to the children of this node.
    fn ptrs(&self) -> &[TriePtr];

    /// Get a reference to the children of this node.
    fn path(&self) -> &Vec<u8>;

    /// Construct a TrieNodeType from a TrieNode
    fn as_trie_node_type(&self) -> TrieNodeType;

    /// Encode this node instance into a byte stream and write it to w.
    fn write_bytes<W: Write>(&self, w: &mut W) -> Result<(), Error> {
        w.write_all(&[self.id()])?;
        write_ptrs_to_bytes(self.ptrs(), w)?;
        write_path_to_bytes(self.path().as_slice(), w)
    }

    #[cfg(test)]
    fn to_bytes(&self) -> Vec<u8> {
        let mut r = Vec::new();
        self.write_bytes(&mut r)
            .expect("Failed to write to byte buffer");
        r
    }

    /// Calculate how many bytes this node will take to encode.
    fn byte_len(&self) -> usize {
        get_ptrs_byte_len(self.ptrs()) + get_path_byte_len(self.path())
    }
}

/// Trait for types that can serialize to consensus bytes
/// This is implemented by `TrieNode`s and `ProofTrieNode`s
///  and allows hash calculation routines to be the same for
///  both types.
/// The type `M` is used for any additional data structures required
///   (BlockHashMap for TrieNode and () for ProofTrieNode)
pub trait ConsensusSerializable<M> {
    /// Encode the consensus-relevant bytes of this node and write it to w.
    fn write_consensus_bytes<W: Write>(
        &self,
        additional_data: &mut M,
        w: &mut W,
    ) -> Result<(), Error>;

    #[cfg(test)]
    fn to_consensus_bytes(&self, additional_data: &mut M) -> Vec<u8> {
        let mut r = Vec::new();
        self.write_consensus_bytes(additional_data, &mut r)
            .expect("Failed to write to byte buffer");
        r
    }
}

impl<T: TrieNode, M: BlockMap> ConsensusSerializable<M> for T {
    fn write_consensus_bytes<W: Write>(&self, map: &mut M, w: &mut W) -> Result<(), Error> {
        w.write_all(&[self.id()])?;
        ptrs_consensus_hash(self.ptrs(), map, w)?;
        write_path_to_bytes(self.path().as_slice(), w)
    }
}

/// Child pointer
#[derive(Debug, Clone, Copy, PartialEq, Eq, Hash)]
pub struct TriePtr {
    pub id: u8, // ID of the child.  Will have bit 0x80 set if the child is a back-pointer (in which case, back_block will be nonzero)
    pub chr: u8, // Path character at which this child resides
    pub ptr: u32, // Storage-specific pointer to where the child's encoded bytes can be found
    pub back_block: u32, // Pointer back to the block that contains the child, if it's not in this trie
}

pub const TRIEPTR_SIZE: usize = 10; // full size of a TriePtr

pub fn ptrs_fmt(ptrs: &[TriePtr]) -> String {
    let mut strs = vec![];
    for i in 0..ptrs.len() {
        if ptrs[i].id != TrieNodeID::Empty as u8 {
            strs.push(format!(
                "id{}chr{:02x}ptr{}bblk{}",
                ptrs[i].id, ptrs[i].chr, ptrs[i].ptr, ptrs[i].back_block
            ))
        }
    }
    strs.join(",")
}

impl Default for TriePtr {
    #[inline]
    fn default() -> TriePtr {
        TriePtr {
            id: 0,
            chr: 0,
            ptr: 0,
            back_block: 0,
        }
    }
}

impl TriePtr {
    #[inline]
    pub fn new(id: u8, chr: u8, ptr: u32) -> TriePtr {
        TriePtr {
            id: id,
            chr: chr,
            ptr: ptr,
            back_block: 0,
        }
    }

    #[inline]
    pub fn id(&self) -> u8 {
        self.id
    }

    #[inline]
    pub fn chr(&self) -> u8 {
        self.chr
    }

    #[inline]
    pub fn ptr(&self) -> u32 {
        self.ptr
    }

    #[inline]
    pub fn back_block(&self) -> u32 {
        self.back_block
    }

    #[inline]
    pub fn from_backptr(&self) -> TriePtr {
        TriePtr {
            id: clear_backptr(self.id),
            chr: self.chr,
            ptr: self.ptr,
            back_block: 0,
        }
    }

    #[inline]
    pub fn write_bytes<W: Write>(&self, w: &mut W) -> Result<(), Error> {
        w.write_all(&[self.id(), self.chr()])?;
        w.write_all(&self.ptr().to_be_bytes())?;
        w.write_all(&self.back_block().to_be_bytes())?;
        Ok(())
    }

    /// The parts of a child pointer that are relevant for consensus are only its ID, path
    /// character, and referred-to block hash.  The software doesn't care about the details of how/where
    /// nodes are stored.
    pub fn write_consensus_bytes<W: Write, M: BlockMap>(
        &self,
        block_map: &mut M,
        w: &mut W,
    ) -> Result<(), Error> {
        w.write_all(&[self.id(), self.chr()])?;

        if is_backptr(self.id()) {
            w.write_all(
                block_map
                    .get_block_hash_caching(self.back_block())
                    .expect("Block identifier {} refered to an unknown block. Consensus failure.")
                    .as_bytes(),
            )?;
        } else {
            w.write_all(&[0; BLOCK_HEADER_HASH_ENCODED_SIZE])?;
        }
        Ok(())
    }

    #[inline]
    pub fn from_bytes(bytes: &[u8]) -> TriePtr {
        assert!(bytes.len() >= TRIEPTR_SIZE);
        let id = bytes[0];
        let chr = bytes[1];
        let ptr = u32::from_be_bytes([bytes[2], bytes[3], bytes[4], bytes[5]]);
        let back_block = u32::from_be_bytes([bytes[6], bytes[7], bytes[8], bytes[9]]);

        TriePtr {
            id: id,
            chr: chr,
            ptr: ptr,
            back_block: back_block,
        }
    }
}

/// Cursor structure for walking down one or more Tries.  This structure helps other parts of the
/// codebase remember which nodes were visited, which blocks they came from, and which pointers
/// were walked.  In particular, it's useful for figuring out where to insert a new node, and which
/// nodes to visit when updating the root node hash.
#[derive(Debug, Clone, PartialEq)]
pub struct TrieCursor<T: MarfTrieId> {
    pub path: TriePath,                  // the path to walk
    pub index: usize,                    // index into the path
    pub node_path_index: usize,          // index into the currently-visited node's compressed path
    pub nodes: Vec<TrieNodeType>,        // list of nodes this cursor visits
    pub node_ptrs: Vec<TriePtr>,         // list of ptr branches this cursor has taken
    pub block_hashes: Vec<T>, // list of Tries we've visited.  block_hashes[i] corresponds to node_ptrs[i]
    pub last_error: Option<CursorError>, // last error encountered while walking (used to make sure the client calls the right "recovery" method)
}

impl<T: MarfTrieId> TrieCursor<T> {
    pub fn new(path: &TriePath, root_ptr: TriePtr) -> TrieCursor<T> {
        TrieCursor {
            path: path.clone(),
            index: 0,
            node_path_index: 0,
            nodes: vec![],
            node_ptrs: vec![root_ptr],
            block_hashes: vec![],
            last_error: None,
        }
    }

    /// what point in the path are we at now?
    /// Will be None only if we haven't taken a step yet.
    pub fn chr(&self) -> Option<u8> {
        if self.index > 0 && self.index <= self.path.len() {
            Some(self.path.as_bytes()[self.index - 1])
        } else {
            None
        }
    }

    /// what offset in the path are we at?
    pub fn tell(&self) -> usize {
        self.index
    }

    /// what is the offset in the node's compressed path?
    pub fn ntell(&self) -> usize {
        self.node_path_index
    }

    /// Are we a the [E]nd [O]f [P]ath?
    pub fn eop(&self) -> bool {
        self.index == self.path.len()
    }

    /// last ptr visited
    pub fn ptr(&self) -> TriePtr {
        // should always be true by construction
        assert!(self.node_ptrs.len() > 0);
        self.node_ptrs[self.node_ptrs.len() - 1].clone()
    }

    /// last node visited.
    /// Will only be None if we haven't taken a step yet.
    pub fn node(&self) -> Option<TrieNodeType> {
        match self.nodes.len() {
            0 => None,
            _ => Some(self.nodes[self.nodes.len() - 1].clone()),
        }
    }

    /// Are we at the [E]nd [O]f a [N]ode's [P]ath?
    pub fn eonp(&self, node: &TrieNodeType) -> bool {
        match node {
            TrieNodeType::Leaf(ref data) => self.node_path_index == data.path.len(),
            TrieNodeType::Node4(ref data) => self.node_path_index == data.path.len(),
            TrieNodeType::Node16(ref data) => self.node_path_index == data.path.len(),
            TrieNodeType::Node48(ref data) => self.node_path_index == data.path.len(),
            TrieNodeType::Node256(ref data) => self.node_path_index == data.path.len(),
        }
    }

    /// Walk to the next node, following its compressed path as far as we can and then walking to
    /// its child pointer.  If we successfully follow the path, then return the pointer we reached.
    /// Otherwise, if we reach the end of the path, return None.  If the path diverges or a node
    /// cannot be found, then return an Err.
    ///
    /// This method does not follow back-pointers, and will return Err if a back-pointer is
    /// reached.  The caller will need to manually call walk() on the last node visited to get the
    /// back-pointer, shunt to the node it points to, and then call walk_backptr_step_backptr() to
    /// record the back-pointer that was followed.  Once the back-pointer has been followed,
    /// caller should call walk_backptr_step_finish().  This is specifically relevant to the MARF,
    /// not to the individual tries.
    pub fn walk(
        &mut self,
        node: &TrieNodeType,
        block_hash: &T,
    ) -> Result<Option<TriePtr>, CursorError> {
        // can only be called if we called the appropriate "repair" method or if there is no error
        assert!(self.last_error.is_none());

        trace!("cursor: walk: node = {:?} block = {:?}", node, block_hash);

        // walk this node
        self.nodes.push((*node).clone());
        self.node_path_index = 0;

        if self.index >= self.path.len() {
            trace!("cursor: out of path");
            return Ok(None);
        }

        let node_path = node.path_bytes();
        let path_bytes = self.path.as_bytes();

        // consume as much of the compressed path as we can
        for i in 0..node_path.len() {
            if node_path[i] != path_bytes[self.index] {
                // diverged
                trace!("cursor: diverged({} != {}): i = {}, self.index = {}, self.node_path_index = {}", to_hex(&node_path), to_hex(path_bytes), i, self.index, self.node_path_index);
                self.last_error = Some(CursorError::PathDiverged);
                return Err(CursorError::PathDiverged);
            }
            self.index += 1;
            self.node_path_index += 1;
        }

        // walked to end of the node's compressed path.
        // Find the pointer to the next node.
        if self.index < self.path.len() {
            let chr = path_bytes[self.index];
            self.index += 1;
            let mut ptr_opt = node.walk(chr);

            let do_walk = match ptr_opt {
                Some(ptr) => {
                    if !is_backptr(ptr.id()) {
                        // not going to follow a back-pointer
                        self.node_ptrs.push(ptr);
                        self.block_hashes.push(block_hash.clone());
                        true
                    } else {
                        // the caller will need to follow the backptr, and call
                        // repair_backptr_step_backptr() for each node visited, and then repair_backptr_finish()
                        // once the final ptr and block_hash are discovered.
                        self.last_error = Some(CursorError::BackptrEncountered(ptr));
                        false
                    }
                }
                None => {
                    self.last_error = Some(CursorError::ChrNotFound);
                    false
                }
            };

            if !do_walk {
                ptr_opt = None;
            }

            if ptr_opt.is_none() {
                assert!(self.last_error.is_some());

                trace!(
                    "cursor: not found: chr = 0x{:02x}, self.index = {}, self.path = {:?}",
                    chr,
                    self.index - 1,
                    &path_bytes
                );
                return Err(self.last_error.clone().unwrap());
            } else {
                return Ok(ptr_opt);
            }
        } else {
            trace!("cursor: now out of path");
            return Ok(None);
        }
    }

    /// Replace the last-visited node and ptr within this trie.  Used when doing a copy-on-write or
    /// promoting a node, so the cursor state accurately reflects the nodes and tries visited.
    #[inline]
    pub fn repair_retarget(&mut self, node: &TrieNodeType, ptr: &TriePtr, hash: &T) -> () {
        // this can only be called if we failed to walk to a node (this method _should not_ be
        // called if we walked to a backptr).
        if Some(CursorError::ChrNotFound) != self.last_error
            && Some(CursorError::PathDiverged) != self.last_error
        {
            eprintln!("{:?}", &self.last_error);
            panic!();
        }

        self.nodes.pop();
        self.node_ptrs.pop();
        self.block_hashes.pop();

        self.nodes.push(node.clone());
        self.node_ptrs.push(ptr.clone());
        self.block_hashes.push(hash.clone());

        self.last_error = None;
    }

    /// Record that a node was walked to by way of a back-pointer.
    /// next_node should be the node walked to.
    /// ptr is the ptr we'll be walking from, off of next_node.
    /// block_hash is the block where next_node came from.
    #[inline]
    pub fn repair_backptr_step_backptr(
        &mut self,
        next_node: &TrieNodeType,
        ptr: &TriePtr,
        block_hash: T,
    ) -> () {
        // this can only be called if we walked to a backptr.
        // If it's anything else, we're in trouble.
        if Some(CursorError::ChrNotFound) == self.last_error
            || Some(CursorError::PathDiverged) == self.last_error
        {
            eprintln!("{:?}", &self.last_error);
            panic!();
        }

        trace!(
            "Cursor: repair_backptr_step_backptr ptr={:?} block_hash={:?} next_node={:?}",
            ptr,
            &block_hash,
            next_node
        );

        let backptr = TriePtr::new(set_backptr(ptr.id()), ptr.chr(), ptr.ptr()); // set_backptr() informs update_root_hash() to skip this node
        self.node_ptrs.push(backptr);
        self.block_hashes.push(block_hash);

        self.nodes.push(next_node.clone());
    }

    /// Record that we landed on a non-backptr from a backptr.
    /// ptr is a non-backptr that refers to the node we landed on.
    #[inline]
    pub fn repair_backptr_finish(&mut self, ptr: &TriePtr, block_hash: T) -> () {
        // this can only be called if we walked to a backptr.
        // If it's anything else, we're in trouble.
        if Some(CursorError::ChrNotFound) == self.last_error
            || Some(CursorError::PathDiverged) == self.last_error
        {
            eprintln!("{:?}", &self.last_error);
            panic!();
        }
        assert!(!is_backptr(ptr.id()));

        trace!(
            "Cursor: repair_backptr_finish ptr={:?} block_hash={:?}",
            &ptr,
            &block_hash
        );

        self.node_ptrs.push(ptr.clone());
        self.block_hashes.push(block_hash);

        self.last_error = None;
    }
}

impl PartialEq for TrieLeaf {
    fn eq(&self, other: &TrieLeaf) -> bool {
        self.path == other.path && slice_partialeq(self.data.as_bytes(), other.data.as_bytes())
    }
}

impl TrieLeaf {
    pub fn new(path: &Vec<u8>, data: &Vec<u8>) -> TrieLeaf {
        assert!(data.len() <= 40);
        let mut bytes = [0u8; 40];
        bytes.copy_from_slice(&data[..]);
        TrieLeaf {
            path: path.clone(),
            data: MARFValue(bytes),
        }
    }

    pub fn from_value(path: &Vec<u8>, value: MARFValue) -> TrieLeaf {
        TrieLeaf {
            path: path.clone(),
            data: value,
        }
    }
}

impl fmt::Debug for TrieLeaf {
    fn fmt(&self, f: &mut fmt::Formatter) -> fmt::Result {
        write!(
            f,
            "TrieLeaf(path={} data={})",
            &to_hex(&self.path),
            &self.data.to_hex()
        )
    }
}

impl StacksMessageCodec for TrieLeaf {
    fn consensus_serialize<W: Write>(&self, fd: &mut W) -> Result<(), codec_error> {
        self.path.consensus_serialize(fd)?;
        self.data.consensus_serialize(fd)
    }

    fn consensus_deserialize<R: Read>(fd: &mut R) -> Result<TrieLeaf, codec_error> {
        let path = read_next(fd)?;
        let data = read_next(fd)?;

        Ok(TrieLeaf { path, data })
    }
}

/// Trie node with four children
#[derive(Clone, PartialEq)]
pub struct TrieNode4 {
    pub path: Vec<u8>,
    pub ptrs: [TriePtr; 4],
}

impl fmt::Debug for TrieNode4 {
    fn fmt(&self, f: &mut fmt::Formatter) -> fmt::Result {
        write!(
            f,
            "TrieNode4(path={} ptrs={})",
            &to_hex(&self.path),
            ptrs_fmt(&self.ptrs)
        )
    }
}

impl TrieNode4 {
    pub fn new(path: &Vec<u8>) -> TrieNode4 {
        TrieNode4 {
            path: path.clone(),
            ptrs: [TriePtr::default(); 4],
        }
    }
}

/// Trie node with 16 children
#[derive(Clone, PartialEq)]
pub struct TrieNode16 {
    pub path: Vec<u8>,
    pub ptrs: [TriePtr; 16],
}

impl fmt::Debug for TrieNode16 {
    fn fmt(&self, f: &mut fmt::Formatter) -> fmt::Result {
        write!(
            f,
            "TrieNode16(path={} ptrs={})",
            &to_hex(&self.path),
            ptrs_fmt(&self.ptrs)
        )
    }
}

impl TrieNode16 {
    pub fn new(path: &Vec<u8>) -> TrieNode16 {
        TrieNode16 {
            path: path.clone(),
            ptrs: [TriePtr::default(); 16],
        }
    }

    /// Promote a Node4 to a Node16
    pub fn from_node4(node4: &TrieNode4) -> TrieNode16 {
        let mut ptrs = [TriePtr::default(); 16];
        for i in 0..4 {
            ptrs[i] = node4.ptrs[i].clone();
        }
        TrieNode16 {
            path: node4.path.clone(),
            ptrs: ptrs,
        }
    }
}

/// Trie node with 48 children
#[derive(Clone)]
pub struct TrieNode48 {
    pub path: Vec<u8>,
    indexes: [i8; 256], // indexes[i], if non-negative, is an index into ptrs.
    pub ptrs: [TriePtr; 48],
}

impl fmt::Debug for TrieNode48 {
    fn fmt(&self, f: &mut fmt::Formatter) -> fmt::Result {
        write!(
            f,
            "TrieNode48(path={} ptrs={})",
            &to_hex(&self.path),
            ptrs_fmt(&self.ptrs)
        )
    }
}

impl PartialEq for TrieNode48 {
    fn eq(&self, other: &TrieNode48) -> bool {
        self.path == other.path
            && slice_partialeq(&self.ptrs, &other.ptrs)
            && slice_partialeq(&self.indexes, &other.indexes)
    }
}

impl TrieNode48 {
    pub fn new(path: &Vec<u8>) -> TrieNode48 {
        TrieNode48 {
            path: path.clone(),
            indexes: [-1; 256],
            ptrs: [TriePtr::default(); 48],
        }
    }

    /// Promote a node16 to a node48
    pub fn from_node16(node16: &TrieNode16) -> TrieNode48 {
        let mut ptrs = [TriePtr::default(); 48];
        let mut indexes = [-1i8; 256];
        for i in 0..16 {
            ptrs[i] = node16.ptrs[i].clone();
            indexes[ptrs[i].chr() as usize] = i as i8;
        }
        TrieNode48 {
            path: node16.path.clone(),
            indexes: indexes,
            ptrs: ptrs,
        }
    }
}

/// Trie node with 256 children
#[derive(Clone)]
pub struct TrieNode256 {
    pub path: Vec<u8>,
    pub ptrs: [TriePtr; 256],
}

impl fmt::Debug for TrieNode256 {
    fn fmt(&self, f: &mut fmt::Formatter) -> fmt::Result {
        write!(
            f,
            "TrieNode256(path={} ptrs={})",
            &to_hex(&self.path),
            ptrs_fmt(&self.ptrs)
        )
    }
}

impl PartialEq for TrieNode256 {
    fn eq(&self, other: &TrieNode256) -> bool {
        self.path == other.path && slice_partialeq(&self.ptrs, &other.ptrs)
    }
}

impl TrieNode256 {
    pub fn new(path: &Vec<u8>) -> TrieNode256 {
        TrieNode256 {
            path: path.clone(),
            ptrs: [TriePtr::default(); 256],
        }
    }

    pub fn from_node4(node4: &TrieNode4) -> TrieNode256 {
        let mut ptrs = [TriePtr::default(); 256];
        for i in 0..4 {
            let c = node4.ptrs[i].chr();
            ptrs[c as usize] = node4.ptrs[i].clone();
        }
        TrieNode256 {
            path: node4.path.clone(),
            ptrs: ptrs,
        }
    }

    /// Promote a node48 to a node256
    pub fn from_node48(node48: &TrieNode48) -> TrieNode256 {
        let mut ptrs = [TriePtr::default(); 256];
        for i in 0..48 {
            let c = node48.ptrs[i].chr();
            ptrs[c as usize] = node48.ptrs[i].clone();
        }
        TrieNode256 {
            path: node48.path.clone(),
            ptrs: ptrs,
        }
    }
}

impl TrieNode for TrieNode4 {
    fn id(&self) -> u8 {
        TrieNodeID::Node4 as u8
    }

    fn empty() -> TrieNode4 {
        TrieNode4 {
            path: vec![],
            ptrs: [TriePtr::default(); 4],
        }
    }

    fn walk(&self, chr: u8) -> Option<TriePtr> {
        for i in 0..4 {
            if self.ptrs[i].id() != TrieNodeID::Empty as u8 && self.ptrs[i].chr() == chr {
                return Some(self.ptrs[i].clone());
            }
        }
        return None;
    }

    fn from_bytes<R: Read>(r: &mut R) -> Result<TrieNode4, Error> {
        let mut ptrs_slice = [TriePtr::default(); 4];
        ptrs_from_bytes(TrieNodeID::Node4 as u8, r, &mut ptrs_slice)?;
        let path = path_from_bytes(r)?;

        Ok(TrieNode4 {
            path,
            ptrs: ptrs_slice,
        })
    }

    fn insert(&mut self, ptr: &TriePtr) -> bool {
        if self.replace(ptr) {
            return true;
        }

        for i in 0..4 {
            if self.ptrs[i].id() == TrieNodeID::Empty as u8 {
                self.ptrs[i] = ptr.clone();
                return true;
            }
        }
        return false;
    }

    fn replace(&mut self, ptr: &TriePtr) -> bool {
        for i in 0..4 {
            if self.ptrs[i].id() != TrieNodeID::Empty as u8 && self.ptrs[i].chr() == ptr.chr() {
                self.ptrs[i] = ptr.clone();
                return true;
            }
        }
        return false;
    }

    fn ptrs(&self) -> &[TriePtr] {
        &self.ptrs
    }

    fn path(&self) -> &Vec<u8> {
        &self.path
    }

    fn as_trie_node_type(&self) -> TrieNodeType {
        TrieNodeType::Node4(self.clone())
    }
}

impl TrieNode for TrieNode16 {
    fn id(&self) -> u8 {
        TrieNodeID::Node16 as u8
    }

    fn empty() -> TrieNode16 {
        TrieNode16 {
            path: vec![],
            ptrs: [TriePtr::default(); 16],
        }
    }

    fn walk(&self, chr: u8) -> Option<TriePtr> {
        for i in 0..16 {
            if self.ptrs[i].id != TrieNodeID::Empty as u8 && self.ptrs[i].chr == chr {
                return Some(self.ptrs[i].clone());
            }
        }
        return None;
    }

    fn from_bytes<R: Read>(r: &mut R) -> Result<TrieNode16, Error> {
        let mut ptrs_slice = [TriePtr::default(); 16];
        ptrs_from_bytes(TrieNodeID::Node16 as u8, r, &mut ptrs_slice)?;

        let path = path_from_bytes(r)?;

        Ok(TrieNode16 {
            path,
            ptrs: ptrs_slice,
        })
    }

    fn insert(&mut self, ptr: &TriePtr) -> bool {
        if self.replace(ptr) {
            return true;
        }

        for i in 0..16 {
            if self.ptrs[i].id() == TrieNodeID::Empty as u8 {
                self.ptrs[i] = ptr.clone();
                return true;
            }
        }
        return false;
    }

    fn replace(&mut self, ptr: &TriePtr) -> bool {
        for i in 0..16 {
            if self.ptrs[i].id() != TrieNodeID::Empty as u8 && self.ptrs[i].chr() == ptr.chr() {
                self.ptrs[i] = ptr.clone();
                return true;
            }
        }
        return false;
    }

    fn ptrs(&self) -> &[TriePtr] {
        &self.ptrs
    }

    fn path(&self) -> &Vec<u8> {
        &self.path
    }

    fn as_trie_node_type(&self) -> TrieNodeType {
        TrieNodeType::Node16(self.clone())
    }
}

impl TrieNode for TrieNode48 {
    fn id(&self) -> u8 {
        TrieNodeID::Node48 as u8
    }

    fn empty() -> TrieNode48 {
        TrieNode48 {
            path: vec![],
            indexes: [-1; 256],
            ptrs: [TriePtr::default(); 48],
        }
    }

    fn walk(&self, chr: u8) -> Option<TriePtr> {
        let idx = self.indexes[chr as usize];
        if idx >= 0 && idx < 48 && self.ptrs[idx as usize].id() != TrieNodeID::Empty as u8 {
            return Some(self.ptrs[idx as usize].clone());
        }
        return None;
    }

    fn write_bytes<W: Write>(&self, w: &mut W) -> Result<(), Error> {
        w.write_all(&[self.id()])?;
        write_ptrs_to_bytes(self.ptrs(), w)?;

        for i in self.indexes.iter() {
            w.write_all(&[*i as u8])?;
        }

        write_path_to_bytes(self.path().as_slice(), w)
    }

    fn byte_len(&self) -> usize {
        get_ptrs_byte_len(&self.ptrs) + 256 + get_path_byte_len(&self.path)
    }

    fn from_bytes<R: Read>(r: &mut R) -> Result<TrieNode48, Error> {
        let mut ptrs_slice = [TriePtr::default(); 48];
        ptrs_from_bytes(TrieNodeID::Node48 as u8, r, &mut ptrs_slice)?;

        let mut indexes = [0u8; 256];
        let l_indexes = r.read(&mut indexes).map_err(Error::IOError)?;

        if l_indexes != 256 {
            return Err(Error::CorruptionError(
                "Node48: Failed to read 256 indexes".to_string(),
            ));
        }

        let path = path_from_bytes(r)?;

        let indexes_i8: Vec<i8> = indexes
            .iter()
            .map(|i| {
                let j = *i as i8;
                j
            })
            .collect();
        let mut indexes_slice = [0i8; 256];
        indexes_slice.copy_from_slice(&indexes_i8[..]);

        // not a for-loop because "for ptr in ptrs_slice.iter()" is actually kinda slow
        let mut i = 0;
        while i < ptrs_slice.len() {
            let ptr = &ptrs_slice[i];
            if !(ptr.id() == TrieNodeID::Empty as u8
                || (indexes_slice[ptr.chr() as usize] >= 0
                    && indexes_slice[ptr.chr() as usize] < 48))
            {
                return Err(Error::CorruptionError(
                    "Node48: corrupt index array: invalid index value".to_string(),
                ));
            }
            i += 1;
        }

        // not a for-loop because "for i in 0..256" is actually kinda slow
        i = 0;
        while i < 256 {
            if !(indexes_slice[i] < 0
                || (indexes_slice[i] >= 0
                    && (indexes_slice[i] as usize) < ptrs_slice.len()
                    && ptrs_slice[indexes_slice[i] as usize].id() != TrieNodeID::Empty as u8))
            {
                return Err(Error::CorruptionError(
                    "Node48: corrupt index array: index points to empty node".to_string(),
                ));
            }
            i += 1;
        }

        Ok(TrieNode48 {
            path,
            indexes: indexes_slice,
            ptrs: ptrs_slice,
        })
    }

    fn insert(&mut self, ptr: &TriePtr) -> bool {
        if self.replace(ptr) {
            return true;
        }

        let c = ptr.chr();
        for i in 0..48 {
            if self.ptrs[i].id() == TrieNodeID::Empty as u8 {
                self.indexes[c as usize] = i as i8;
                self.ptrs[i] = ptr.clone();
                return true;
            }
        }
        return false;
    }

    fn replace(&mut self, ptr: &TriePtr) -> bool {
        let i = self.indexes[ptr.chr() as usize];
        if i >= 0 {
            self.ptrs[i as usize] = ptr.clone();
            return true;
        } else {
            return false;
        }
    }

    fn ptrs(&self) -> &[TriePtr] {
        &self.ptrs
    }

    fn path(&self) -> &Vec<u8> {
        &self.path
    }

    fn as_trie_node_type(&self) -> TrieNodeType {
        TrieNodeType::Node48(Box::new(self.clone()))
    }
}

impl TrieNode for TrieNode256 {
    fn id(&self) -> u8 {
        TrieNodeID::Node256 as u8
    }

    fn empty() -> TrieNode256 {
        TrieNode256 {
            path: vec![],
            ptrs: [TriePtr::default(); 256],
        }
    }

    fn walk(&self, chr: u8) -> Option<TriePtr> {
        if self.ptrs[chr as usize].id() != TrieNodeID::Empty as u8 {
            return Some(self.ptrs[chr as usize].clone());
        }
        return None;
    }

    fn from_bytes<R: Read>(r: &mut R) -> Result<TrieNode256, Error> {
        let mut ptrs_slice = [TriePtr::default(); 256];
        ptrs_from_bytes(TrieNodeID::Node256 as u8, r, &mut ptrs_slice)?;

        let path = path_from_bytes(r)?;

        Ok(TrieNode256 {
            path,
            ptrs: ptrs_slice,
        })
    }

    fn insert(&mut self, ptr: &TriePtr) -> bool {
        if self.replace(ptr) {
            return true;
        }
        let c = ptr.chr() as usize;
        self.ptrs[c] = ptr.clone();
        return true;
    }

    fn replace(&mut self, ptr: &TriePtr) -> bool {
        let c = ptr.chr() as usize;
        if self.ptrs[c].id() != TrieNodeID::Empty as u8 && self.ptrs[c].chr() == ptr.chr() {
            self.ptrs[c] = ptr.clone();
            return true;
        } else {
            return false;
        }
    }

    fn ptrs(&self) -> &[TriePtr] {
        &self.ptrs
    }

    fn path(&self) -> &Vec<u8> {
        &self.path
    }

    fn as_trie_node_type(&self) -> TrieNodeType {
        TrieNodeType::Node256(Box::new(self.clone()))
    }
}

impl TrieNode for TrieLeaf {
    fn id(&self) -> u8 {
        TrieNodeID::Leaf as u8
    }

    fn empty() -> TrieLeaf {
        TrieLeaf::new(&vec![], &[0u8; 40].to_vec())
    }

    fn walk(&self, _chr: u8) -> Option<TriePtr> {
        None
    }

    fn write_bytes<W: Write>(&self, w: &mut W) -> Result<(), Error> {
        w.write_all(&[self.id()])?;
        write_path_to_bytes(&self.path, w)?;
        w.write_all(&self.data.0[..])?;
        Ok(())
    }

    fn byte_len(&self) -> usize {
        1 + get_path_byte_len(&self.path) + self.data.len()
    }

    fn from_bytes<R: Read>(r: &mut R) -> Result<TrieLeaf, Error> {
        let mut idbuf = [0u8; 1];
        let l_idbuf = r.read(&mut idbuf).map_err(Error::IOError)?;

        if l_idbuf != 1 {
            return Err(Error::CorruptionError(
                "Leaf: failed to read ID".to_string(),
            ));
        }

        if clear_backptr(idbuf[0]) != TrieNodeID::Leaf as u8 {
            return Err(Error::CorruptionError(format!(
                "Leaf: bad ID {:x}",
                idbuf[0]
            )));
        }

        let path = path_from_bytes(r)?;
        let mut leaf_data = [0u8; MARF_VALUE_ENCODED_SIZE as usize];
        let l_leaf_data = r.read(&mut leaf_data).map_err(Error::IOError)?;

        if l_leaf_data != (MARF_VALUE_ENCODED_SIZE as usize) {
            return Err(Error::CorruptionError(format!(
                "Leaf: read only {} out of {} bytes",
                l_leaf_data, MARF_VALUE_ENCODED_SIZE
            )));
        }

        Ok(TrieLeaf {
            path: path,
            data: MARFValue(leaf_data),
        })
    }

    fn insert(&mut self, _ptr: &TriePtr) -> bool {
        panic!("can't insert into a leaf");
    }

    fn replace(&mut self, _ptr: &TriePtr) -> bool {
        panic!("can't replace in a leaf");
    }

    fn ptrs(&self) -> &[TriePtr] {
        &[]
    }

    fn path(&self) -> &Vec<u8> {
        &self.path
    }

    fn as_trie_node_type(&self) -> TrieNodeType {
        TrieNodeType::Leaf(self.clone())
    }
}

#[derive(Debug, Clone, PartialEq)]
pub enum TrieNodeType {
    Node4(TrieNode4),
    Node16(TrieNode16),
    Node48(Box<TrieNode48>),
    Node256(Box<TrieNode256>),
    Leaf(TrieLeaf),
}

macro_rules! with_node {
    ($self: expr, $pat:pat, $s:expr) => {
        match $self {
            TrieNodeType::Node4($pat) => $s,
            TrieNodeType::Node16($pat) => $s,
            TrieNodeType::Node48($pat) => $s,
            TrieNodeType::Node256($pat) => $s,
            TrieNodeType::Leaf($pat) => $s,
        }
    };
}

impl TrieNodeType {
    pub fn is_leaf(&self) -> bool {
        match self {
            TrieNodeType::Leaf(_) => true,
            _ => false,
        }
    }

    pub fn is_node4(&self) -> bool {
        match self {
            TrieNodeType::Node4(_) => true,
            _ => false,
        }
    }

    pub fn is_node16(&self) -> bool {
        match self {
            TrieNodeType::Node16(_) => true,
            _ => false,
        }
    }

    pub fn is_node48(&self) -> bool {
        match self {
            TrieNodeType::Node48(_) => true,
            _ => false,
        }
    }

    pub fn is_node256(&self) -> bool {
        match self {
            TrieNodeType::Node256(_) => true,
            _ => false,
        }
    }

    pub fn id(&self) -> u8 {
        with_node!(self, ref data, data.id())
    }

    pub fn walk(&self, chr: u8) -> Option<TriePtr> {
        with_node!(self, ref data, data.walk(chr))
    }

    pub fn write_bytes<W: Write>(&self, w: &mut W) -> Result<(), Error> {
        with_node!(self, ref data, data.write_bytes(w))
    }

    pub fn write_consensus_bytes<W: Write, M: BlockMap>(
        &self,
        map: &mut M,
        w: &mut W,
    ) -> Result<(), Error> {
        with_node!(self, ref data, data.write_consensus_bytes(map, w))
    }

    pub fn byte_len(&self) -> usize {
        with_node!(self, ref data, data.byte_len())
    }

    pub fn insert(&mut self, ptr: &TriePtr) -> bool {
        with_node!(self, ref mut data, data.insert(ptr))
    }

    pub fn replace(&mut self, ptr: &TriePtr) -> bool {
        with_node!(self, ref mut data, data.replace(ptr))
    }

    pub fn ptrs(&self) -> &[TriePtr] {
        with_node!(self, ref data, data.ptrs())
    }

    pub fn ptrs_mut(&mut self) -> &mut [TriePtr] {
        match self {
            TrieNodeType::Node4(ref mut data) => &mut data.ptrs,
            TrieNodeType::Node16(ref mut data) => &mut data.ptrs,
            TrieNodeType::Node48(ref mut data) => &mut data.ptrs,
            TrieNodeType::Node256(ref mut data) => &mut data.ptrs,
            TrieNodeType::Leaf(_) => panic!("Leaf has no ptrs"),
        }
    }

    pub fn max_ptrs(&self) -> usize {
        match self {
            TrieNodeType::Node4(_) => 4,
            TrieNodeType::Node16(_) => 16,
            TrieNodeType::Node48(_) => 48,
            TrieNodeType::Node256(_) => 256,
            TrieNodeType::Leaf(_) => 0,
        }
    }

    pub fn path_bytes(&self) -> &Vec<u8> {
        with_node!(self, ref data, &data.path)
    }

    pub fn set_path(&mut self, new_path: Vec<u8>) -> () {
        with_node!(self, ref mut data, data.path = new_path)
    }
<<<<<<< HEAD
=======
}

#[cfg(test)]
mod test {
    #![allow(unused_variables)]
    #![allow(unused_assignments)]

    use std::io::Cursor;

    use crate::chainstate::stacks::index::bits::*;
    use crate::chainstate::stacks::index::marf::*;
    use crate::chainstate::stacks::index::node::*;
    use crate::chainstate::stacks::index::proofs::*;
    use crate::chainstate::stacks::index::storage::*;
    use crate::chainstate::stacks::index::test::*;
    use crate::chainstate::stacks::index::trie::*;

    use super::*;

    #[test]
    fn trieptr_to_bytes() {
        let mut t = TriePtr::new(0x11, 0x22, 0x33445566);
        t.back_block = 0x778899aa;

        let t_bytes = vec![0x11, 0x22, 0x33, 0x44, 0x55, 0x66, 0x77, 0x88, 0x99, 0xaa];

        let mut buf = Vec::new();
        t.write_bytes(&mut buf).unwrap();
        assert_eq!(buf, t_bytes);
        assert_eq!(TriePtr::from_bytes(&t_bytes[..]), t);
    }

    #[test]
    fn trie_node4_to_bytes() {
        let mut node4 = TrieNode4::new(&vec![
            0, 1, 2, 3, 4, 5, 6, 7, 8, 9, 10, 11, 12, 13, 14, 15, 16, 17, 18, 19,
        ]);
        for i in 0..3 {
            assert!(node4.insert(&TriePtr::new(
                TrieNodeID::Node16 as u8,
                (i + 1) as u8,
                (i + 2) as u32
            )));
        }
        let node4_bytes = vec![
            // node ID
            TrieNodeID::Node4 as u8,
            // ptrs (4)
            TrieNodeID::Node16 as u8,
            0x01,
            0x00,
            0x00,
            0x00,
            0x2,
            0x00,
            0x00,
            0x00,
            0x00,
            TrieNodeID::Node16 as u8,
            0x02,
            0x00,
            0x00,
            0x00,
            0x3,
            0x00,
            0x00,
            0x00,
            0x00,
            TrieNodeID::Node16 as u8,
            0x03,
            0x00,
            0x00,
            0x00,
            0x4,
            0x00,
            0x00,
            0x00,
            0x00,
            TrieNodeID::Empty as u8,
            0x00,
            0x00,
            0x00,
            0x00,
            0x00,
            0x00,
            0x00,
            0x00,
            0x00,
            // path length
            0x14,
            // path
            0x00,
            0x01,
            0x02,
            0x03,
            0x04,
            0x05,
            0x06,
            0x07,
            0x08,
            0x09,
            0x0a,
            0x0b,
            0x0c,
            0x0d,
            0x0e,
            0x0f,
            0x10,
            0x11,
            0x12,
            0x13,
        ];
        let mut node4_stream = Cursor::new(node4_bytes.clone());
        let buf = node4.to_bytes();
        assert_eq!(buf, node4_bytes);
        assert_eq!(node4.byte_len(), node4_bytes.len());
        assert_eq!(TrieNode4::from_bytes(&mut node4_stream).unwrap(), node4);
    }

    #[test]
    fn trie_node4_to_consensus_bytes() {
        let mut node4 = TrieNode4::new(&vec![
            0, 1, 2, 3, 4, 5, 6, 7, 8, 9, 10, 11, 12, 13, 14, 15, 16, 17, 18, 19,
        ]);
        for i in 0..3 {
            assert!(node4.insert(&TriePtr::new(
                TrieNodeID::Node16 as u8,
                (i + 1) as u8,
                (i + 2) as u32
            )));
        }
        let node4_bytes = vec![
            // node ID
            TrieNodeID::Node4 as u8,
            // ptrs (4): ID, chr, block-header-hash
            TrieNodeID::Node16 as u8,
            0x01,
            0,
            0,
            0,
            0,
            0,
            0,
            0,
            0,
            0,
            0,
            0,
            0,
            0,
            0,
            0,
            0,
            0,
            0,
            0,
            0,
            0,
            0,
            0,
            0,
            0,
            0,
            0,
            0,
            0,
            0,
            0,
            0,
            TrieNodeID::Node16 as u8,
            0x02,
            0,
            0,
            0,
            0,
            0,
            0,
            0,
            0,
            0,
            0,
            0,
            0,
            0,
            0,
            0,
            0,
            0,
            0,
            0,
            0,
            0,
            0,
            0,
            0,
            0,
            0,
            0,
            0,
            0,
            0,
            0,
            0,
            TrieNodeID::Node16 as u8,
            0x03,
            0,
            0,
            0,
            0,
            0,
            0,
            0,
            0,
            0,
            0,
            0,
            0,
            0,
            0,
            0,
            0,
            0,
            0,
            0,
            0,
            0,
            0,
            0,
            0,
            0,
            0,
            0,
            0,
            0,
            0,
            0,
            0,
            TrieNodeID::Empty as u8,
            0x00,
            0,
            0,
            0,
            0,
            0,
            0,
            0,
            0,
            0,
            0,
            0,
            0,
            0,
            0,
            0,
            0,
            0,
            0,
            0,
            0,
            0,
            0,
            0,
            0,
            0,
            0,
            0,
            0,
            0,
            0,
            0,
            0,
            // path length
            0x14,
            // path
            0x00,
            0x01,
            0x02,
            0x03,
            0x04,
            0x05,
            0x06,
            0x07,
            0x08,
            0x09,
            0x0a,
            0x0b,
            0x0c,
            0x0d,
            0x0e,
            0x0f,
            0x10,
            0x11,
            0x12,
            0x13,
        ];

        let buf = node4.to_consensus_bytes(&mut ());
        assert_eq!(to_hex(buf.as_slice()), to_hex(node4_bytes.as_slice()));
    }

    #[test]
    fn trie_node16_to_bytes() {
        let mut node16 = TrieNode16::new(&vec![
            0, 1, 2, 3, 4, 5, 6, 7, 8, 9, 10, 11, 12, 13, 14, 15, 16, 17, 18, 19,
        ]);
        for i in 0..15 {
            assert!(node16.insert(&TriePtr::new(
                TrieNodeID::Node48 as u8,
                (i + 1) as u8,
                (i + 2) as u32
            )));
        }
        let node16_bytes = vec![
            // node ID
            TrieNodeID::Node16 as u8,
            // ptrs (16)
            TrieNodeID::Node48 as u8,
            0x01,
            0x00,
            0x00,
            0x00,
            0x02,
            0x00,
            0x00,
            0x00,
            0x00,
            TrieNodeID::Node48 as u8,
            0x02,
            0x00,
            0x00,
            0x00,
            0x03,
            0x00,
            0x00,
            0x00,
            0x00,
            TrieNodeID::Node48 as u8,
            0x03,
            0x00,
            0x00,
            0x00,
            0x04,
            0x00,
            0x00,
            0x00,
            0x00,
            TrieNodeID::Node48 as u8,
            0x04,
            0x00,
            0x00,
            0x00,
            0x05,
            0x00,
            0x00,
            0x00,
            0x00,
            TrieNodeID::Node48 as u8,
            0x05,
            0x00,
            0x00,
            0x00,
            0x06,
            0x00,
            0x00,
            0x00,
            0x00,
            TrieNodeID::Node48 as u8,
            0x06,
            0x00,
            0x00,
            0x00,
            0x07,
            0x00,
            0x00,
            0x00,
            0x00,
            TrieNodeID::Node48 as u8,
            0x07,
            0x00,
            0x00,
            0x00,
            0x08,
            0x00,
            0x00,
            0x00,
            0x00,
            TrieNodeID::Node48 as u8,
            0x08,
            0x00,
            0x00,
            0x00,
            0x09,
            0x00,
            0x00,
            0x00,
            0x00,
            TrieNodeID::Node48 as u8,
            0x09,
            0x00,
            0x00,
            0x00,
            0x0a,
            0x00,
            0x00,
            0x00,
            0x00,
            TrieNodeID::Node48 as u8,
            0x0a,
            0x00,
            0x00,
            0x00,
            0x0b,
            0x00,
            0x00,
            0x00,
            0x00,
            TrieNodeID::Node48 as u8,
            0x0b,
            0x00,
            0x00,
            0x00,
            0x0c,
            0x00,
            0x00,
            0x00,
            0x00,
            TrieNodeID::Node48 as u8,
            0x0c,
            0x00,
            0x00,
            0x00,
            0x0d,
            0x00,
            0x00,
            0x00,
            0x00,
            TrieNodeID::Node48 as u8,
            0x0d,
            0x00,
            0x00,
            0x00,
            0x0e,
            0x00,
            0x00,
            0x00,
            0x00,
            TrieNodeID::Node48 as u8,
            0x0e,
            0x00,
            0x00,
            0x00,
            0x0f,
            0x00,
            0x00,
            0x00,
            0x00,
            TrieNodeID::Node48 as u8,
            0x0f,
            0x00,
            0x00,
            0x00,
            0x10,
            0x00,
            0x00,
            0x00,
            0x00,
            TrieNodeID::Empty as u8,
            0x00,
            0x00,
            0x00,
            0x00,
            0x00,
            0x00,
            0x00,
            0x00,
            0x00,
            // path length
            0x14,
            // path
            0x00,
            0x01,
            0x02,
            0x03,
            0x04,
            0x05,
            0x06,
            0x07,
            0x08,
            0x09,
            0x0a,
            0x0b,
            0x0c,
            0x0d,
            0x0e,
            0x0f,
            0x10,
            0x11,
            0x12,
            0x13,
        ];
        let mut node16_stream = Cursor::new(node16_bytes.clone());
        let buf = node16.to_bytes();
        assert_eq!(buf, node16_bytes);
        assert_eq!(node16.byte_len(), node16_bytes.len());
        assert_eq!(TrieNode16::from_bytes(&mut node16_stream).unwrap(), node16);
    }

    #[test]
    fn trie_node16_to_consensus_bytes() {
        let mut node16 = TrieNode16::new(&vec![
            0, 1, 2, 3, 4, 5, 6, 7, 8, 9, 10, 11, 12, 13, 14, 15, 16, 17, 18, 19,
        ]);
        for i in 0..15 {
            assert!(node16.insert(&TriePtr::new(
                TrieNodeID::Node48 as u8,
                (i + 1) as u8,
                (i + 2) as u32
            )));
        }
        let node16_bytes = vec![
            // node ID
            TrieNodeID::Node16 as u8,
            TrieNodeID::Node48 as u8,
            0x01,
            0,
            0,
            0,
            0,
            0,
            0,
            0,
            0,
            0,
            0,
            0,
            0,
            0,
            0,
            0,
            0,
            0,
            0,
            0,
            0,
            0,
            0,
            0,
            0,
            0,
            0,
            0,
            0,
            0,
            0,
            0,
            0,
            TrieNodeID::Node48 as u8,
            0x02,
            0,
            0,
            0,
            0,
            0,
            0,
            0,
            0,
            0,
            0,
            0,
            0,
            0,
            0,
            0,
            0,
            0,
            0,
            0,
            0,
            0,
            0,
            0,
            0,
            0,
            0,
            0,
            0,
            0,
            0,
            0,
            0,
            TrieNodeID::Node48 as u8,
            0x03,
            0,
            0,
            0,
            0,
            0,
            0,
            0,
            0,
            0,
            0,
            0,
            0,
            0,
            0,
            0,
            0,
            0,
            0,
            0,
            0,
            0,
            0,
            0,
            0,
            0,
            0,
            0,
            0,
            0,
            0,
            0,
            0,
            TrieNodeID::Node48 as u8,
            0x04,
            0,
            0,
            0,
            0,
            0,
            0,
            0,
            0,
            0,
            0,
            0,
            0,
            0,
            0,
            0,
            0,
            0,
            0,
            0,
            0,
            0,
            0,
            0,
            0,
            0,
            0,
            0,
            0,
            0,
            0,
            0,
            0,
            TrieNodeID::Node48 as u8,
            0x05,
            0,
            0,
            0,
            0,
            0,
            0,
            0,
            0,
            0,
            0,
            0,
            0,
            0,
            0,
            0,
            0,
            0,
            0,
            0,
            0,
            0,
            0,
            0,
            0,
            0,
            0,
            0,
            0,
            0,
            0,
            0,
            0,
            TrieNodeID::Node48 as u8,
            0x06,
            0,
            0,
            0,
            0,
            0,
            0,
            0,
            0,
            0,
            0,
            0,
            0,
            0,
            0,
            0,
            0,
            0,
            0,
            0,
            0,
            0,
            0,
            0,
            0,
            0,
            0,
            0,
            0,
            0,
            0,
            0,
            0,
            TrieNodeID::Node48 as u8,
            0x07,
            0,
            0,
            0,
            0,
            0,
            0,
            0,
            0,
            0,
            0,
            0,
            0,
            0,
            0,
            0,
            0,
            0,
            0,
            0,
            0,
            0,
            0,
            0,
            0,
            0,
            0,
            0,
            0,
            0,
            0,
            0,
            0,
            TrieNodeID::Node48 as u8,
            0x08,
            0,
            0,
            0,
            0,
            0,
            0,
            0,
            0,
            0,
            0,
            0,
            0,
            0,
            0,
            0,
            0,
            0,
            0,
            0,
            0,
            0,
            0,
            0,
            0,
            0,
            0,
            0,
            0,
            0,
            0,
            0,
            0,
            TrieNodeID::Node48 as u8,
            0x09,
            0,
            0,
            0,
            0,
            0,
            0,
            0,
            0,
            0,
            0,
            0,
            0,
            0,
            0,
            0,
            0,
            0,
            0,
            0,
            0,
            0,
            0,
            0,
            0,
            0,
            0,
            0,
            0,
            0,
            0,
            0,
            0,
            TrieNodeID::Node48 as u8,
            0x0a,
            0,
            0,
            0,
            0,
            0,
            0,
            0,
            0,
            0,
            0,
            0,
            0,
            0,
            0,
            0,
            0,
            0,
            0,
            0,
            0,
            0,
            0,
            0,
            0,
            0,
            0,
            0,
            0,
            0,
            0,
            0,
            0,
            TrieNodeID::Node48 as u8,
            0x0b,
            0,
            0,
            0,
            0,
            0,
            0,
            0,
            0,
            0,
            0,
            0,
            0,
            0,
            0,
            0,
            0,
            0,
            0,
            0,
            0,
            0,
            0,
            0,
            0,
            0,
            0,
            0,
            0,
            0,
            0,
            0,
            0,
            TrieNodeID::Node48 as u8,
            0x0c,
            0,
            0,
            0,
            0,
            0,
            0,
            0,
            0,
            0,
            0,
            0,
            0,
            0,
            0,
            0,
            0,
            0,
            0,
            0,
            0,
            0,
            0,
            0,
            0,
            0,
            0,
            0,
            0,
            0,
            0,
            0,
            0,
            TrieNodeID::Node48 as u8,
            0x0d,
            0,
            0,
            0,
            0,
            0,
            0,
            0,
            0,
            0,
            0,
            0,
            0,
            0,
            0,
            0,
            0,
            0,
            0,
            0,
            0,
            0,
            0,
            0,
            0,
            0,
            0,
            0,
            0,
            0,
            0,
            0,
            0,
            TrieNodeID::Node48 as u8,
            0x0e,
            0,
            0,
            0,
            0,
            0,
            0,
            0,
            0,
            0,
            0,
            0,
            0,
            0,
            0,
            0,
            0,
            0,
            0,
            0,
            0,
            0,
            0,
            0,
            0,
            0,
            0,
            0,
            0,
            0,
            0,
            0,
            0,
            TrieNodeID::Node48 as u8,
            0x0f,
            0,
            0,
            0,
            0,
            0,
            0,
            0,
            0,
            0,
            0,
            0,
            0,
            0,
            0,
            0,
            0,
            0,
            0,
            0,
            0,
            0,
            0,
            0,
            0,
            0,
            0,
            0,
            0,
            0,
            0,
            0,
            0,
            TrieNodeID::Empty as u8,
            0x00,
            0,
            0,
            0,
            0,
            0,
            0,
            0,
            0,
            0,
            0,
            0,
            0,
            0,
            0,
            0,
            0,
            0,
            0,
            0,
            0,
            0,
            0,
            0,
            0,
            0,
            0,
            0,
            0,
            0,
            0,
            0,
            0,
            // path length
            0x14,
            // path
            0x00,
            0x01,
            0x02,
            0x03,
            0x04,
            0x05,
            0x06,
            0x07,
            0x08,
            0x09,
            0x0a,
            0x0b,
            0x0c,
            0x0d,
            0x0e,
            0x0f,
            0x10,
            0x11,
            0x12,
            0x13,
        ];
        let buf = node16.to_consensus_bytes(&mut ());
        assert_eq!(to_hex(buf.as_slice()), to_hex(node16_bytes.as_slice()));
    }

    #[test]
    fn trie_node48_to_bytes() {
        let mut node48 = TrieNode48::new(&vec![
            0, 1, 2, 3, 4, 5, 6, 7, 8, 9, 10, 11, 12, 13, 14, 15, 16, 17, 18, 19,
        ]);
        for i in 0..47 {
            assert!(node48.insert(&TriePtr::new(
                TrieNodeID::Node256 as u8,
                (i + 1) as u8,
                (i + 2) as u32
            )));
        }

        let node48_bytes = vec![
            // node ID
            TrieNodeID::Node48 as u8,
            // ptrs (48)
            TrieNodeID::Node256 as u8,
            0x01,
            0x00,
            0x00,
            0x00,
            0x02,
            0x00,
            0x00,
            0x00,
            0x00,
            TrieNodeID::Node256 as u8,
            0x02,
            0x00,
            0x00,
            0x00,
            0x03,
            0x00,
            0x00,
            0x00,
            0x00,
            TrieNodeID::Node256 as u8,
            0x03,
            0x00,
            0x00,
            0x00,
            0x04,
            0x00,
            0x00,
            0x00,
            0x00,
            TrieNodeID::Node256 as u8,
            0x04,
            0x00,
            0x00,
            0x00,
            0x05,
            0x00,
            0x00,
            0x00,
            0x00,
            TrieNodeID::Node256 as u8,
            0x05,
            0x00,
            0x00,
            0x00,
            0x06,
            0x00,
            0x00,
            0x00,
            0x00,
            TrieNodeID::Node256 as u8,
            0x06,
            0x00,
            0x00,
            0x00,
            0x07,
            0x00,
            0x00,
            0x00,
            0x00,
            TrieNodeID::Node256 as u8,
            0x07,
            0x00,
            0x00,
            0x00,
            0x08,
            0x00,
            0x00,
            0x00,
            0x00,
            TrieNodeID::Node256 as u8,
            0x08,
            0x00,
            0x00,
            0x00,
            0x09,
            0x00,
            0x00,
            0x00,
            0x00,
            TrieNodeID::Node256 as u8,
            0x09,
            0x00,
            0x00,
            0x00,
            0x0a,
            0x00,
            0x00,
            0x00,
            0x00,
            TrieNodeID::Node256 as u8,
            0x0a,
            0x00,
            0x00,
            0x00,
            0x0b,
            0x00,
            0x00,
            0x00,
            0x00,
            TrieNodeID::Node256 as u8,
            0x0b,
            0x00,
            0x00,
            0x00,
            0x0c,
            0x00,
            0x00,
            0x00,
            0x00,
            TrieNodeID::Node256 as u8,
            0x0c,
            0x00,
            0x00,
            0x00,
            0x0d,
            0x00,
            0x00,
            0x00,
            0x00,
            TrieNodeID::Node256 as u8,
            0x0d,
            0x00,
            0x00,
            0x00,
            0x0e,
            0x00,
            0x00,
            0x00,
            0x00,
            TrieNodeID::Node256 as u8,
            0x0e,
            0x00,
            0x00,
            0x00,
            0x0f,
            0x00,
            0x00,
            0x00,
            0x00,
            TrieNodeID::Node256 as u8,
            0x0f,
            0x00,
            0x00,
            0x00,
            0x10,
            0x00,
            0x00,
            0x00,
            0x00,
            TrieNodeID::Node256 as u8,
            0x10,
            0x00,
            0x00,
            0x00,
            0x11,
            0x00,
            0x00,
            0x00,
            0x00,
            TrieNodeID::Node256 as u8,
            0x11,
            0x00,
            0x00,
            0x00,
            0x12,
            0x00,
            0x00,
            0x00,
            0x00,
            TrieNodeID::Node256 as u8,
            0x12,
            0x00,
            0x00,
            0x00,
            0x13,
            0x00,
            0x00,
            0x00,
            0x00,
            TrieNodeID::Node256 as u8,
            0x13,
            0x00,
            0x00,
            0x00,
            0x14,
            0x00,
            0x00,
            0x00,
            0x00,
            TrieNodeID::Node256 as u8,
            0x14,
            0x00,
            0x00,
            0x00,
            0x15,
            0x00,
            0x00,
            0x00,
            0x00,
            TrieNodeID::Node256 as u8,
            0x15,
            0x00,
            0x00,
            0x00,
            0x16,
            0x00,
            0x00,
            0x00,
            0x00,
            TrieNodeID::Node256 as u8,
            0x16,
            0x00,
            0x00,
            0x00,
            0x17,
            0x00,
            0x00,
            0x00,
            0x00,
            TrieNodeID::Node256 as u8,
            0x17,
            0x00,
            0x00,
            0x00,
            0x18,
            0x00,
            0x00,
            0x00,
            0x00,
            TrieNodeID::Node256 as u8,
            0x18,
            0x00,
            0x00,
            0x00,
            0x19,
            0x00,
            0x00,
            0x00,
            0x00,
            TrieNodeID::Node256 as u8,
            0x19,
            0x00,
            0x00,
            0x00,
            0x1a,
            0x00,
            0x00,
            0x00,
            0x00,
            TrieNodeID::Node256 as u8,
            0x1a,
            0x00,
            0x00,
            0x00,
            0x1b,
            0x00,
            0x00,
            0x00,
            0x00,
            TrieNodeID::Node256 as u8,
            0x1b,
            0x00,
            0x00,
            0x00,
            0x1c,
            0x00,
            0x00,
            0x00,
            0x00,
            TrieNodeID::Node256 as u8,
            0x1c,
            0x00,
            0x00,
            0x00,
            0x1d,
            0x00,
            0x00,
            0x00,
            0x00,
            TrieNodeID::Node256 as u8,
            0x1d,
            0x00,
            0x00,
            0x00,
            0x1e,
            0x00,
            0x00,
            0x00,
            0x00,
            TrieNodeID::Node256 as u8,
            0x1e,
            0x00,
            0x00,
            0x00,
            0x1f,
            0x00,
            0x00,
            0x00,
            0x00,
            TrieNodeID::Node256 as u8,
            0x1f,
            0x00,
            0x00,
            0x00,
            0x20,
            0x00,
            0x00,
            0x00,
            0x00,
            TrieNodeID::Node256 as u8,
            0x20,
            0x00,
            0x00,
            0x00,
            0x21,
            0x00,
            0x00,
            0x00,
            0x00,
            TrieNodeID::Node256 as u8,
            0x21,
            0x00,
            0x00,
            0x00,
            0x22,
            0x00,
            0x00,
            0x00,
            0x00,
            TrieNodeID::Node256 as u8,
            0x22,
            0x00,
            0x00,
            0x00,
            0x23,
            0x00,
            0x00,
            0x00,
            0x00,
            TrieNodeID::Node256 as u8,
            0x23,
            0x00,
            0x00,
            0x00,
            0x24,
            0x00,
            0x00,
            0x00,
            0x00,
            TrieNodeID::Node256 as u8,
            0x24,
            0x00,
            0x00,
            0x00,
            0x25,
            0x00,
            0x00,
            0x00,
            0x00,
            TrieNodeID::Node256 as u8,
            0x25,
            0x00,
            0x00,
            0x00,
            0x26,
            0x00,
            0x00,
            0x00,
            0x00,
            TrieNodeID::Node256 as u8,
            0x26,
            0x00,
            0x00,
            0x00,
            0x27,
            0x00,
            0x00,
            0x00,
            0x00,
            TrieNodeID::Node256 as u8,
            0x27,
            0x00,
            0x00,
            0x00,
            0x28,
            0x00,
            0x00,
            0x00,
            0x00,
            TrieNodeID::Node256 as u8,
            0x28,
            0x00,
            0x00,
            0x00,
            0x29,
            0x00,
            0x00,
            0x00,
            0x00,
            TrieNodeID::Node256 as u8,
            0x29,
            0x00,
            0x00,
            0x00,
            0x2a,
            0x00,
            0x00,
            0x00,
            0x00,
            TrieNodeID::Node256 as u8,
            0x2a,
            0x00,
            0x00,
            0x00,
            0x2b,
            0x00,
            0x00,
            0x00,
            0x00,
            TrieNodeID::Node256 as u8,
            0x2b,
            0x00,
            0x00,
            0x00,
            0x2c,
            0x00,
            0x00,
            0x00,
            0x00,
            TrieNodeID::Node256 as u8,
            0x2c,
            0x00,
            0x00,
            0x00,
            0x2d,
            0x00,
            0x00,
            0x00,
            0x00,
            TrieNodeID::Node256 as u8,
            0x2d,
            0x00,
            0x00,
            0x00,
            0x2e,
            0x00,
            0x00,
            0x00,
            0x00,
            TrieNodeID::Node256 as u8,
            0x2e,
            0x00,
            0x00,
            0x00,
            0x2f,
            0x00,
            0x00,
            0x00,
            0x00,
            TrieNodeID::Node256 as u8,
            0x2f,
            0x00,
            0x00,
            0x00,
            0x30,
            0x00,
            0x00,
            0x00,
            0x00,
            TrieNodeID::Empty as u8,
            0x00,
            0x00,
            0x00,
            0x00,
            0x00,
            0x00,
            0x00,
            0x00,
            0x00,
            // indexes (256)
            255,
            0,
            1,
            2,
            3,
            4,
            5,
            6,
            7,
            8,
            9,
            10,
            11,
            12,
            13,
            14,
            15,
            16,
            17,
            18,
            19,
            20,
            21,
            22,
            23,
            24,
            25,
            26,
            27,
            28,
            29,
            30,
            31,
            32,
            33,
            34,
            35,
            36,
            37,
            38,
            39,
            40,
            41,
            42,
            43,
            44,
            45,
            46,
            255,
            255,
            255,
            255,
            255,
            255,
            255,
            255,
            255,
            255,
            255,
            255,
            255,
            255,
            255,
            255,
            255,
            255,
            255,
            255,
            255,
            255,
            255,
            255,
            255,
            255,
            255,
            255,
            255,
            255,
            255,
            255,
            255,
            255,
            255,
            255,
            255,
            255,
            255,
            255,
            255,
            255,
            255,
            255,
            255,
            255,
            255,
            255,
            255,
            255,
            255,
            255,
            255,
            255,
            255,
            255,
            255,
            255,
            255,
            255,
            255,
            255,
            255,
            255,
            255,
            255,
            255,
            255,
            255,
            255,
            255,
            255,
            255,
            255,
            255,
            255,
            255,
            255,
            255,
            255,
            255,
            255,
            255,
            255,
            255,
            255,
            255,
            255,
            255,
            255,
            255,
            255,
            255,
            255,
            255,
            255,
            255,
            255,
            255,
            255,
            255,
            255,
            255,
            255,
            255,
            255,
            255,
            255,
            255,
            255,
            255,
            255,
            255,
            255,
            255,
            255,
            255,
            255,
            255,
            255,
            255,
            255,
            255,
            255,
            255,
            255,
            255,
            255,
            255,
            255,
            255,
            255,
            255,
            255,
            255,
            255,
            255,
            255,
            255,
            255,
            255,
            255,
            255,
            255,
            255,
            255,
            255,
            255,
            255,
            255,
            255,
            255,
            255,
            255,
            255,
            255,
            255,
            255,
            255,
            255,
            255,
            255,
            255,
            255,
            255,
            255,
            255,
            255,
            255,
            255,
            255,
            255,
            255,
            255,
            255,
            255,
            255,
            255,
            255,
            255,
            255,
            255,
            255,
            255,
            255,
            255,
            255,
            255,
            255,
            255,
            255,
            255,
            255,
            255,
            255,
            255,
            255,
            255,
            255,
            255,
            255,
            255,
            255,
            255,
            255,
            255,
            255,
            255,
            // path len
            0x14,
            // path
            0x00,
            0x01,
            0x02,
            0x03,
            0x04,
            0x05,
            0x06,
            0x07,
            0x08,
            0x09,
            0x0a,
            0x0b,
            0x0c,
            0x0d,
            0x0e,
            0x0f,
            0x10,
            0x11,
            0x12,
            0x13,
        ];
        let mut node48_stream = Cursor::new(node48_bytes.clone());

        let buf = node48.to_bytes();
        assert_eq!(buf, node48_bytes);
        assert_eq!(node48.byte_len(), node48_bytes.len());
        assert_eq!(TrieNode48::from_bytes(&mut node48_stream).unwrap(), node48);
    }

    #[test]
    fn trie_node48_to_consensus_bytes() {
        let mut node48 = TrieNode48::new(&vec![
            0, 1, 2, 3, 4, 5, 6, 7, 8, 9, 10, 11, 12, 13, 14, 15, 16, 17, 18, 19,
        ]);
        for i in 0..47 {
            assert!(node48.insert(&TriePtr::new(
                TrieNodeID::Node256 as u8,
                (i + 1) as u8,
                (i + 2) as u32
            )));
        }
        let node48_bytes = vec![
            // node ID
            TrieNodeID::Node48 as u8,
            // ptrs (48)
            TrieNodeID::Node256 as u8,
            0x01,
            0,
            0,
            0,
            0,
            0,
            0,
            0,
            0,
            0,
            0,
            0,
            0,
            0,
            0,
            0,
            0,
            0,
            0,
            0,
            0,
            0,
            0,
            0,
            0,
            0,
            0,
            0,
            0,
            0,
            0,
            0,
            0,
            TrieNodeID::Node256 as u8,
            0x02,
            0,
            0,
            0,
            0,
            0,
            0,
            0,
            0,
            0,
            0,
            0,
            0,
            0,
            0,
            0,
            0,
            0,
            0,
            0,
            0,
            0,
            0,
            0,
            0,
            0,
            0,
            0,
            0,
            0,
            0,
            0,
            0,
            TrieNodeID::Node256 as u8,
            0x03,
            0,
            0,
            0,
            0,
            0,
            0,
            0,
            0,
            0,
            0,
            0,
            0,
            0,
            0,
            0,
            0,
            0,
            0,
            0,
            0,
            0,
            0,
            0,
            0,
            0,
            0,
            0,
            0,
            0,
            0,
            0,
            0,
            TrieNodeID::Node256 as u8,
            0x04,
            0,
            0,
            0,
            0,
            0,
            0,
            0,
            0,
            0,
            0,
            0,
            0,
            0,
            0,
            0,
            0,
            0,
            0,
            0,
            0,
            0,
            0,
            0,
            0,
            0,
            0,
            0,
            0,
            0,
            0,
            0,
            0,
            TrieNodeID::Node256 as u8,
            0x05,
            0,
            0,
            0,
            0,
            0,
            0,
            0,
            0,
            0,
            0,
            0,
            0,
            0,
            0,
            0,
            0,
            0,
            0,
            0,
            0,
            0,
            0,
            0,
            0,
            0,
            0,
            0,
            0,
            0,
            0,
            0,
            0,
            TrieNodeID::Node256 as u8,
            0x06,
            0,
            0,
            0,
            0,
            0,
            0,
            0,
            0,
            0,
            0,
            0,
            0,
            0,
            0,
            0,
            0,
            0,
            0,
            0,
            0,
            0,
            0,
            0,
            0,
            0,
            0,
            0,
            0,
            0,
            0,
            0,
            0,
            TrieNodeID::Node256 as u8,
            0x07,
            0,
            0,
            0,
            0,
            0,
            0,
            0,
            0,
            0,
            0,
            0,
            0,
            0,
            0,
            0,
            0,
            0,
            0,
            0,
            0,
            0,
            0,
            0,
            0,
            0,
            0,
            0,
            0,
            0,
            0,
            0,
            0,
            TrieNodeID::Node256 as u8,
            0x08,
            0,
            0,
            0,
            0,
            0,
            0,
            0,
            0,
            0,
            0,
            0,
            0,
            0,
            0,
            0,
            0,
            0,
            0,
            0,
            0,
            0,
            0,
            0,
            0,
            0,
            0,
            0,
            0,
            0,
            0,
            0,
            0,
            TrieNodeID::Node256 as u8,
            0x09,
            0,
            0,
            0,
            0,
            0,
            0,
            0,
            0,
            0,
            0,
            0,
            0,
            0,
            0,
            0,
            0,
            0,
            0,
            0,
            0,
            0,
            0,
            0,
            0,
            0,
            0,
            0,
            0,
            0,
            0,
            0,
            0,
            TrieNodeID::Node256 as u8,
            0x0a,
            0,
            0,
            0,
            0,
            0,
            0,
            0,
            0,
            0,
            0,
            0,
            0,
            0,
            0,
            0,
            0,
            0,
            0,
            0,
            0,
            0,
            0,
            0,
            0,
            0,
            0,
            0,
            0,
            0,
            0,
            0,
            0,
            TrieNodeID::Node256 as u8,
            0x0b,
            0,
            0,
            0,
            0,
            0,
            0,
            0,
            0,
            0,
            0,
            0,
            0,
            0,
            0,
            0,
            0,
            0,
            0,
            0,
            0,
            0,
            0,
            0,
            0,
            0,
            0,
            0,
            0,
            0,
            0,
            0,
            0,
            TrieNodeID::Node256 as u8,
            0x0c,
            0,
            0,
            0,
            0,
            0,
            0,
            0,
            0,
            0,
            0,
            0,
            0,
            0,
            0,
            0,
            0,
            0,
            0,
            0,
            0,
            0,
            0,
            0,
            0,
            0,
            0,
            0,
            0,
            0,
            0,
            0,
            0,
            TrieNodeID::Node256 as u8,
            0x0d,
            0,
            0,
            0,
            0,
            0,
            0,
            0,
            0,
            0,
            0,
            0,
            0,
            0,
            0,
            0,
            0,
            0,
            0,
            0,
            0,
            0,
            0,
            0,
            0,
            0,
            0,
            0,
            0,
            0,
            0,
            0,
            0,
            TrieNodeID::Node256 as u8,
            0x0e,
            0,
            0,
            0,
            0,
            0,
            0,
            0,
            0,
            0,
            0,
            0,
            0,
            0,
            0,
            0,
            0,
            0,
            0,
            0,
            0,
            0,
            0,
            0,
            0,
            0,
            0,
            0,
            0,
            0,
            0,
            0,
            0,
            TrieNodeID::Node256 as u8,
            0x0f,
            0,
            0,
            0,
            0,
            0,
            0,
            0,
            0,
            0,
            0,
            0,
            0,
            0,
            0,
            0,
            0,
            0,
            0,
            0,
            0,
            0,
            0,
            0,
            0,
            0,
            0,
            0,
            0,
            0,
            0,
            0,
            0,
            TrieNodeID::Node256 as u8,
            0x10,
            0,
            0,
            0,
            0,
            0,
            0,
            0,
            0,
            0,
            0,
            0,
            0,
            0,
            0,
            0,
            0,
            0,
            0,
            0,
            0,
            0,
            0,
            0,
            0,
            0,
            0,
            0,
            0,
            0,
            0,
            0,
            0,
            TrieNodeID::Node256 as u8,
            0x11,
            0,
            0,
            0,
            0,
            0,
            0,
            0,
            0,
            0,
            0,
            0,
            0,
            0,
            0,
            0,
            0,
            0,
            0,
            0,
            0,
            0,
            0,
            0,
            0,
            0,
            0,
            0,
            0,
            0,
            0,
            0,
            0,
            TrieNodeID::Node256 as u8,
            0x12,
            0,
            0,
            0,
            0,
            0,
            0,
            0,
            0,
            0,
            0,
            0,
            0,
            0,
            0,
            0,
            0,
            0,
            0,
            0,
            0,
            0,
            0,
            0,
            0,
            0,
            0,
            0,
            0,
            0,
            0,
            0,
            0,
            TrieNodeID::Node256 as u8,
            0x13,
            0,
            0,
            0,
            0,
            0,
            0,
            0,
            0,
            0,
            0,
            0,
            0,
            0,
            0,
            0,
            0,
            0,
            0,
            0,
            0,
            0,
            0,
            0,
            0,
            0,
            0,
            0,
            0,
            0,
            0,
            0,
            0,
            TrieNodeID::Node256 as u8,
            0x14,
            0,
            0,
            0,
            0,
            0,
            0,
            0,
            0,
            0,
            0,
            0,
            0,
            0,
            0,
            0,
            0,
            0,
            0,
            0,
            0,
            0,
            0,
            0,
            0,
            0,
            0,
            0,
            0,
            0,
            0,
            0,
            0,
            TrieNodeID::Node256 as u8,
            0x15,
            0,
            0,
            0,
            0,
            0,
            0,
            0,
            0,
            0,
            0,
            0,
            0,
            0,
            0,
            0,
            0,
            0,
            0,
            0,
            0,
            0,
            0,
            0,
            0,
            0,
            0,
            0,
            0,
            0,
            0,
            0,
            0,
            TrieNodeID::Node256 as u8,
            0x16,
            0,
            0,
            0,
            0,
            0,
            0,
            0,
            0,
            0,
            0,
            0,
            0,
            0,
            0,
            0,
            0,
            0,
            0,
            0,
            0,
            0,
            0,
            0,
            0,
            0,
            0,
            0,
            0,
            0,
            0,
            0,
            0,
            TrieNodeID::Node256 as u8,
            0x17,
            0,
            0,
            0,
            0,
            0,
            0,
            0,
            0,
            0,
            0,
            0,
            0,
            0,
            0,
            0,
            0,
            0,
            0,
            0,
            0,
            0,
            0,
            0,
            0,
            0,
            0,
            0,
            0,
            0,
            0,
            0,
            0,
            TrieNodeID::Node256 as u8,
            0x18,
            0,
            0,
            0,
            0,
            0,
            0,
            0,
            0,
            0,
            0,
            0,
            0,
            0,
            0,
            0,
            0,
            0,
            0,
            0,
            0,
            0,
            0,
            0,
            0,
            0,
            0,
            0,
            0,
            0,
            0,
            0,
            0,
            TrieNodeID::Node256 as u8,
            0x19,
            0,
            0,
            0,
            0,
            0,
            0,
            0,
            0,
            0,
            0,
            0,
            0,
            0,
            0,
            0,
            0,
            0,
            0,
            0,
            0,
            0,
            0,
            0,
            0,
            0,
            0,
            0,
            0,
            0,
            0,
            0,
            0,
            TrieNodeID::Node256 as u8,
            0x1a,
            0,
            0,
            0,
            0,
            0,
            0,
            0,
            0,
            0,
            0,
            0,
            0,
            0,
            0,
            0,
            0,
            0,
            0,
            0,
            0,
            0,
            0,
            0,
            0,
            0,
            0,
            0,
            0,
            0,
            0,
            0,
            0,
            TrieNodeID::Node256 as u8,
            0x1b,
            0,
            0,
            0,
            0,
            0,
            0,
            0,
            0,
            0,
            0,
            0,
            0,
            0,
            0,
            0,
            0,
            0,
            0,
            0,
            0,
            0,
            0,
            0,
            0,
            0,
            0,
            0,
            0,
            0,
            0,
            0,
            0,
            TrieNodeID::Node256 as u8,
            0x1c,
            0,
            0,
            0,
            0,
            0,
            0,
            0,
            0,
            0,
            0,
            0,
            0,
            0,
            0,
            0,
            0,
            0,
            0,
            0,
            0,
            0,
            0,
            0,
            0,
            0,
            0,
            0,
            0,
            0,
            0,
            0,
            0,
            TrieNodeID::Node256 as u8,
            0x1d,
            0,
            0,
            0,
            0,
            0,
            0,
            0,
            0,
            0,
            0,
            0,
            0,
            0,
            0,
            0,
            0,
            0,
            0,
            0,
            0,
            0,
            0,
            0,
            0,
            0,
            0,
            0,
            0,
            0,
            0,
            0,
            0,
            TrieNodeID::Node256 as u8,
            0x1e,
            0,
            0,
            0,
            0,
            0,
            0,
            0,
            0,
            0,
            0,
            0,
            0,
            0,
            0,
            0,
            0,
            0,
            0,
            0,
            0,
            0,
            0,
            0,
            0,
            0,
            0,
            0,
            0,
            0,
            0,
            0,
            0,
            TrieNodeID::Node256 as u8,
            0x1f,
            0,
            0,
            0,
            0,
            0,
            0,
            0,
            0,
            0,
            0,
            0,
            0,
            0,
            0,
            0,
            0,
            0,
            0,
            0,
            0,
            0,
            0,
            0,
            0,
            0,
            0,
            0,
            0,
            0,
            0,
            0,
            0,
            TrieNodeID::Node256 as u8,
            0x20,
            0,
            0,
            0,
            0,
            0,
            0,
            0,
            0,
            0,
            0,
            0,
            0,
            0,
            0,
            0,
            0,
            0,
            0,
            0,
            0,
            0,
            0,
            0,
            0,
            0,
            0,
            0,
            0,
            0,
            0,
            0,
            0,
            TrieNodeID::Node256 as u8,
            0x21,
            0,
            0,
            0,
            0,
            0,
            0,
            0,
            0,
            0,
            0,
            0,
            0,
            0,
            0,
            0,
            0,
            0,
            0,
            0,
            0,
            0,
            0,
            0,
            0,
            0,
            0,
            0,
            0,
            0,
            0,
            0,
            0,
            TrieNodeID::Node256 as u8,
            0x22,
            0,
            0,
            0,
            0,
            0,
            0,
            0,
            0,
            0,
            0,
            0,
            0,
            0,
            0,
            0,
            0,
            0,
            0,
            0,
            0,
            0,
            0,
            0,
            0,
            0,
            0,
            0,
            0,
            0,
            0,
            0,
            0,
            TrieNodeID::Node256 as u8,
            0x23,
            0,
            0,
            0,
            0,
            0,
            0,
            0,
            0,
            0,
            0,
            0,
            0,
            0,
            0,
            0,
            0,
            0,
            0,
            0,
            0,
            0,
            0,
            0,
            0,
            0,
            0,
            0,
            0,
            0,
            0,
            0,
            0,
            TrieNodeID::Node256 as u8,
            0x24,
            0,
            0,
            0,
            0,
            0,
            0,
            0,
            0,
            0,
            0,
            0,
            0,
            0,
            0,
            0,
            0,
            0,
            0,
            0,
            0,
            0,
            0,
            0,
            0,
            0,
            0,
            0,
            0,
            0,
            0,
            0,
            0,
            TrieNodeID::Node256 as u8,
            0x25,
            0,
            0,
            0,
            0,
            0,
            0,
            0,
            0,
            0,
            0,
            0,
            0,
            0,
            0,
            0,
            0,
            0,
            0,
            0,
            0,
            0,
            0,
            0,
            0,
            0,
            0,
            0,
            0,
            0,
            0,
            0,
            0,
            TrieNodeID::Node256 as u8,
            0x26,
            0,
            0,
            0,
            0,
            0,
            0,
            0,
            0,
            0,
            0,
            0,
            0,
            0,
            0,
            0,
            0,
            0,
            0,
            0,
            0,
            0,
            0,
            0,
            0,
            0,
            0,
            0,
            0,
            0,
            0,
            0,
            0,
            TrieNodeID::Node256 as u8,
            0x27,
            0,
            0,
            0,
            0,
            0,
            0,
            0,
            0,
            0,
            0,
            0,
            0,
            0,
            0,
            0,
            0,
            0,
            0,
            0,
            0,
            0,
            0,
            0,
            0,
            0,
            0,
            0,
            0,
            0,
            0,
            0,
            0,
            TrieNodeID::Node256 as u8,
            0x28,
            0,
            0,
            0,
            0,
            0,
            0,
            0,
            0,
            0,
            0,
            0,
            0,
            0,
            0,
            0,
            0,
            0,
            0,
            0,
            0,
            0,
            0,
            0,
            0,
            0,
            0,
            0,
            0,
            0,
            0,
            0,
            0,
            TrieNodeID::Node256 as u8,
            0x29,
            0,
            0,
            0,
            0,
            0,
            0,
            0,
            0,
            0,
            0,
            0,
            0,
            0,
            0,
            0,
            0,
            0,
            0,
            0,
            0,
            0,
            0,
            0,
            0,
            0,
            0,
            0,
            0,
            0,
            0,
            0,
            0,
            TrieNodeID::Node256 as u8,
            0x2a,
            0,
            0,
            0,
            0,
            0,
            0,
            0,
            0,
            0,
            0,
            0,
            0,
            0,
            0,
            0,
            0,
            0,
            0,
            0,
            0,
            0,
            0,
            0,
            0,
            0,
            0,
            0,
            0,
            0,
            0,
            0,
            0,
            TrieNodeID::Node256 as u8,
            0x2b,
            0,
            0,
            0,
            0,
            0,
            0,
            0,
            0,
            0,
            0,
            0,
            0,
            0,
            0,
            0,
            0,
            0,
            0,
            0,
            0,
            0,
            0,
            0,
            0,
            0,
            0,
            0,
            0,
            0,
            0,
            0,
            0,
            TrieNodeID::Node256 as u8,
            0x2c,
            0,
            0,
            0,
            0,
            0,
            0,
            0,
            0,
            0,
            0,
            0,
            0,
            0,
            0,
            0,
            0,
            0,
            0,
            0,
            0,
            0,
            0,
            0,
            0,
            0,
            0,
            0,
            0,
            0,
            0,
            0,
            0,
            TrieNodeID::Node256 as u8,
            0x2d,
            0,
            0,
            0,
            0,
            0,
            0,
            0,
            0,
            0,
            0,
            0,
            0,
            0,
            0,
            0,
            0,
            0,
            0,
            0,
            0,
            0,
            0,
            0,
            0,
            0,
            0,
            0,
            0,
            0,
            0,
            0,
            0,
            TrieNodeID::Node256 as u8,
            0x2e,
            0,
            0,
            0,
            0,
            0,
            0,
            0,
            0,
            0,
            0,
            0,
            0,
            0,
            0,
            0,
            0,
            0,
            0,
            0,
            0,
            0,
            0,
            0,
            0,
            0,
            0,
            0,
            0,
            0,
            0,
            0,
            0,
            TrieNodeID::Node256 as u8,
            0x2f,
            0,
            0,
            0,
            0,
            0,
            0,
            0,
            0,
            0,
            0,
            0,
            0,
            0,
            0,
            0,
            0,
            0,
            0,
            0,
            0,
            0,
            0,
            0,
            0,
            0,
            0,
            0,
            0,
            0,
            0,
            0,
            0,
            TrieNodeID::Empty as u8,
            0x00,
            0,
            0,
            0,
            0,
            0,
            0,
            0,
            0,
            0,
            0,
            0,
            0,
            0,
            0,
            0,
            0,
            0,
            0,
            0,
            0,
            0,
            0,
            0,
            0,
            0,
            0,
            0,
            0,
            0,
            0,
            0,
            0,
            // path len
            0x14,
            // path
            0x00,
            0x01,
            0x02,
            0x03,
            0x04,
            0x05,
            0x06,
            0x07,
            0x08,
            0x09,
            0x0a,
            0x0b,
            0x0c,
            0x0d,
            0x0e,
            0x0f,
            0x10,
            0x11,
            0x12,
            0x13,
        ];
        let buf = node48.to_consensus_bytes(&mut ());
        assert_eq!(buf, node48_bytes);
    }

    #[test]
    fn trie_node256_to_bytes() {
        let mut node256 = TrieNode256::new(&vec![
            0, 1, 2, 3, 4, 5, 6, 7, 8, 9, 10, 11, 12, 13, 14, 15, 16, 17, 18, 19,
        ]);
        for i in 0..255 {
            assert!(node256.insert(&TriePtr::new(
                TrieNodeID::Node256 as u8,
                i as u8,
                (i + 2) % 256
            )));
        }

        let mut node256_bytes = vec![
            // node ID
            TrieNodeID::Node256 as u8,
        ];
        // ptrs (256)
        for i in 0..255 {
            node256_bytes.append(&mut vec![
                TrieNodeID::Node256 as u8,
                i as u8,
                0,
                0,
                0,
                (((i + 2) % 256) as u8),
                0,
                0,
                0,
                0,
            ]);
        }
        // last ptr is empty
        node256_bytes.append(&mut vec![
            TrieNodeID::Empty as u8,
            0,
            0,
            0,
            0,
            0,
            0,
            0,
            0,
            0,
        ]);
        // path
        node256_bytes.append(&mut vec![
            // path len
            0x14, // path
            0x00, 0x01, 0x02, 0x03, 0x04, 0x05, 0x06, 0x07, 0x08, 0x09, 0x0a, 0x0b, 0x0c, 0x0d,
            0x0e, 0x0f, 0x10, 0x11, 0x12, 0x13,
        ]);

        let mut node256_stream = Cursor::new(node256_bytes.clone());

        let buf = node256.to_bytes();
        assert_eq!(buf, node256_bytes);
        assert_eq!(node256.byte_len(), node256_bytes.len());
        assert_eq!(
            TrieNode256::from_bytes(&mut node256_stream).unwrap(),
            node256
        );
    }

    #[test]
    fn trie_node256_to_consensus_bytes() {
        let mut node256 = TrieNode256::new(&vec![
            0, 1, 2, 3, 4, 5, 6, 7, 8, 9, 10, 11, 12, 13, 14, 15, 16, 17, 18, 19,
        ]);
        for i in 0..255 {
            assert!(node256.insert(&TriePtr::new(
                TrieNodeID::Node256 as u8,
                i as u8,
                (i + 2) % 256
            )));
        }

        let mut node256_bytes = vec![
            // node ID
            TrieNodeID::Node256 as u8,
        ];
        // ptrs (256)

        let pointer_back_block_bytes = [0; 32];
        for i in 0..255 {
            node256_bytes.append(&mut vec![
                TrieNodeID::Node256 as u8,
                i as u8,
                0,
                0,
                0,
                0,
                0,
                0,
                0,
                0,
                0,
                0,
                0,
                0,
                0,
                0,
                0,
                0,
                0,
                0,
                0,
                0,
                0,
                0,
                0,
                0,
                0,
                0,
                0,
                0,
                0,
                0,
                0,
                0,
            ]);
        }
        // last ptr is empty
        node256_bytes.append(&mut vec![
            TrieNodeID::Empty as u8,
            0,
            0,
            0,
            0,
            0,
            0,
            0,
            0,
            0,
            0,
            0,
            0,
            0,
            0,
            0,
            0,
            0,
            0,
            0,
            0,
            0,
            0,
            0,
            0,
            0,
            0,
            0,
            0,
            0,
            0,
            0,
            0,
            0,
        ]);

        // path
        node256_bytes.append(&mut vec![
            // path len
            0x14, // path
            0x00, 0x01, 0x02, 0x03, 0x04, 0x05, 0x06, 0x07, 0x08, 0x09, 0x0a, 0x0b, 0x0c, 0x0d,
            0x0e, 0x0f, 0x10, 0x11, 0x12, 0x13,
        ]);

        let buf = node256.to_consensus_bytes(&mut ());
        assert_eq!(buf, node256_bytes);
    }

    #[test]
    fn trie_leaf_to_bytes() {
        let leaf = TrieLeaf::new(
            &vec![
                0, 1, 2, 3, 4, 5, 6, 7, 8, 9, 10, 11, 12, 13, 14, 15, 16, 17, 18, 19,
            ],
            &vec![
                0, 1, 2, 3, 4, 5, 6, 7, 8, 9, 10, 11, 12, 13, 14, 15, 16, 17, 18, 19, 20, 21, 22,
                23, 24, 25, 26, 27, 28, 29, 30, 31, 32, 33, 34, 35, 36, 37, 38, 39,
            ],
        );
        let leaf_bytes = vec![
            // node ID
            TrieNodeID::Leaf as u8,
            // path len
            0x14,
            // path
            0,
            1,
            2,
            3,
            4,
            5,
            6,
            7,
            8,
            9,
            10,
            11,
            12,
            13,
            14,
            15,
            16,
            17,
            18,
            19,
            // data
            0,
            1,
            2,
            3,
            4,
            5,
            6,
            7,
            8,
            9,
            10,
            11,
            12,
            13,
            14,
            15,
            16,
            17,
            18,
            19,
            20,
            21,
            22,
            23,
            24,
            25,
            26,
            27,
            28,
            29,
            30,
            31,
            32,
            33,
            34,
            35,
            36,
            37,
            38,
            39,
        ];

        let buf = leaf.to_bytes();

        assert_eq!(buf, leaf_bytes);
        assert_eq!(leaf.byte_len(), buf.len());
    }

    #[test]
    fn read_write_node4() {
        let mut node4 = TrieNode4::new(&vec![
            0, 1, 2, 3, 4, 5, 6, 7, 8, 9, 10, 11, 12, 13, 14, 15, 16, 17, 18, 19,
        ]);
        for i in 0..3 {
            assert!(node4.insert(&TriePtr::new(
                TrieNodeID::Node16 as u8,
                (i + 1) as u8,
                (i + 2) as u32
            )));
        }
        let mut trie_io_store = TrieFileStorage::new_memory().unwrap();
        let mut trie_io = trie_io_store.transaction().unwrap();
        trie_io
            .extend_to_block(&BlockHeaderHash([0u8; 32]))
            .unwrap();

        let hash = TrieHash::from_data(&[0u8; 32]);
        let wres = trie_io.write_nodetype(0, &TrieNodeType::Node4(node4.clone()), hash.clone());
        assert!(wres.is_ok());

        let rres = trie_io.read_nodetype(&TriePtr::new(TrieNodeID::Node4 as u8, 0, 0));

        assert!(rres.is_ok());
        assert_eq!(rres.unwrap(), (TrieNodeType::Node4(node4.clone()), hash));
    }

    #[test]
    fn read_write_node16() {
        let mut node16 = TrieNode16::new(&vec![
            0, 1, 2, 3, 4, 5, 6, 7, 8, 9, 10, 11, 12, 13, 14, 15, 16, 17, 18, 19,
        ]);
        for i in 0..16 {
            assert!(node16.insert(&TriePtr::new(
                TrieNodeID::Node48 as u8,
                (i + 1) as u8,
                (i + 2) as u32
            )));
        }

        let mut trie_io_store = TrieFileStorage::new_memory().unwrap();
        let mut trie_io = trie_io_store.transaction().unwrap();
        trie_io
            .extend_to_block(&BlockHeaderHash([0u8; 32]))
            .unwrap();

        let hash = TrieHash::from_data(&[0u8; 32]);
        let wres = trie_io.write_nodetype(0, &TrieNodeType::Node16(node16.clone()), hash.clone());
        assert!(wres.is_ok());

        let rres = trie_io.read_nodetype(&TriePtr::new(TrieNodeID::Node16 as u8, 0, 0));

        assert!(rres.is_ok());
        assert_eq!(rres.unwrap(), (TrieNodeType::Node16(node16.clone()), hash));
    }

    #[test]
    fn read_write_node48() {
        let mut node48 = TrieNode48::new(&vec![
            0, 1, 2, 3, 4, 5, 6, 7, 8, 9, 10, 11, 12, 13, 14, 15, 16, 17, 18, 19,
        ]);
        for i in 0..48 {
            assert!(node48.insert(&TriePtr::new(
                TrieNodeID::Node256 as u8,
                (i + 1) as u8,
                (i + 2) as u32
            )));
        }

        let mut trie_io_store = TrieFileStorage::new_memory().unwrap();
        let mut trie_io = trie_io_store.transaction().unwrap();
        trie_io
            .extend_to_block(&BlockHeaderHash([0u8; 32]))
            .unwrap();

        let hash = TrieHash::from_data(&[0u8; 32]);
        let wres = trie_io.write_nodetype(0, &node48.as_trie_node_type(), hash.clone());
        assert!(wres.is_ok());

        let rres = trie_io.read_nodetype(&TriePtr::new(TrieNodeID::Node48 as u8, 0, 0));

        assert!(rres.is_ok());
        assert_eq!(rres.unwrap(), (node48.as_trie_node_type(), hash));
    }

    #[test]
    fn read_write_node256() {
        let mut node256 = TrieNode256::new(&vec![
            0, 1, 2, 3, 4, 5, 6, 7, 8, 9, 10, 11, 12, 13, 14, 15, 16, 17, 18, 19,
        ]);
        for i in 0..256 {
            assert!(node256.insert(&TriePtr::new(
                TrieNodeID::Node256 as u8,
                (i + 1) as u8,
                (i + 2) as u32
            )));
        }

        let hash = TrieHash::from_data(&[0u8; 32]);
        let mut trie_io_store = TrieFileStorage::new_memory().unwrap();
        let mut trie_io = trie_io_store.transaction().unwrap();
        trie_io
            .extend_to_block(&BlockHeaderHash([0u8; 32]))
            .unwrap();

        let wres = trie_io.write_nodetype(0, &node256.as_trie_node_type(), hash.clone());
        assert!(wres.is_ok());

        let root_ptr = trie_io.root_ptr();
        let rres =
            trie_io.read_nodetype(&TriePtr::new(TrieNodeID::Node256 as u8, 0, root_ptr as u32));

        assert!(rres.is_ok());
        assert_eq!(rres.unwrap(), (node256.as_trie_node_type(), hash));
    }

    #[test]
    fn read_write_leaf() {
        let leaf = TrieLeaf::new(
            &vec![
                0, 1, 2, 3, 4, 5, 6, 7, 8, 9, 10, 11, 12, 13, 14, 15, 16, 17, 18, 19,
            ],
            &vec![
                0, 1, 2, 3, 4, 5, 6, 7, 8, 9, 10, 11, 12, 13, 14, 15, 16, 17, 18, 19, 20, 21, 22,
                23, 24, 25, 26, 27, 28, 29, 30, 31, 32, 33, 34, 35, 36, 37, 38, 39,
            ],
        );

        let mut trie_io_store = TrieFileStorage::new_memory().unwrap();
        let mut trie_io = trie_io_store.transaction().unwrap();
        trie_io
            .extend_to_block(&BlockHeaderHash([0u8; 32]))
            .unwrap();

        let hash = TrieHash::from_data(&[0u8; 32]);
        let wres = trie_io.write_nodetype(0, &TrieNodeType::Leaf(leaf.clone()), hash.clone());
        assert!(wres.is_ok());

        let rres = trie_io.read_nodetype(&TriePtr::new(TrieNodeID::Leaf as u8, 0, 0));

        assert!(rres.is_ok());
        assert_eq!(rres.unwrap(), (TrieNodeType::Leaf(leaf.clone()), hash));
    }

    #[test]
    fn read_write_node4_hashes() {
        let mut trie_io_store = TrieFileStorage::new_memory().unwrap();
        let mut trie_io = trie_io_store.transaction().unwrap();
        trie_io
            .extend_to_block(&BlockHeaderHash([0u8; 32]))
            .unwrap();

        let mut node4 = TrieNode4::new(&vec![
            0, 1, 2, 3, 4, 5, 6, 7, 8, 9, 10, 11, 12, 13, 14, 15, 16, 17, 18,
        ]);
        let hash = TrieHash::from_data(&[0u8; 32]);

        let mut child_hashes = vec![];
        for i in 0..3 {
            let child = TrieLeaf::new(
                &vec![
                    0, 1, 2, 3, 4, 5, 6, 7, 8, 9, 10, 11, 12, 13, 14, 15, 16, 17, 18, i as u8,
                ],
                &vec![i as u8; 40],
            );
            let child_hash = get_leaf_hash(&child);

            child_hashes.push(child_hash.clone());

            let ptr = trie_io.last_ptr().unwrap();
            trie_io.write_node(ptr, &child, child_hash).unwrap();
            assert!(node4.insert(&TriePtr::new(TrieNodeID::Leaf as u8, i as u8, ptr)));
        }

        // no final child
        child_hashes.push(TrieHash::from_data(&[]));

        let node4_ptr = trie_io.last_ptr().unwrap();
        let node4_hash = get_node_hash(&node4, &child_hashes, &mut trie_io);
        trie_io.write_node(node4_ptr, &node4, node4_hash).unwrap();

        let read_child_hashes =
            Trie::get_children_hashes(&mut trie_io, &TrieNodeType::Node4(node4)).unwrap();

        assert_eq!(read_child_hashes, child_hashes);
    }

    #[test]
    fn read_write_node16_hashes() {
        let mut trie_io_store = TrieFileStorage::new_memory().unwrap();
        let mut trie_io = trie_io_store.transaction().unwrap();
        trie_io
            .extend_to_block(&BlockHeaderHash([0u8; 32]))
            .unwrap();

        let mut node16 = TrieNode16::new(&vec![
            0, 1, 2, 3, 4, 5, 6, 7, 8, 9, 10, 11, 12, 13, 14, 15, 16, 17, 18,
        ]);
        let hash = TrieHash::from_data(&[0u8; 32]);

        let mut child_hashes = vec![];
        for i in 0..15 {
            let child = TrieLeaf::new(
                &vec![
                    0, 1, 2, 3, 4, 5, 6, 7, 8, 9, 10, 11, 12, 13, 14, 15, 16, 17, 18, i as u8,
                ],
                &vec![i as u8; 40],
            );
            let child_hash = get_leaf_hash(&child);

            child_hashes.push(child_hash.clone());

            let ptr = trie_io.last_ptr().unwrap();
            trie_io.write_node(ptr, &child, child_hash).unwrap();
            assert!(node16.insert(&TriePtr::new(TrieNodeID::Leaf as u8, i as u8, ptr)));
        }

        // no final child
        child_hashes.push(TrieHash::from_data(&[]));

        let node16_ptr = trie_io.last_ptr().unwrap();
        let node16_hash = get_node_hash(&node16, &child_hashes, &mut trie_io);
        trie_io
            .write_node(node16_ptr, &node16, node16_hash)
            .unwrap();

        let read_child_hashes =
            Trie::get_children_hashes(&mut trie_io, &TrieNodeType::Node16(node16)).unwrap();

        assert_eq!(read_child_hashes, child_hashes);
    }

    #[test]
    fn read_write_node48_hashes() {
        let mut trie_io_store = TrieFileStorage::new_memory().unwrap();
        let mut trie_io = trie_io_store.transaction().unwrap();
        trie_io
            .extend_to_block(&BlockHeaderHash([0u8; 32]))
            .unwrap();

        let mut node48 = TrieNode48::new(&vec![
            0, 1, 2, 3, 4, 5, 6, 7, 8, 9, 10, 11, 12, 13, 14, 15, 16, 17, 18,
        ]);
        let hash = TrieHash::from_data(&[0u8; 32]);

        let mut child_hashes = vec![];
        for i in 0..47 {
            let child = TrieLeaf::new(
                &vec![
                    0, 1, 2, 3, 4, 5, 6, 7, 8, 9, 10, 11, 12, 13, 14, 15, 16, 17, 18, i as u8,
                ],
                &vec![i as u8; 40],
            );
            let child_hash = get_leaf_hash(&child);

            child_hashes.push(child_hash.clone());

            let ptr = trie_io.last_ptr().unwrap();
            trie_io.write_node(ptr, &child, child_hash).unwrap();
            assert!(node48.insert(&TriePtr::new(TrieNodeID::Leaf as u8, i as u8, ptr)));
        }

        // no final child
        child_hashes.push(TrieHash::from_data(&[]));

        let node48_ptr = trie_io.last_ptr().unwrap();
        let node48_hash = get_node_hash(&node48, &child_hashes, &mut trie_io);
        trie_io
            .write_node(node48_ptr, &node48, node48_hash)
            .unwrap();

        let read_child_hashes =
            Trie::get_children_hashes(&mut trie_io, &TrieNodeType::Node48(Box::new(node48)))
                .unwrap();

        assert_eq!(read_child_hashes, child_hashes);
    }

    #[test]
    fn read_write_node256_hashes() {
        let mut trie_io_store = TrieFileStorage::new_memory().unwrap();
        let mut trie_io = trie_io_store.transaction().unwrap();
        trie_io
            .extend_to_block(&BlockHeaderHash([0u8; 32]))
            .unwrap();

        let mut node256 = TrieNode256::new(&vec![
            0, 1, 2, 3, 4, 5, 6, 7, 8, 9, 10, 11, 12, 13, 14, 15, 16, 17, 18,
        ]);
        let hash = TrieHash::from_data(&[0u8; 32]);

        let mut child_hashes = vec![];
        for i in 0..255 {
            let child = TrieLeaf::new(
                &vec![
                    0, 1, 2, 3, 4, 5, 6, 7, 8, 9, 10, 11, 12, 13, 14, 15, 16, 17, 18, i as u8,
                ],
                &vec![i as u8; 40],
            );
            let child_hash = get_leaf_hash(&child);

            child_hashes.push(child_hash.clone());

            let ptr = trie_io.last_ptr().unwrap();
            trie_io.write_node(ptr, &child, child_hash).unwrap();
            assert!(node256.insert(&TriePtr::new(TrieNodeID::Leaf as u8, i as u8, ptr)));
        }

        // no final child
        child_hashes.push(TrieHash::from_data(&[]));

        let node256_ptr = trie_io.last_ptr().unwrap();
        let node256_hash = get_node_hash(&node256, &child_hashes, &mut trie_io);
        trie_io
            .write_node(node256_ptr, &node256, node256_hash)
            .unwrap();

        let read_child_hashes =
            Trie::get_children_hashes(&mut trie_io, &TrieNodeType::Node256(Box::new(node256)))
                .unwrap();

        assert_eq!(read_child_hashes, child_hashes);
    }

    #[test]
    fn trie_cursor_walk_full() {
        let mut trie_io_store = TrieFileStorage::new_memory().unwrap();
        let mut trie_io = trie_io_store.transaction().unwrap();
        trie_io
            .extend_to_block(&BlockHeaderHash([0u8; 32]))
            .unwrap();

        let path_segments = vec![
            (vec![], 0),
            (vec![], 1),
            (vec![], 2),
            (vec![], 3),
            (vec![], 4),
            (vec![], 5),
            (vec![], 6),
            (vec![], 7),
            (vec![], 8),
            (vec![], 9),
            (vec![], 10),
            (vec![], 11),
            (vec![], 12),
            (vec![], 13),
            (vec![], 14),
            (vec![], 15),
            (vec![], 16),
            (vec![], 17),
            (vec![], 18),
            (vec![], 19),
            (vec![], 20),
            (vec![], 21),
            (vec![], 22),
            (vec![], 23),
            (vec![], 24),
            (vec![], 25),
            (vec![], 26),
            (vec![], 27),
            (vec![], 28),
            (vec![], 29),
            (vec![], 30),
            (vec![], 31),
        ];
        let path = vec![
            0, 1, 2, 3, 4, 5, 6, 7, 8, 9, 10, 11, 12, 13, 14, 15, 16, 17, 18, 19, 20, 21, 22, 23,
            24, 25, 26, 27, 28, 29, 30, 31,
        ];

        let (nodes, node_ptrs, hashes) =
            make_node4_path(&mut trie_io, &path_segments, [31u8; 40].to_vec());

        assert_eq!(nodes.len(), 32);
        assert_eq!(node_ptrs.len(), 32);
        assert_eq!(hashes.len(), 32);

        assert_eq!(node_ptrs[node_ptrs.len() - 1].chr, 31);
        assert_eq!(node_ptrs[node_ptrs.len() - 1].id, TrieNodeID::Leaf as u8);

        // walk down the trie
        let mut c = TrieCursor::new(
            &TriePath::from_bytes(&path).unwrap(),
            trie_io.root_trieptr(),
        );
        let mut walk_point = nodes[0].clone();

        for i in 0..31 {
            let res = Trie::walk_from(&mut trie_io, &walk_point, &mut c);
            assert!(res.is_ok());

            let fields_opt = res.unwrap();
            assert!(fields_opt.is_some());

            let (ptr, node, hash) = fields_opt.unwrap();
            assert_eq!(ptr, node_ptrs[i]);
            assert_eq!(hash, hashes[i]);
            assert_eq!(node, nodes[i + 1]);

            assert_eq!(c.node().unwrap(), nodes[i]);
            assert_eq!(c.ptr(), node_ptrs[i]);
            assert_eq!(c.chr().unwrap(), path[i]);
            assert_eq!(c.tell(), i + 1);
            assert_eq!(c.ntell(), 0);
            assert!(c.eonp(&c.node().unwrap()));

            walk_point = node;
        }

        // walk to the leaf
        let res = Trie::walk_from(&mut trie_io, &walk_point, &mut c);
        assert!(res.is_ok());

        let fields_opt = res.unwrap();
        assert!(fields_opt.is_some());

        let (ptr, node, hash) = fields_opt.unwrap();
        assert_eq!(ptr, node_ptrs[31]);
        assert_eq!(
            node,
            TrieNodeType::Leaf(TrieLeaf::new(&vec![], &[31u8; 40].to_vec()))
        );
        assert_eq!(hash, hashes[31]);

        // cursor's last-visited node points at the penultimate node (the last node4),
        // but its ptr() is the pointer to the leaf.
        assert_eq!(c.node().unwrap(), nodes[31]);
        assert_eq!(c.ptr(), node_ptrs[31]);
        assert_eq!(c.chr(), Some(path[path.len() - 1]));
        assert_eq!(c.tell(), 32);
        assert!(c.eop());
        assert!(c.eonp(&c.node().unwrap()));

        dump_trie(&mut trie_io);
    }

    #[test]
    fn trie_cursor_walk_1() {
        let mut trie_io_store = TrieFileStorage::new_memory().unwrap();
        let mut trie_io = trie_io_store.transaction().unwrap();
        trie_io
            .extend_to_block(&BlockHeaderHash([0u8; 32]))
            .unwrap();

        let path_segments = vec![
            (vec![0], 1),
            (vec![2], 3),
            (vec![4], 5),
            (vec![6], 7),
            (vec![8], 9),
            (vec![10], 11),
            (vec![12], 13),
            (vec![14], 15),
            (vec![16], 17),
            (vec![18], 19),
            (vec![20], 21),
            (vec![22], 23),
            (vec![24], 25),
            (vec![26], 27),
            (vec![28], 29),
            (vec![30], 31),
        ];
        let path = vec![
            0, 1, 2, 3, 4, 5, 6, 7, 8, 9, 10, 11, 12, 13, 14, 15, 16, 17, 18, 19, 20, 21, 22, 23,
            24, 25, 26, 27, 28, 29, 30, 31,
        ];

        let (nodes, node_ptrs, hashes) =
            make_node4_path(&mut trie_io, &path_segments, [31u8; 40].to_vec());

        assert_eq!(nodes.len(), 16);
        assert_eq!(node_ptrs.len(), 16);
        assert_eq!(hashes.len(), 16);

        assert_eq!(node_ptrs[node_ptrs.len() - 1].chr, 31);
        assert_eq!(node_ptrs[node_ptrs.len() - 1].id, TrieNodeID::Leaf as u8);

        // walk down the trie
        let mut c = TrieCursor::new(
            &TriePath::from_bytes(&path).unwrap(),
            trie_io.root_trieptr(),
        );
        let mut walk_point = nodes[0].clone();

        for i in 0..15 {
            let res = Trie::walk_from(&mut trie_io, &walk_point, &mut c);
            assert!(res.is_ok());

            let fields_opt = res.unwrap();
            assert!(fields_opt.is_some());

            let (ptr, node, hash) = fields_opt.unwrap();
            assert_eq!(ptr, node_ptrs[i]);
            assert_eq!(hash, hashes[i]);
            assert_eq!(node, nodes[i + 1]);

            assert_eq!(c.node().unwrap(), nodes[i]);
            assert_eq!(c.ptr(), node_ptrs[i]);
            assert_eq!(c.chr().unwrap(), path[2 * (i + 1) - 1]);
            assert_eq!(c.tell(), 2 * (i + 1));
            assert_eq!(c.ntell(), 1);
            assert!(c.eonp(&c.node().unwrap()));

            walk_point = node;
        }

        // walk to the leaf
        let res = Trie::walk_from(&mut trie_io, &walk_point, &mut c);
        assert!(res.is_ok());

        let fields_opt = res.unwrap();
        assert!(fields_opt.is_some());

        let (ptr, node, hash) = fields_opt.unwrap();
        assert_eq!(ptr, node_ptrs[15]);
        assert_eq!(
            node,
            TrieNodeType::Leaf(TrieLeaf::new(&vec![30], &[31u8; 40].to_vec()))
        );
        assert_eq!(hash, hashes[15]);

        // cursor's last-visited node points at the penultimate node (the last node4),
        // but its ptr() is the pointer to the leaf.
        assert_eq!(c.node().unwrap(), nodes[15]);
        assert_eq!(c.ptr(), node_ptrs[15]);
        assert_eq!(c.chr(), Some(path[path.len() - 1]));
        assert_eq!(c.tell(), 32);
        assert!(c.eop());
        assert!(c.eonp(&c.node().unwrap()));

        dump_trie(&mut trie_io);
    }

    #[test]
    fn trie_cursor_walk_2() {
        let mut trie_io_store = TrieFileStorage::new_memory().unwrap();
        let mut trie_io = trie_io_store.transaction().unwrap();
        trie_io
            .extend_to_block(&BlockHeaderHash([0u8; 32]))
            .unwrap();

        let path_segments = vec![
            (vec![0, 1], 2),
            (vec![3, 4], 5),
            (vec![6, 7], 8),
            (vec![9, 10], 11),
            (vec![12, 13], 14),
            (vec![15, 16], 17),
            (vec![18, 19], 20),
            (vec![21, 22], 23),
            (vec![24, 25], 26),
            (vec![27, 28], 29),
            (vec![30], 31),
        ];
        let path = vec![
            0, 1, 2, 3, 4, 5, 6, 7, 8, 9, 10, 11, 12, 13, 14, 15, 16, 17, 18, 19, 20, 21, 22, 23,
            24, 25, 26, 27, 28, 29, 30, 31,
        ];

        let (nodes, node_ptrs, hashes) =
            make_node4_path(&mut trie_io, &path_segments, [31u8; 40].to_vec());

        assert_eq!(nodes.len(), 11);
        assert_eq!(node_ptrs.len(), 11);
        assert_eq!(hashes.len(), 11);

        assert_eq!(node_ptrs[node_ptrs.len() - 1].chr, 31);
        assert_eq!(node_ptrs[node_ptrs.len() - 1].id, TrieNodeID::Leaf as u8);

        // walk down the trie
        let mut c = TrieCursor::new(
            &TriePath::from_bytes(&path).unwrap(),
            trie_io.root_trieptr(),
        );
        let mut walk_point = nodes[0].clone();

        for i in 0..10 {
            let res = Trie::walk_from(&mut trie_io, &walk_point, &mut c);
            assert!(res.is_ok());

            let fields_opt = res.unwrap();
            assert!(fields_opt.is_some());

            let (ptr, node, hash) = fields_opt.unwrap();
            assert_eq!(ptr, node_ptrs[i]);
            assert_eq!(hash, hashes[i]);
            assert_eq!(node, nodes[i + 1]);

            assert_eq!(c.node().unwrap(), nodes[i]);
            assert_eq!(c.ptr(), node_ptrs[i]);
            assert_eq!(c.chr().unwrap(), path[3 * (i + 1) - 1]);
            assert_eq!(c.tell(), 3 * (i + 1));
            assert_eq!(c.ntell(), 2);
            assert!(c.eonp(&c.node().unwrap()));

            walk_point = node;
        }

        // walk to the leaf
        let res = Trie::walk_from(&mut trie_io, &walk_point, &mut c);
        assert!(res.is_ok());

        let fields_opt = res.unwrap();
        assert!(fields_opt.is_some());

        let (ptr, node, hash) = fields_opt.unwrap();
        assert_eq!(ptr, node_ptrs[10]);
        assert_eq!(
            node,
            TrieNodeType::Leaf(TrieLeaf::new(&vec![30], &[31u8; 40].to_vec()))
        );
        assert_eq!(hash, hashes[10]);

        // cursor's last-visited node points at the penultimate node (the last node4),
        // but its ptr() is the pointer to the leaf.
        assert_eq!(c.node().unwrap(), nodes[10]);
        assert_eq!(c.ptr(), node_ptrs[10]);
        assert_eq!(c.chr(), Some(path[path.len() - 1]));
        assert_eq!(c.tell(), 32);
        assert!(c.eop());
        assert!(c.eonp(&c.node().unwrap()));

        dump_trie(&mut trie_io);
    }

    #[test]
    fn trie_cursor_walk_3() {
        let mut trie_io_store = TrieFileStorage::new_memory().unwrap();
        let mut trie_io = trie_io_store.transaction().unwrap();
        trie_io
            .extend_to_block(&BlockHeaderHash([0u8; 32]))
            .unwrap();

        let path_segments = vec![
            (vec![0, 1, 2], 3),
            (vec![4, 5, 6], 7),
            (vec![8, 9, 10], 11),
            (vec![12, 13, 14], 15),
            (vec![16, 17, 18], 19),
            (vec![20, 21, 22], 23),
            (vec![24, 25, 26], 27),
            (vec![28, 29, 30], 31),
        ];
        let path = vec![
            0, 1, 2, 3, 4, 5, 6, 7, 8, 9, 10, 11, 12, 13, 14, 15, 16, 17, 18, 19, 20, 21, 22, 23,
            24, 25, 26, 27, 28, 29, 30, 31,
        ];

        let (nodes, node_ptrs, hashes) =
            make_node4_path(&mut trie_io, &path_segments, [31u8; 40].to_vec());

        assert_eq!(nodes.len(), 8);
        assert_eq!(node_ptrs.len(), 8);
        assert_eq!(hashes.len(), 8);

        assert_eq!(node_ptrs[node_ptrs.len() - 1].chr, 31);
        assert_eq!(node_ptrs[node_ptrs.len() - 1].id, TrieNodeID::Leaf as u8);

        // walk down the trie
        let mut c = TrieCursor::new(
            &TriePath::from_bytes(&path).unwrap(),
            trie_io.root_trieptr(),
        );
        let mut walk_point = nodes[0].clone();

        for i in 0..7 {
            let res = Trie::walk_from(&mut trie_io, &walk_point, &mut c);
            assert!(res.is_ok());

            let fields_opt = res.unwrap();
            assert!(fields_opt.is_some());

            let (ptr, node, hash) = fields_opt.unwrap();
            assert_eq!(ptr, node_ptrs[i]);
            assert_eq!(hash, hashes[i]);
            assert_eq!(node, nodes[i + 1]);

            assert_eq!(c.node().unwrap(), nodes[i]);
            assert_eq!(c.ptr(), node_ptrs[i]);
            assert_eq!(c.chr().unwrap(), path[4 * (i + 1) - 1]);
            assert_eq!(c.tell(), 4 * (i + 1));
            assert_eq!(c.ntell(), 3);
            assert!(c.eonp(&c.node().unwrap()));

            walk_point = node;
        }

        // walk to the leaf
        let res = Trie::walk_from(&mut trie_io, &walk_point, &mut c);
        assert!(res.is_ok());

        let fields_opt = res.unwrap();
        assert!(fields_opt.is_some());

        let (ptr, node, hash) = fields_opt.unwrap();
        assert_eq!(ptr, node_ptrs[7]);
        assert_eq!(
            node,
            TrieNodeType::Leaf(TrieLeaf::new(&vec![28, 29, 30], &[31u8; 40].to_vec()))
        );
        assert_eq!(hash, hashes[7]);

        // cursor's last-visited node points at the penultimate node (the last node4),
        // but its ptr() is the pointer to the leaf.
        assert_eq!(c.node().unwrap(), nodes[7]);
        assert_eq!(c.ptr(), node_ptrs[7]);
        assert_eq!(c.chr(), Some(path[path.len() - 1]));
        assert_eq!(c.tell(), 32);
        assert!(c.eop());
        assert!(c.eonp(&c.node().unwrap()));

        dump_trie(&mut trie_io);
    }

    #[test]
    fn trie_cursor_walk_4() {
        let mut trie_io_store = TrieFileStorage::new_memory().unwrap();
        let mut trie_io = trie_io_store.transaction().unwrap();
        trie_io
            .extend_to_block(&BlockHeaderHash([0u8; 32]))
            .unwrap();

        let path_segments = vec![
            (vec![0, 1, 2, 3], 4),
            (vec![5, 6, 7, 8], 9),
            (vec![10, 11, 12, 13], 14),
            (vec![15, 16, 17, 18], 19),
            (vec![20, 21, 22, 23], 24),
            (vec![25, 26, 27, 28], 29),
            (vec![30], 31),
        ];
        let path = vec![
            0, 1, 2, 3, 4, 5, 6, 7, 8, 9, 10, 11, 12, 13, 14, 15, 16, 17, 18, 19, 20, 21, 22, 23,
            24, 25, 26, 27, 28, 29, 30, 31,
        ];

        let (nodes, node_ptrs, hashes) =
            make_node4_path(&mut trie_io, &path_segments, [31u8; 40].to_vec());

        assert_eq!(nodes.len(), 7);
        assert_eq!(node_ptrs.len(), 7);
        assert_eq!(hashes.len(), 7);

        assert_eq!(node_ptrs[node_ptrs.len() - 1].chr, 31);
        assert_eq!(node_ptrs[node_ptrs.len() - 1].id, TrieNodeID::Leaf as u8);

        // walk down the trie
        let mut c = TrieCursor::new(
            &TriePath::from_bytes(&path).unwrap(),
            trie_io.root_trieptr(),
        );
        let mut walk_point = nodes[0].clone();

        for i in 0..6 {
            let res = Trie::walk_from(&mut trie_io, &walk_point, &mut c);
            assert!(res.is_ok());

            let fields_opt = res.unwrap();
            assert!(fields_opt.is_some());

            let (ptr, node, hash) = fields_opt.unwrap();
            assert_eq!(ptr, node_ptrs[i]);
            assert_eq!(hash, hashes[i]);
            assert_eq!(node, nodes[i + 1]);

            assert_eq!(c.node().unwrap(), nodes[i]);
            assert_eq!(c.ptr(), node_ptrs[i]);
            assert_eq!(c.chr().unwrap(), path[5 * (i + 1) - 1]);
            assert_eq!(c.tell(), 5 * (i + 1));
            assert_eq!(c.ntell(), 4);
            assert!(c.eonp(&c.node().unwrap()));

            walk_point = node;
        }

        // walk to the leaf
        let res = Trie::walk_from(&mut trie_io, &walk_point, &mut c);
        assert!(res.is_ok());

        let fields_opt = res.unwrap();
        assert!(fields_opt.is_some());

        let (ptr, node, hash) = fields_opt.unwrap();
        assert_eq!(ptr, node_ptrs[6]);
        assert_eq!(
            node,
            TrieNodeType::Leaf(TrieLeaf::new(&vec![30], &[31u8; 40].to_vec()))
        );
        assert_eq!(hash, hashes[6]);

        // cursor's last-visited node points at the penultimate node (the last node4),
        // but its ptr() is the pointer to the leaf.
        assert_eq!(c.node().unwrap(), nodes[6]);
        assert_eq!(c.ptr(), node_ptrs[6]);
        assert_eq!(c.chr(), Some(path[path.len() - 1]));
        assert_eq!(c.tell(), 32);
        assert!(c.eop());
        assert!(c.eonp(&c.node().unwrap()));

        dump_trie(&mut trie_io);
    }

    #[test]
    fn trie_cursor_walk_5() {
        let mut trie_io_store = TrieFileStorage::new_memory().unwrap();
        let mut trie_io = trie_io_store.transaction().unwrap();
        trie_io
            .extend_to_block(&BlockHeaderHash([0u8; 32]))
            .unwrap();

        let path_segments = vec![
            (vec![0, 1, 2, 3, 4], 5),
            (vec![6, 7, 8, 9, 10], 11),
            (vec![12, 13, 14, 15, 16], 17),
            (vec![18, 19, 20, 21, 22], 23),
            (vec![24, 25, 26, 27, 28], 29),
            (vec![30], 31),
        ];
        let path = vec![
            0, 1, 2, 3, 4, 5, 6, 7, 8, 9, 10, 11, 12, 13, 14, 15, 16, 17, 18, 19, 20, 21, 22, 23,
            24, 25, 26, 27, 28, 29, 30, 31,
        ];

        let (nodes, node_ptrs, hashes) =
            make_node4_path(&mut trie_io, &path_segments, [31u8; 40].to_vec());

        assert_eq!(nodes.len(), 6);
        assert_eq!(node_ptrs.len(), 6);
        assert_eq!(hashes.len(), 6);

        assert_eq!(node_ptrs[node_ptrs.len() - 1].chr, 31);
        assert_eq!(node_ptrs[node_ptrs.len() - 1].id, TrieNodeID::Leaf as u8);

        // walk down the trie
        let mut c = TrieCursor::new(
            &TriePath::from_bytes(&path).unwrap(),
            trie_io.root_trieptr(),
        );
        let mut walk_point = nodes[0].clone();

        for i in 0..5 {
            let res = Trie::walk_from(&mut trie_io, &walk_point, &mut c);
            assert!(res.is_ok());

            let fields_opt = res.unwrap();
            assert!(fields_opt.is_some());

            let (ptr, node, hash) = fields_opt.unwrap();
            assert_eq!(ptr, node_ptrs[i]);
            assert_eq!(hash, hashes[i]);
            assert_eq!(node, nodes[i + 1]);

            assert_eq!(c.node().unwrap(), nodes[i]);
            assert_eq!(c.ptr(), node_ptrs[i]);
            assert_eq!(c.chr().unwrap(), path[6 * (i + 1) - 1]);
            assert_eq!(c.tell(), 6 * (i + 1));
            assert_eq!(c.ntell(), 5);
            assert!(c.eonp(&c.node().unwrap()));

            walk_point = node;
        }

        // walk to the leaf
        let res = Trie::walk_from(&mut trie_io, &walk_point, &mut c);
        assert!(res.is_ok());

        let fields_opt = res.unwrap();
        assert!(fields_opt.is_some());

        let (ptr, node, hash) = fields_opt.unwrap();
        assert_eq!(ptr, node_ptrs[5]);
        assert_eq!(
            node,
            TrieNodeType::Leaf(TrieLeaf::new(&vec![30], &[31u8; 40].to_vec()))
        );
        assert_eq!(hash, hashes[5]);

        // cursor's last-visited node points at the penultimate node (the last node4),
        // but its ptr() is the pointer to the leaf.
        assert_eq!(c.node().unwrap(), nodes[5]);
        assert_eq!(c.ptr(), node_ptrs[5]);
        assert_eq!(c.chr(), Some(path[path.len() - 1]));
        assert_eq!(c.tell(), 32);
        assert!(c.eop());
        assert!(c.eonp(&c.node().unwrap()));

        dump_trie(&mut trie_io);
    }

    #[test]
    fn trie_cursor_walk_6() {
        let mut trie_io_store = TrieFileStorage::new_memory().unwrap();
        let mut trie_io = trie_io_store.transaction().unwrap();
        trie_io
            .extend_to_block(&BlockHeaderHash([0u8; 32]))
            .unwrap();

        let path_segments = vec![
            (vec![0, 1, 2, 3, 4, 5], 6),
            (vec![7, 8, 9, 10, 11, 12], 13),
            (vec![14, 15, 16, 17, 18, 19], 20),
            (vec![21, 22, 23, 24, 25, 26], 27),
            (vec![28, 29, 30], 31),
        ];
        let path = vec![
            0, 1, 2, 3, 4, 5, 6, 7, 8, 9, 10, 11, 12, 13, 14, 15, 16, 17, 18, 19, 20, 21, 22, 23,
            24, 25, 26, 27, 28, 29, 30, 31,
        ];

        let (nodes, node_ptrs, hashes) =
            make_node4_path(&mut trie_io, &path_segments, [31u8; 40].to_vec());

        assert_eq!(nodes.len(), 5);
        assert_eq!(node_ptrs.len(), 5);
        assert_eq!(hashes.len(), 5);

        assert_eq!(node_ptrs[node_ptrs.len() - 1].chr, 31);
        assert_eq!(node_ptrs[node_ptrs.len() - 1].id, TrieNodeID::Leaf as u8);

        // walk down the trie
        let mut c = TrieCursor::new(
            &TriePath::from_bytes(&path).unwrap(),
            trie_io.root_trieptr(),
        );
        let mut walk_point = nodes[0].clone();

        for i in 0..4 {
            let res = Trie::walk_from(&mut trie_io, &walk_point, &mut c);
            assert!(res.is_ok());

            let fields_opt = res.unwrap();
            assert!(fields_opt.is_some());

            let (ptr, node, hash) = fields_opt.unwrap();
            assert_eq!(ptr, node_ptrs[i]);
            assert_eq!(hash, hashes[i]);
            assert_eq!(node, nodes[i + 1]);

            assert_eq!(c.node().unwrap(), nodes[i]);
            assert_eq!(c.ptr(), node_ptrs[i]);
            assert_eq!(c.chr().unwrap(), path[7 * (i + 1) - 1]);
            assert_eq!(c.tell(), 7 * (i + 1));
            assert_eq!(c.ntell(), 6);
            assert!(c.eonp(&c.node().unwrap()));

            walk_point = node;
        }

        // walk to the leaf
        let res = Trie::walk_from(&mut trie_io, &walk_point, &mut c);
        assert!(res.is_ok());

        let fields_opt = res.unwrap();
        assert!(fields_opt.is_some());

        let (ptr, node, hash) = fields_opt.unwrap();
        assert_eq!(ptr, node_ptrs[4]);
        assert_eq!(
            node,
            TrieNodeType::Leaf(TrieLeaf::new(&vec![28, 29, 30], &[31u8; 40].to_vec()))
        );
        assert_eq!(hash, hashes[4]);

        // cursor's last-visited node points at the penultimate node (the last node4),
        // but its ptr() is the pointer to the leaf.
        assert_eq!(c.node().unwrap(), nodes[4]);
        assert_eq!(c.ptr(), node_ptrs[4]);
        assert_eq!(c.chr(), Some(path[path.len() - 1]));
        assert_eq!(c.tell(), 32);
        assert!(c.eop());
        assert!(c.eonp(&c.node().unwrap()));

        dump_trie(&mut trie_io);
    }

    #[test]
    fn trie_cursor_walk_10() {
        let mut trie_io_store = TrieFileStorage::new_memory().unwrap();
        let mut trie_io = trie_io_store.transaction().unwrap();
        trie_io
            .extend_to_block(&BlockHeaderHash([0u8; 32]))
            .unwrap();

        let path_segments = vec![
            (vec![0, 1, 2, 3, 4, 5, 6, 7, 8, 9], 10),
            (vec![11, 12, 13, 14, 15, 16, 17, 18, 19, 20], 21),
            (vec![22, 23, 24, 25, 26, 27, 28, 29, 30], 31),
        ];
        let path = vec![
            0, 1, 2, 3, 4, 5, 6, 7, 8, 9, 10, 11, 12, 13, 14, 15, 16, 17, 18, 19, 20, 21, 22, 23,
            24, 25, 26, 27, 28, 29, 30, 31,
        ];

        let (nodes, node_ptrs, hashes) =
            make_node4_path(&mut trie_io, &path_segments, [31u8; 40].to_vec());

        assert_eq!(nodes.len(), 3);
        assert_eq!(node_ptrs.len(), 3);
        assert_eq!(hashes.len(), 3);

        assert_eq!(node_ptrs[node_ptrs.len() - 1].chr, 31);
        assert_eq!(node_ptrs[node_ptrs.len() - 1].id, TrieNodeID::Leaf as u8);

        // walk down the trie
        let mut c = TrieCursor::new(
            &TriePath::from_bytes(&path).unwrap(),
            trie_io.root_trieptr(),
        );
        let mut walk_point = nodes[0].clone();

        for i in 0..2 {
            let res = Trie::walk_from(&mut trie_io, &walk_point, &mut c);
            assert!(res.is_ok());

            let fields_opt = res.unwrap();
            assert!(fields_opt.is_some());

            let (ptr, node, hash) = fields_opt.unwrap();
            assert_eq!(ptr, node_ptrs[i]);
            assert_eq!(hash, hashes[i]);
            assert_eq!(node, nodes[i + 1]);

            assert_eq!(c.node().unwrap(), nodes[i]);
            assert_eq!(c.ptr(), node_ptrs[i]);
            assert_eq!(c.chr().unwrap(), path[11 * (i + 1) - 1]);
            assert_eq!(c.tell(), 11 * (i + 1));
            assert_eq!(c.ntell(), 10);
            assert!(c.eonp(&c.node().unwrap()));

            walk_point = node;
        }

        // walk to the leaf
        let res = Trie::walk_from(&mut trie_io, &walk_point, &mut c);
        assert!(res.is_ok());

        let fields_opt = res.unwrap();
        assert!(fields_opt.is_some());

        let (ptr, node, hash) = fields_opt.unwrap();
        assert_eq!(ptr, node_ptrs[2]);
        assert_eq!(
            node,
            TrieNodeType::Leaf(TrieLeaf::new(
                &vec![22, 23, 24, 25, 26, 27, 28, 29, 30],
                &[31u8; 40].to_vec()
            ))
        );
        assert_eq!(hash, hashes[2]);

        // cursor's last-visited node points at the penultimate node (the last node4),
        // but its ptr() is the pointer to the leaf.
        assert_eq!(c.node().unwrap(), nodes[2]);
        assert_eq!(c.ptr(), node_ptrs[2]);
        assert_eq!(c.chr(), Some(path[path.len() - 1]));
        assert_eq!(c.tell(), 32);
        assert!(c.eop());
        assert!(c.eonp(&c.node().unwrap()));

        dump_trie(&mut trie_io);
    }

    #[test]
    fn trie_cursor_walk_20() {
        let mut trie_io_store = TrieFileStorage::new_memory().unwrap();
        let mut trie_io = trie_io_store.transaction().unwrap();
        trie_io
            .extend_to_block(&BlockHeaderHash([0u8; 32]))
            .unwrap();

        let path_segments = vec![
            (
                vec![
                    0, 1, 2, 3, 4, 5, 6, 7, 8, 9, 10, 11, 12, 13, 14, 15, 16, 17, 18, 19,
                ],
                20,
            ),
            (vec![21, 22, 23, 24, 25, 26, 27, 28, 29, 30], 31),
        ];
        let path = vec![
            0, 1, 2, 3, 4, 5, 6, 7, 8, 9, 10, 11, 12, 13, 14, 15, 16, 17, 18, 19, 20, 21, 22, 23,
            24, 25, 26, 27, 28, 29, 30, 31,
        ];

        let (nodes, node_ptrs, hashes) =
            make_node4_path(&mut trie_io, &path_segments, [31u8; 40].to_vec());

        assert_eq!(nodes.len(), 2);
        assert_eq!(node_ptrs.len(), 2);
        assert_eq!(hashes.len(), 2);

        assert_eq!(node_ptrs[node_ptrs.len() - 1].chr, 31);
        assert_eq!(node_ptrs[node_ptrs.len() - 1].id, TrieNodeID::Leaf as u8);

        // walk down the trie
        let mut c = TrieCursor::new(
            &TriePath::from_bytes(&path).unwrap(),
            trie_io.root_trieptr(),
        );
        let mut walk_point = nodes[0].clone();

        for i in 0..1 {
            let res = Trie::walk_from(&mut trie_io, &walk_point, &mut c);
            assert!(res.is_ok());

            let fields_opt = res.unwrap();
            assert!(fields_opt.is_some());

            let (ptr, node, hash) = fields_opt.unwrap();
            assert_eq!(ptr, node_ptrs[i]);
            assert_eq!(hash, hashes[i]);
            assert_eq!(node, nodes[i + 1]);

            assert_eq!(c.node().unwrap(), nodes[i]);
            assert_eq!(c.ptr(), node_ptrs[i]);
            assert_eq!(c.chr().unwrap(), path[21 * (i + 1) - 1]);
            assert_eq!(c.tell(), 21 * (i + 1));
            assert_eq!(c.ntell(), 20);
            assert!(c.eonp(&c.node().unwrap()));

            walk_point = node;
        }

        // walk to the leaf
        let res = Trie::walk_from(&mut trie_io, &walk_point, &mut c);
        assert!(res.is_ok());

        let fields_opt = res.unwrap();
        assert!(fields_opt.is_some());

        let (ptr, node, hash) = fields_opt.unwrap();
        assert_eq!(ptr, node_ptrs[1]);
        assert_eq!(
            node,
            TrieNodeType::Leaf(TrieLeaf::new(
                &vec![21, 22, 23, 24, 25, 26, 27, 28, 29, 30],
                &[31u8; 40].to_vec()
            ))
        );
        assert_eq!(hash, hashes[1]);

        // cursor's last-visited node points at the penultimate node (the last node4),
        // but its ptr() is the pointer to the leaf.
        assert_eq!(c.node().unwrap(), nodes[1]);
        assert_eq!(c.ptr(), node_ptrs[1]);
        assert_eq!(c.chr(), Some(path[path.len() - 1]));
        assert_eq!(c.tell(), 32);
        assert!(c.eop());
        assert!(c.eonp(&c.node().unwrap()));

        dump_trie(&mut trie_io);
    }

    #[test]
    fn trie_cursor_walk_32() {
        let mut trie_io_store = TrieFileStorage::new_memory().unwrap();
        let mut trie_io = trie_io_store.transaction().unwrap();

        trie_io
            .extend_to_block(&BlockHeaderHash([0u8; 32]))
            .unwrap();

        let path_segments = vec![(
            vec![
                0, 1, 2, 3, 4, 5, 6, 7, 8, 9, 10, 11, 12, 13, 14, 15, 16, 17, 18, 19, 20, 21, 22,
                23, 24, 25, 26, 27, 28, 29, 30,
            ],
            31,
        )];
        let path = vec![
            0, 1, 2, 3, 4, 5, 6, 7, 8, 9, 10, 11, 12, 13, 14, 15, 16, 17, 18, 19, 20, 21, 22, 23,
            24, 25, 26, 27, 28, 29, 30, 31,
        ];

        let (nodes, node_ptrs, hashes) =
            make_node4_path(&mut trie_io, &path_segments, [31u8; 40].to_vec());

        assert_eq!(nodes.len(), 1);
        assert_eq!(node_ptrs.len(), 1);
        assert_eq!(hashes.len(), 1);

        assert_eq!(node_ptrs[node_ptrs.len() - 1].chr, 31);
        assert_eq!(node_ptrs[node_ptrs.len() - 1].id, TrieNodeID::Leaf as u8);

        // walk down the trie
        let mut c = TrieCursor::new(
            &TriePath::from_bytes(&path).unwrap(),
            trie_io.root_trieptr(),
        );
        let walk_point = nodes[0].clone();

        // walk to the leaf
        let res = Trie::walk_from(&mut trie_io, &walk_point, &mut c);
        assert!(res.is_ok());

        let fields_opt = res.unwrap();
        assert!(fields_opt.is_some());

        let (ptr, node, hash) = fields_opt.unwrap();
        assert_eq!(ptr, node_ptrs[0]);
        assert_eq!(
            node,
            TrieNodeType::Leaf(TrieLeaf::new(
                &vec![
                    0, 1, 2, 3, 4, 5, 6, 7, 8, 9, 10, 11, 12, 13, 14, 15, 16, 17, 18, 19, 20, 21,
                    22, 23, 24, 25, 26, 27, 28, 29, 30
                ],
                &[31u8; 40].to_vec()
            ))
        );
        assert_eq!(hash, hashes[0]);

        // cursor's last-visited node points at the penultimate node (the last node4),
        // but its ptr() is the pointer to the leaf.
        assert_eq!(c.node().unwrap(), nodes[0]);
        assert_eq!(c.ptr(), node_ptrs[0]);
        assert_eq!(c.chr(), Some(path[path.len() - 1]));
        assert_eq!(c.tell(), 32);
        assert!(c.eop());
        assert!(c.eonp(&c.node().unwrap()));

        dump_trie(&mut trie_io);
    }
>>>>>>> 4ccaf546
}<|MERGE_RESOLUTION|>--- conflicted
+++ resolved
@@ -1364,5046 +1364,4 @@
     pub fn set_path(&mut self, new_path: Vec<u8>) -> () {
         with_node!(self, ref mut data, data.path = new_path)
     }
-<<<<<<< HEAD
-=======
-}
-
-#[cfg(test)]
-mod test {
-    #![allow(unused_variables)]
-    #![allow(unused_assignments)]
-
-    use std::io::Cursor;
-
-    use crate::chainstate::stacks::index::bits::*;
-    use crate::chainstate::stacks::index::marf::*;
-    use crate::chainstate::stacks::index::node::*;
-    use crate::chainstate::stacks::index::proofs::*;
-    use crate::chainstate::stacks::index::storage::*;
-    use crate::chainstate::stacks::index::test::*;
-    use crate::chainstate::stacks::index::trie::*;
-
-    use super::*;
-
-    #[test]
-    fn trieptr_to_bytes() {
-        let mut t = TriePtr::new(0x11, 0x22, 0x33445566);
-        t.back_block = 0x778899aa;
-
-        let t_bytes = vec![0x11, 0x22, 0x33, 0x44, 0x55, 0x66, 0x77, 0x88, 0x99, 0xaa];
-
-        let mut buf = Vec::new();
-        t.write_bytes(&mut buf).unwrap();
-        assert_eq!(buf, t_bytes);
-        assert_eq!(TriePtr::from_bytes(&t_bytes[..]), t);
-    }
-
-    #[test]
-    fn trie_node4_to_bytes() {
-        let mut node4 = TrieNode4::new(&vec![
-            0, 1, 2, 3, 4, 5, 6, 7, 8, 9, 10, 11, 12, 13, 14, 15, 16, 17, 18, 19,
-        ]);
-        for i in 0..3 {
-            assert!(node4.insert(&TriePtr::new(
-                TrieNodeID::Node16 as u8,
-                (i + 1) as u8,
-                (i + 2) as u32
-            )));
-        }
-        let node4_bytes = vec![
-            // node ID
-            TrieNodeID::Node4 as u8,
-            // ptrs (4)
-            TrieNodeID::Node16 as u8,
-            0x01,
-            0x00,
-            0x00,
-            0x00,
-            0x2,
-            0x00,
-            0x00,
-            0x00,
-            0x00,
-            TrieNodeID::Node16 as u8,
-            0x02,
-            0x00,
-            0x00,
-            0x00,
-            0x3,
-            0x00,
-            0x00,
-            0x00,
-            0x00,
-            TrieNodeID::Node16 as u8,
-            0x03,
-            0x00,
-            0x00,
-            0x00,
-            0x4,
-            0x00,
-            0x00,
-            0x00,
-            0x00,
-            TrieNodeID::Empty as u8,
-            0x00,
-            0x00,
-            0x00,
-            0x00,
-            0x00,
-            0x00,
-            0x00,
-            0x00,
-            0x00,
-            // path length
-            0x14,
-            // path
-            0x00,
-            0x01,
-            0x02,
-            0x03,
-            0x04,
-            0x05,
-            0x06,
-            0x07,
-            0x08,
-            0x09,
-            0x0a,
-            0x0b,
-            0x0c,
-            0x0d,
-            0x0e,
-            0x0f,
-            0x10,
-            0x11,
-            0x12,
-            0x13,
-        ];
-        let mut node4_stream = Cursor::new(node4_bytes.clone());
-        let buf = node4.to_bytes();
-        assert_eq!(buf, node4_bytes);
-        assert_eq!(node4.byte_len(), node4_bytes.len());
-        assert_eq!(TrieNode4::from_bytes(&mut node4_stream).unwrap(), node4);
-    }
-
-    #[test]
-    fn trie_node4_to_consensus_bytes() {
-        let mut node4 = TrieNode4::new(&vec![
-            0, 1, 2, 3, 4, 5, 6, 7, 8, 9, 10, 11, 12, 13, 14, 15, 16, 17, 18, 19,
-        ]);
-        for i in 0..3 {
-            assert!(node4.insert(&TriePtr::new(
-                TrieNodeID::Node16 as u8,
-                (i + 1) as u8,
-                (i + 2) as u32
-            )));
-        }
-        let node4_bytes = vec![
-            // node ID
-            TrieNodeID::Node4 as u8,
-            // ptrs (4): ID, chr, block-header-hash
-            TrieNodeID::Node16 as u8,
-            0x01,
-            0,
-            0,
-            0,
-            0,
-            0,
-            0,
-            0,
-            0,
-            0,
-            0,
-            0,
-            0,
-            0,
-            0,
-            0,
-            0,
-            0,
-            0,
-            0,
-            0,
-            0,
-            0,
-            0,
-            0,
-            0,
-            0,
-            0,
-            0,
-            0,
-            0,
-            0,
-            0,
-            TrieNodeID::Node16 as u8,
-            0x02,
-            0,
-            0,
-            0,
-            0,
-            0,
-            0,
-            0,
-            0,
-            0,
-            0,
-            0,
-            0,
-            0,
-            0,
-            0,
-            0,
-            0,
-            0,
-            0,
-            0,
-            0,
-            0,
-            0,
-            0,
-            0,
-            0,
-            0,
-            0,
-            0,
-            0,
-            0,
-            0,
-            TrieNodeID::Node16 as u8,
-            0x03,
-            0,
-            0,
-            0,
-            0,
-            0,
-            0,
-            0,
-            0,
-            0,
-            0,
-            0,
-            0,
-            0,
-            0,
-            0,
-            0,
-            0,
-            0,
-            0,
-            0,
-            0,
-            0,
-            0,
-            0,
-            0,
-            0,
-            0,
-            0,
-            0,
-            0,
-            0,
-            0,
-            TrieNodeID::Empty as u8,
-            0x00,
-            0,
-            0,
-            0,
-            0,
-            0,
-            0,
-            0,
-            0,
-            0,
-            0,
-            0,
-            0,
-            0,
-            0,
-            0,
-            0,
-            0,
-            0,
-            0,
-            0,
-            0,
-            0,
-            0,
-            0,
-            0,
-            0,
-            0,
-            0,
-            0,
-            0,
-            0,
-            0,
-            // path length
-            0x14,
-            // path
-            0x00,
-            0x01,
-            0x02,
-            0x03,
-            0x04,
-            0x05,
-            0x06,
-            0x07,
-            0x08,
-            0x09,
-            0x0a,
-            0x0b,
-            0x0c,
-            0x0d,
-            0x0e,
-            0x0f,
-            0x10,
-            0x11,
-            0x12,
-            0x13,
-        ];
-
-        let buf = node4.to_consensus_bytes(&mut ());
-        assert_eq!(to_hex(buf.as_slice()), to_hex(node4_bytes.as_slice()));
-    }
-
-    #[test]
-    fn trie_node16_to_bytes() {
-        let mut node16 = TrieNode16::new(&vec![
-            0, 1, 2, 3, 4, 5, 6, 7, 8, 9, 10, 11, 12, 13, 14, 15, 16, 17, 18, 19,
-        ]);
-        for i in 0..15 {
-            assert!(node16.insert(&TriePtr::new(
-                TrieNodeID::Node48 as u8,
-                (i + 1) as u8,
-                (i + 2) as u32
-            )));
-        }
-        let node16_bytes = vec![
-            // node ID
-            TrieNodeID::Node16 as u8,
-            // ptrs (16)
-            TrieNodeID::Node48 as u8,
-            0x01,
-            0x00,
-            0x00,
-            0x00,
-            0x02,
-            0x00,
-            0x00,
-            0x00,
-            0x00,
-            TrieNodeID::Node48 as u8,
-            0x02,
-            0x00,
-            0x00,
-            0x00,
-            0x03,
-            0x00,
-            0x00,
-            0x00,
-            0x00,
-            TrieNodeID::Node48 as u8,
-            0x03,
-            0x00,
-            0x00,
-            0x00,
-            0x04,
-            0x00,
-            0x00,
-            0x00,
-            0x00,
-            TrieNodeID::Node48 as u8,
-            0x04,
-            0x00,
-            0x00,
-            0x00,
-            0x05,
-            0x00,
-            0x00,
-            0x00,
-            0x00,
-            TrieNodeID::Node48 as u8,
-            0x05,
-            0x00,
-            0x00,
-            0x00,
-            0x06,
-            0x00,
-            0x00,
-            0x00,
-            0x00,
-            TrieNodeID::Node48 as u8,
-            0x06,
-            0x00,
-            0x00,
-            0x00,
-            0x07,
-            0x00,
-            0x00,
-            0x00,
-            0x00,
-            TrieNodeID::Node48 as u8,
-            0x07,
-            0x00,
-            0x00,
-            0x00,
-            0x08,
-            0x00,
-            0x00,
-            0x00,
-            0x00,
-            TrieNodeID::Node48 as u8,
-            0x08,
-            0x00,
-            0x00,
-            0x00,
-            0x09,
-            0x00,
-            0x00,
-            0x00,
-            0x00,
-            TrieNodeID::Node48 as u8,
-            0x09,
-            0x00,
-            0x00,
-            0x00,
-            0x0a,
-            0x00,
-            0x00,
-            0x00,
-            0x00,
-            TrieNodeID::Node48 as u8,
-            0x0a,
-            0x00,
-            0x00,
-            0x00,
-            0x0b,
-            0x00,
-            0x00,
-            0x00,
-            0x00,
-            TrieNodeID::Node48 as u8,
-            0x0b,
-            0x00,
-            0x00,
-            0x00,
-            0x0c,
-            0x00,
-            0x00,
-            0x00,
-            0x00,
-            TrieNodeID::Node48 as u8,
-            0x0c,
-            0x00,
-            0x00,
-            0x00,
-            0x0d,
-            0x00,
-            0x00,
-            0x00,
-            0x00,
-            TrieNodeID::Node48 as u8,
-            0x0d,
-            0x00,
-            0x00,
-            0x00,
-            0x0e,
-            0x00,
-            0x00,
-            0x00,
-            0x00,
-            TrieNodeID::Node48 as u8,
-            0x0e,
-            0x00,
-            0x00,
-            0x00,
-            0x0f,
-            0x00,
-            0x00,
-            0x00,
-            0x00,
-            TrieNodeID::Node48 as u8,
-            0x0f,
-            0x00,
-            0x00,
-            0x00,
-            0x10,
-            0x00,
-            0x00,
-            0x00,
-            0x00,
-            TrieNodeID::Empty as u8,
-            0x00,
-            0x00,
-            0x00,
-            0x00,
-            0x00,
-            0x00,
-            0x00,
-            0x00,
-            0x00,
-            // path length
-            0x14,
-            // path
-            0x00,
-            0x01,
-            0x02,
-            0x03,
-            0x04,
-            0x05,
-            0x06,
-            0x07,
-            0x08,
-            0x09,
-            0x0a,
-            0x0b,
-            0x0c,
-            0x0d,
-            0x0e,
-            0x0f,
-            0x10,
-            0x11,
-            0x12,
-            0x13,
-        ];
-        let mut node16_stream = Cursor::new(node16_bytes.clone());
-        let buf = node16.to_bytes();
-        assert_eq!(buf, node16_bytes);
-        assert_eq!(node16.byte_len(), node16_bytes.len());
-        assert_eq!(TrieNode16::from_bytes(&mut node16_stream).unwrap(), node16);
-    }
-
-    #[test]
-    fn trie_node16_to_consensus_bytes() {
-        let mut node16 = TrieNode16::new(&vec![
-            0, 1, 2, 3, 4, 5, 6, 7, 8, 9, 10, 11, 12, 13, 14, 15, 16, 17, 18, 19,
-        ]);
-        for i in 0..15 {
-            assert!(node16.insert(&TriePtr::new(
-                TrieNodeID::Node48 as u8,
-                (i + 1) as u8,
-                (i + 2) as u32
-            )));
-        }
-        let node16_bytes = vec![
-            // node ID
-            TrieNodeID::Node16 as u8,
-            TrieNodeID::Node48 as u8,
-            0x01,
-            0,
-            0,
-            0,
-            0,
-            0,
-            0,
-            0,
-            0,
-            0,
-            0,
-            0,
-            0,
-            0,
-            0,
-            0,
-            0,
-            0,
-            0,
-            0,
-            0,
-            0,
-            0,
-            0,
-            0,
-            0,
-            0,
-            0,
-            0,
-            0,
-            0,
-            0,
-            0,
-            TrieNodeID::Node48 as u8,
-            0x02,
-            0,
-            0,
-            0,
-            0,
-            0,
-            0,
-            0,
-            0,
-            0,
-            0,
-            0,
-            0,
-            0,
-            0,
-            0,
-            0,
-            0,
-            0,
-            0,
-            0,
-            0,
-            0,
-            0,
-            0,
-            0,
-            0,
-            0,
-            0,
-            0,
-            0,
-            0,
-            0,
-            TrieNodeID::Node48 as u8,
-            0x03,
-            0,
-            0,
-            0,
-            0,
-            0,
-            0,
-            0,
-            0,
-            0,
-            0,
-            0,
-            0,
-            0,
-            0,
-            0,
-            0,
-            0,
-            0,
-            0,
-            0,
-            0,
-            0,
-            0,
-            0,
-            0,
-            0,
-            0,
-            0,
-            0,
-            0,
-            0,
-            0,
-            TrieNodeID::Node48 as u8,
-            0x04,
-            0,
-            0,
-            0,
-            0,
-            0,
-            0,
-            0,
-            0,
-            0,
-            0,
-            0,
-            0,
-            0,
-            0,
-            0,
-            0,
-            0,
-            0,
-            0,
-            0,
-            0,
-            0,
-            0,
-            0,
-            0,
-            0,
-            0,
-            0,
-            0,
-            0,
-            0,
-            0,
-            TrieNodeID::Node48 as u8,
-            0x05,
-            0,
-            0,
-            0,
-            0,
-            0,
-            0,
-            0,
-            0,
-            0,
-            0,
-            0,
-            0,
-            0,
-            0,
-            0,
-            0,
-            0,
-            0,
-            0,
-            0,
-            0,
-            0,
-            0,
-            0,
-            0,
-            0,
-            0,
-            0,
-            0,
-            0,
-            0,
-            0,
-            TrieNodeID::Node48 as u8,
-            0x06,
-            0,
-            0,
-            0,
-            0,
-            0,
-            0,
-            0,
-            0,
-            0,
-            0,
-            0,
-            0,
-            0,
-            0,
-            0,
-            0,
-            0,
-            0,
-            0,
-            0,
-            0,
-            0,
-            0,
-            0,
-            0,
-            0,
-            0,
-            0,
-            0,
-            0,
-            0,
-            0,
-            TrieNodeID::Node48 as u8,
-            0x07,
-            0,
-            0,
-            0,
-            0,
-            0,
-            0,
-            0,
-            0,
-            0,
-            0,
-            0,
-            0,
-            0,
-            0,
-            0,
-            0,
-            0,
-            0,
-            0,
-            0,
-            0,
-            0,
-            0,
-            0,
-            0,
-            0,
-            0,
-            0,
-            0,
-            0,
-            0,
-            0,
-            TrieNodeID::Node48 as u8,
-            0x08,
-            0,
-            0,
-            0,
-            0,
-            0,
-            0,
-            0,
-            0,
-            0,
-            0,
-            0,
-            0,
-            0,
-            0,
-            0,
-            0,
-            0,
-            0,
-            0,
-            0,
-            0,
-            0,
-            0,
-            0,
-            0,
-            0,
-            0,
-            0,
-            0,
-            0,
-            0,
-            0,
-            TrieNodeID::Node48 as u8,
-            0x09,
-            0,
-            0,
-            0,
-            0,
-            0,
-            0,
-            0,
-            0,
-            0,
-            0,
-            0,
-            0,
-            0,
-            0,
-            0,
-            0,
-            0,
-            0,
-            0,
-            0,
-            0,
-            0,
-            0,
-            0,
-            0,
-            0,
-            0,
-            0,
-            0,
-            0,
-            0,
-            0,
-            TrieNodeID::Node48 as u8,
-            0x0a,
-            0,
-            0,
-            0,
-            0,
-            0,
-            0,
-            0,
-            0,
-            0,
-            0,
-            0,
-            0,
-            0,
-            0,
-            0,
-            0,
-            0,
-            0,
-            0,
-            0,
-            0,
-            0,
-            0,
-            0,
-            0,
-            0,
-            0,
-            0,
-            0,
-            0,
-            0,
-            0,
-            TrieNodeID::Node48 as u8,
-            0x0b,
-            0,
-            0,
-            0,
-            0,
-            0,
-            0,
-            0,
-            0,
-            0,
-            0,
-            0,
-            0,
-            0,
-            0,
-            0,
-            0,
-            0,
-            0,
-            0,
-            0,
-            0,
-            0,
-            0,
-            0,
-            0,
-            0,
-            0,
-            0,
-            0,
-            0,
-            0,
-            0,
-            TrieNodeID::Node48 as u8,
-            0x0c,
-            0,
-            0,
-            0,
-            0,
-            0,
-            0,
-            0,
-            0,
-            0,
-            0,
-            0,
-            0,
-            0,
-            0,
-            0,
-            0,
-            0,
-            0,
-            0,
-            0,
-            0,
-            0,
-            0,
-            0,
-            0,
-            0,
-            0,
-            0,
-            0,
-            0,
-            0,
-            0,
-            TrieNodeID::Node48 as u8,
-            0x0d,
-            0,
-            0,
-            0,
-            0,
-            0,
-            0,
-            0,
-            0,
-            0,
-            0,
-            0,
-            0,
-            0,
-            0,
-            0,
-            0,
-            0,
-            0,
-            0,
-            0,
-            0,
-            0,
-            0,
-            0,
-            0,
-            0,
-            0,
-            0,
-            0,
-            0,
-            0,
-            0,
-            TrieNodeID::Node48 as u8,
-            0x0e,
-            0,
-            0,
-            0,
-            0,
-            0,
-            0,
-            0,
-            0,
-            0,
-            0,
-            0,
-            0,
-            0,
-            0,
-            0,
-            0,
-            0,
-            0,
-            0,
-            0,
-            0,
-            0,
-            0,
-            0,
-            0,
-            0,
-            0,
-            0,
-            0,
-            0,
-            0,
-            0,
-            TrieNodeID::Node48 as u8,
-            0x0f,
-            0,
-            0,
-            0,
-            0,
-            0,
-            0,
-            0,
-            0,
-            0,
-            0,
-            0,
-            0,
-            0,
-            0,
-            0,
-            0,
-            0,
-            0,
-            0,
-            0,
-            0,
-            0,
-            0,
-            0,
-            0,
-            0,
-            0,
-            0,
-            0,
-            0,
-            0,
-            0,
-            TrieNodeID::Empty as u8,
-            0x00,
-            0,
-            0,
-            0,
-            0,
-            0,
-            0,
-            0,
-            0,
-            0,
-            0,
-            0,
-            0,
-            0,
-            0,
-            0,
-            0,
-            0,
-            0,
-            0,
-            0,
-            0,
-            0,
-            0,
-            0,
-            0,
-            0,
-            0,
-            0,
-            0,
-            0,
-            0,
-            0,
-            // path length
-            0x14,
-            // path
-            0x00,
-            0x01,
-            0x02,
-            0x03,
-            0x04,
-            0x05,
-            0x06,
-            0x07,
-            0x08,
-            0x09,
-            0x0a,
-            0x0b,
-            0x0c,
-            0x0d,
-            0x0e,
-            0x0f,
-            0x10,
-            0x11,
-            0x12,
-            0x13,
-        ];
-        let buf = node16.to_consensus_bytes(&mut ());
-        assert_eq!(to_hex(buf.as_slice()), to_hex(node16_bytes.as_slice()));
-    }
-
-    #[test]
-    fn trie_node48_to_bytes() {
-        let mut node48 = TrieNode48::new(&vec![
-            0, 1, 2, 3, 4, 5, 6, 7, 8, 9, 10, 11, 12, 13, 14, 15, 16, 17, 18, 19,
-        ]);
-        for i in 0..47 {
-            assert!(node48.insert(&TriePtr::new(
-                TrieNodeID::Node256 as u8,
-                (i + 1) as u8,
-                (i + 2) as u32
-            )));
-        }
-
-        let node48_bytes = vec![
-            // node ID
-            TrieNodeID::Node48 as u8,
-            // ptrs (48)
-            TrieNodeID::Node256 as u8,
-            0x01,
-            0x00,
-            0x00,
-            0x00,
-            0x02,
-            0x00,
-            0x00,
-            0x00,
-            0x00,
-            TrieNodeID::Node256 as u8,
-            0x02,
-            0x00,
-            0x00,
-            0x00,
-            0x03,
-            0x00,
-            0x00,
-            0x00,
-            0x00,
-            TrieNodeID::Node256 as u8,
-            0x03,
-            0x00,
-            0x00,
-            0x00,
-            0x04,
-            0x00,
-            0x00,
-            0x00,
-            0x00,
-            TrieNodeID::Node256 as u8,
-            0x04,
-            0x00,
-            0x00,
-            0x00,
-            0x05,
-            0x00,
-            0x00,
-            0x00,
-            0x00,
-            TrieNodeID::Node256 as u8,
-            0x05,
-            0x00,
-            0x00,
-            0x00,
-            0x06,
-            0x00,
-            0x00,
-            0x00,
-            0x00,
-            TrieNodeID::Node256 as u8,
-            0x06,
-            0x00,
-            0x00,
-            0x00,
-            0x07,
-            0x00,
-            0x00,
-            0x00,
-            0x00,
-            TrieNodeID::Node256 as u8,
-            0x07,
-            0x00,
-            0x00,
-            0x00,
-            0x08,
-            0x00,
-            0x00,
-            0x00,
-            0x00,
-            TrieNodeID::Node256 as u8,
-            0x08,
-            0x00,
-            0x00,
-            0x00,
-            0x09,
-            0x00,
-            0x00,
-            0x00,
-            0x00,
-            TrieNodeID::Node256 as u8,
-            0x09,
-            0x00,
-            0x00,
-            0x00,
-            0x0a,
-            0x00,
-            0x00,
-            0x00,
-            0x00,
-            TrieNodeID::Node256 as u8,
-            0x0a,
-            0x00,
-            0x00,
-            0x00,
-            0x0b,
-            0x00,
-            0x00,
-            0x00,
-            0x00,
-            TrieNodeID::Node256 as u8,
-            0x0b,
-            0x00,
-            0x00,
-            0x00,
-            0x0c,
-            0x00,
-            0x00,
-            0x00,
-            0x00,
-            TrieNodeID::Node256 as u8,
-            0x0c,
-            0x00,
-            0x00,
-            0x00,
-            0x0d,
-            0x00,
-            0x00,
-            0x00,
-            0x00,
-            TrieNodeID::Node256 as u8,
-            0x0d,
-            0x00,
-            0x00,
-            0x00,
-            0x0e,
-            0x00,
-            0x00,
-            0x00,
-            0x00,
-            TrieNodeID::Node256 as u8,
-            0x0e,
-            0x00,
-            0x00,
-            0x00,
-            0x0f,
-            0x00,
-            0x00,
-            0x00,
-            0x00,
-            TrieNodeID::Node256 as u8,
-            0x0f,
-            0x00,
-            0x00,
-            0x00,
-            0x10,
-            0x00,
-            0x00,
-            0x00,
-            0x00,
-            TrieNodeID::Node256 as u8,
-            0x10,
-            0x00,
-            0x00,
-            0x00,
-            0x11,
-            0x00,
-            0x00,
-            0x00,
-            0x00,
-            TrieNodeID::Node256 as u8,
-            0x11,
-            0x00,
-            0x00,
-            0x00,
-            0x12,
-            0x00,
-            0x00,
-            0x00,
-            0x00,
-            TrieNodeID::Node256 as u8,
-            0x12,
-            0x00,
-            0x00,
-            0x00,
-            0x13,
-            0x00,
-            0x00,
-            0x00,
-            0x00,
-            TrieNodeID::Node256 as u8,
-            0x13,
-            0x00,
-            0x00,
-            0x00,
-            0x14,
-            0x00,
-            0x00,
-            0x00,
-            0x00,
-            TrieNodeID::Node256 as u8,
-            0x14,
-            0x00,
-            0x00,
-            0x00,
-            0x15,
-            0x00,
-            0x00,
-            0x00,
-            0x00,
-            TrieNodeID::Node256 as u8,
-            0x15,
-            0x00,
-            0x00,
-            0x00,
-            0x16,
-            0x00,
-            0x00,
-            0x00,
-            0x00,
-            TrieNodeID::Node256 as u8,
-            0x16,
-            0x00,
-            0x00,
-            0x00,
-            0x17,
-            0x00,
-            0x00,
-            0x00,
-            0x00,
-            TrieNodeID::Node256 as u8,
-            0x17,
-            0x00,
-            0x00,
-            0x00,
-            0x18,
-            0x00,
-            0x00,
-            0x00,
-            0x00,
-            TrieNodeID::Node256 as u8,
-            0x18,
-            0x00,
-            0x00,
-            0x00,
-            0x19,
-            0x00,
-            0x00,
-            0x00,
-            0x00,
-            TrieNodeID::Node256 as u8,
-            0x19,
-            0x00,
-            0x00,
-            0x00,
-            0x1a,
-            0x00,
-            0x00,
-            0x00,
-            0x00,
-            TrieNodeID::Node256 as u8,
-            0x1a,
-            0x00,
-            0x00,
-            0x00,
-            0x1b,
-            0x00,
-            0x00,
-            0x00,
-            0x00,
-            TrieNodeID::Node256 as u8,
-            0x1b,
-            0x00,
-            0x00,
-            0x00,
-            0x1c,
-            0x00,
-            0x00,
-            0x00,
-            0x00,
-            TrieNodeID::Node256 as u8,
-            0x1c,
-            0x00,
-            0x00,
-            0x00,
-            0x1d,
-            0x00,
-            0x00,
-            0x00,
-            0x00,
-            TrieNodeID::Node256 as u8,
-            0x1d,
-            0x00,
-            0x00,
-            0x00,
-            0x1e,
-            0x00,
-            0x00,
-            0x00,
-            0x00,
-            TrieNodeID::Node256 as u8,
-            0x1e,
-            0x00,
-            0x00,
-            0x00,
-            0x1f,
-            0x00,
-            0x00,
-            0x00,
-            0x00,
-            TrieNodeID::Node256 as u8,
-            0x1f,
-            0x00,
-            0x00,
-            0x00,
-            0x20,
-            0x00,
-            0x00,
-            0x00,
-            0x00,
-            TrieNodeID::Node256 as u8,
-            0x20,
-            0x00,
-            0x00,
-            0x00,
-            0x21,
-            0x00,
-            0x00,
-            0x00,
-            0x00,
-            TrieNodeID::Node256 as u8,
-            0x21,
-            0x00,
-            0x00,
-            0x00,
-            0x22,
-            0x00,
-            0x00,
-            0x00,
-            0x00,
-            TrieNodeID::Node256 as u8,
-            0x22,
-            0x00,
-            0x00,
-            0x00,
-            0x23,
-            0x00,
-            0x00,
-            0x00,
-            0x00,
-            TrieNodeID::Node256 as u8,
-            0x23,
-            0x00,
-            0x00,
-            0x00,
-            0x24,
-            0x00,
-            0x00,
-            0x00,
-            0x00,
-            TrieNodeID::Node256 as u8,
-            0x24,
-            0x00,
-            0x00,
-            0x00,
-            0x25,
-            0x00,
-            0x00,
-            0x00,
-            0x00,
-            TrieNodeID::Node256 as u8,
-            0x25,
-            0x00,
-            0x00,
-            0x00,
-            0x26,
-            0x00,
-            0x00,
-            0x00,
-            0x00,
-            TrieNodeID::Node256 as u8,
-            0x26,
-            0x00,
-            0x00,
-            0x00,
-            0x27,
-            0x00,
-            0x00,
-            0x00,
-            0x00,
-            TrieNodeID::Node256 as u8,
-            0x27,
-            0x00,
-            0x00,
-            0x00,
-            0x28,
-            0x00,
-            0x00,
-            0x00,
-            0x00,
-            TrieNodeID::Node256 as u8,
-            0x28,
-            0x00,
-            0x00,
-            0x00,
-            0x29,
-            0x00,
-            0x00,
-            0x00,
-            0x00,
-            TrieNodeID::Node256 as u8,
-            0x29,
-            0x00,
-            0x00,
-            0x00,
-            0x2a,
-            0x00,
-            0x00,
-            0x00,
-            0x00,
-            TrieNodeID::Node256 as u8,
-            0x2a,
-            0x00,
-            0x00,
-            0x00,
-            0x2b,
-            0x00,
-            0x00,
-            0x00,
-            0x00,
-            TrieNodeID::Node256 as u8,
-            0x2b,
-            0x00,
-            0x00,
-            0x00,
-            0x2c,
-            0x00,
-            0x00,
-            0x00,
-            0x00,
-            TrieNodeID::Node256 as u8,
-            0x2c,
-            0x00,
-            0x00,
-            0x00,
-            0x2d,
-            0x00,
-            0x00,
-            0x00,
-            0x00,
-            TrieNodeID::Node256 as u8,
-            0x2d,
-            0x00,
-            0x00,
-            0x00,
-            0x2e,
-            0x00,
-            0x00,
-            0x00,
-            0x00,
-            TrieNodeID::Node256 as u8,
-            0x2e,
-            0x00,
-            0x00,
-            0x00,
-            0x2f,
-            0x00,
-            0x00,
-            0x00,
-            0x00,
-            TrieNodeID::Node256 as u8,
-            0x2f,
-            0x00,
-            0x00,
-            0x00,
-            0x30,
-            0x00,
-            0x00,
-            0x00,
-            0x00,
-            TrieNodeID::Empty as u8,
-            0x00,
-            0x00,
-            0x00,
-            0x00,
-            0x00,
-            0x00,
-            0x00,
-            0x00,
-            0x00,
-            // indexes (256)
-            255,
-            0,
-            1,
-            2,
-            3,
-            4,
-            5,
-            6,
-            7,
-            8,
-            9,
-            10,
-            11,
-            12,
-            13,
-            14,
-            15,
-            16,
-            17,
-            18,
-            19,
-            20,
-            21,
-            22,
-            23,
-            24,
-            25,
-            26,
-            27,
-            28,
-            29,
-            30,
-            31,
-            32,
-            33,
-            34,
-            35,
-            36,
-            37,
-            38,
-            39,
-            40,
-            41,
-            42,
-            43,
-            44,
-            45,
-            46,
-            255,
-            255,
-            255,
-            255,
-            255,
-            255,
-            255,
-            255,
-            255,
-            255,
-            255,
-            255,
-            255,
-            255,
-            255,
-            255,
-            255,
-            255,
-            255,
-            255,
-            255,
-            255,
-            255,
-            255,
-            255,
-            255,
-            255,
-            255,
-            255,
-            255,
-            255,
-            255,
-            255,
-            255,
-            255,
-            255,
-            255,
-            255,
-            255,
-            255,
-            255,
-            255,
-            255,
-            255,
-            255,
-            255,
-            255,
-            255,
-            255,
-            255,
-            255,
-            255,
-            255,
-            255,
-            255,
-            255,
-            255,
-            255,
-            255,
-            255,
-            255,
-            255,
-            255,
-            255,
-            255,
-            255,
-            255,
-            255,
-            255,
-            255,
-            255,
-            255,
-            255,
-            255,
-            255,
-            255,
-            255,
-            255,
-            255,
-            255,
-            255,
-            255,
-            255,
-            255,
-            255,
-            255,
-            255,
-            255,
-            255,
-            255,
-            255,
-            255,
-            255,
-            255,
-            255,
-            255,
-            255,
-            255,
-            255,
-            255,
-            255,
-            255,
-            255,
-            255,
-            255,
-            255,
-            255,
-            255,
-            255,
-            255,
-            255,
-            255,
-            255,
-            255,
-            255,
-            255,
-            255,
-            255,
-            255,
-            255,
-            255,
-            255,
-            255,
-            255,
-            255,
-            255,
-            255,
-            255,
-            255,
-            255,
-            255,
-            255,
-            255,
-            255,
-            255,
-            255,
-            255,
-            255,
-            255,
-            255,
-            255,
-            255,
-            255,
-            255,
-            255,
-            255,
-            255,
-            255,
-            255,
-            255,
-            255,
-            255,
-            255,
-            255,
-            255,
-            255,
-            255,
-            255,
-            255,
-            255,
-            255,
-            255,
-            255,
-            255,
-            255,
-            255,
-            255,
-            255,
-            255,
-            255,
-            255,
-            255,
-            255,
-            255,
-            255,
-            255,
-            255,
-            255,
-            255,
-            255,
-            255,
-            255,
-            255,
-            255,
-            255,
-            255,
-            255,
-            255,
-            255,
-            255,
-            255,
-            255,
-            255,
-            255,
-            255,
-            255,
-            255,
-            255,
-            255,
-            255,
-            255,
-            255,
-            255,
-            255,
-            255,
-            255,
-            255,
-            255,
-            // path len
-            0x14,
-            // path
-            0x00,
-            0x01,
-            0x02,
-            0x03,
-            0x04,
-            0x05,
-            0x06,
-            0x07,
-            0x08,
-            0x09,
-            0x0a,
-            0x0b,
-            0x0c,
-            0x0d,
-            0x0e,
-            0x0f,
-            0x10,
-            0x11,
-            0x12,
-            0x13,
-        ];
-        let mut node48_stream = Cursor::new(node48_bytes.clone());
-
-        let buf = node48.to_bytes();
-        assert_eq!(buf, node48_bytes);
-        assert_eq!(node48.byte_len(), node48_bytes.len());
-        assert_eq!(TrieNode48::from_bytes(&mut node48_stream).unwrap(), node48);
-    }
-
-    #[test]
-    fn trie_node48_to_consensus_bytes() {
-        let mut node48 = TrieNode48::new(&vec![
-            0, 1, 2, 3, 4, 5, 6, 7, 8, 9, 10, 11, 12, 13, 14, 15, 16, 17, 18, 19,
-        ]);
-        for i in 0..47 {
-            assert!(node48.insert(&TriePtr::new(
-                TrieNodeID::Node256 as u8,
-                (i + 1) as u8,
-                (i + 2) as u32
-            )));
-        }
-        let node48_bytes = vec![
-            // node ID
-            TrieNodeID::Node48 as u8,
-            // ptrs (48)
-            TrieNodeID::Node256 as u8,
-            0x01,
-            0,
-            0,
-            0,
-            0,
-            0,
-            0,
-            0,
-            0,
-            0,
-            0,
-            0,
-            0,
-            0,
-            0,
-            0,
-            0,
-            0,
-            0,
-            0,
-            0,
-            0,
-            0,
-            0,
-            0,
-            0,
-            0,
-            0,
-            0,
-            0,
-            0,
-            0,
-            0,
-            TrieNodeID::Node256 as u8,
-            0x02,
-            0,
-            0,
-            0,
-            0,
-            0,
-            0,
-            0,
-            0,
-            0,
-            0,
-            0,
-            0,
-            0,
-            0,
-            0,
-            0,
-            0,
-            0,
-            0,
-            0,
-            0,
-            0,
-            0,
-            0,
-            0,
-            0,
-            0,
-            0,
-            0,
-            0,
-            0,
-            0,
-            TrieNodeID::Node256 as u8,
-            0x03,
-            0,
-            0,
-            0,
-            0,
-            0,
-            0,
-            0,
-            0,
-            0,
-            0,
-            0,
-            0,
-            0,
-            0,
-            0,
-            0,
-            0,
-            0,
-            0,
-            0,
-            0,
-            0,
-            0,
-            0,
-            0,
-            0,
-            0,
-            0,
-            0,
-            0,
-            0,
-            0,
-            TrieNodeID::Node256 as u8,
-            0x04,
-            0,
-            0,
-            0,
-            0,
-            0,
-            0,
-            0,
-            0,
-            0,
-            0,
-            0,
-            0,
-            0,
-            0,
-            0,
-            0,
-            0,
-            0,
-            0,
-            0,
-            0,
-            0,
-            0,
-            0,
-            0,
-            0,
-            0,
-            0,
-            0,
-            0,
-            0,
-            0,
-            TrieNodeID::Node256 as u8,
-            0x05,
-            0,
-            0,
-            0,
-            0,
-            0,
-            0,
-            0,
-            0,
-            0,
-            0,
-            0,
-            0,
-            0,
-            0,
-            0,
-            0,
-            0,
-            0,
-            0,
-            0,
-            0,
-            0,
-            0,
-            0,
-            0,
-            0,
-            0,
-            0,
-            0,
-            0,
-            0,
-            0,
-            TrieNodeID::Node256 as u8,
-            0x06,
-            0,
-            0,
-            0,
-            0,
-            0,
-            0,
-            0,
-            0,
-            0,
-            0,
-            0,
-            0,
-            0,
-            0,
-            0,
-            0,
-            0,
-            0,
-            0,
-            0,
-            0,
-            0,
-            0,
-            0,
-            0,
-            0,
-            0,
-            0,
-            0,
-            0,
-            0,
-            0,
-            TrieNodeID::Node256 as u8,
-            0x07,
-            0,
-            0,
-            0,
-            0,
-            0,
-            0,
-            0,
-            0,
-            0,
-            0,
-            0,
-            0,
-            0,
-            0,
-            0,
-            0,
-            0,
-            0,
-            0,
-            0,
-            0,
-            0,
-            0,
-            0,
-            0,
-            0,
-            0,
-            0,
-            0,
-            0,
-            0,
-            0,
-            TrieNodeID::Node256 as u8,
-            0x08,
-            0,
-            0,
-            0,
-            0,
-            0,
-            0,
-            0,
-            0,
-            0,
-            0,
-            0,
-            0,
-            0,
-            0,
-            0,
-            0,
-            0,
-            0,
-            0,
-            0,
-            0,
-            0,
-            0,
-            0,
-            0,
-            0,
-            0,
-            0,
-            0,
-            0,
-            0,
-            0,
-            TrieNodeID::Node256 as u8,
-            0x09,
-            0,
-            0,
-            0,
-            0,
-            0,
-            0,
-            0,
-            0,
-            0,
-            0,
-            0,
-            0,
-            0,
-            0,
-            0,
-            0,
-            0,
-            0,
-            0,
-            0,
-            0,
-            0,
-            0,
-            0,
-            0,
-            0,
-            0,
-            0,
-            0,
-            0,
-            0,
-            0,
-            TrieNodeID::Node256 as u8,
-            0x0a,
-            0,
-            0,
-            0,
-            0,
-            0,
-            0,
-            0,
-            0,
-            0,
-            0,
-            0,
-            0,
-            0,
-            0,
-            0,
-            0,
-            0,
-            0,
-            0,
-            0,
-            0,
-            0,
-            0,
-            0,
-            0,
-            0,
-            0,
-            0,
-            0,
-            0,
-            0,
-            0,
-            TrieNodeID::Node256 as u8,
-            0x0b,
-            0,
-            0,
-            0,
-            0,
-            0,
-            0,
-            0,
-            0,
-            0,
-            0,
-            0,
-            0,
-            0,
-            0,
-            0,
-            0,
-            0,
-            0,
-            0,
-            0,
-            0,
-            0,
-            0,
-            0,
-            0,
-            0,
-            0,
-            0,
-            0,
-            0,
-            0,
-            0,
-            TrieNodeID::Node256 as u8,
-            0x0c,
-            0,
-            0,
-            0,
-            0,
-            0,
-            0,
-            0,
-            0,
-            0,
-            0,
-            0,
-            0,
-            0,
-            0,
-            0,
-            0,
-            0,
-            0,
-            0,
-            0,
-            0,
-            0,
-            0,
-            0,
-            0,
-            0,
-            0,
-            0,
-            0,
-            0,
-            0,
-            0,
-            TrieNodeID::Node256 as u8,
-            0x0d,
-            0,
-            0,
-            0,
-            0,
-            0,
-            0,
-            0,
-            0,
-            0,
-            0,
-            0,
-            0,
-            0,
-            0,
-            0,
-            0,
-            0,
-            0,
-            0,
-            0,
-            0,
-            0,
-            0,
-            0,
-            0,
-            0,
-            0,
-            0,
-            0,
-            0,
-            0,
-            0,
-            TrieNodeID::Node256 as u8,
-            0x0e,
-            0,
-            0,
-            0,
-            0,
-            0,
-            0,
-            0,
-            0,
-            0,
-            0,
-            0,
-            0,
-            0,
-            0,
-            0,
-            0,
-            0,
-            0,
-            0,
-            0,
-            0,
-            0,
-            0,
-            0,
-            0,
-            0,
-            0,
-            0,
-            0,
-            0,
-            0,
-            0,
-            TrieNodeID::Node256 as u8,
-            0x0f,
-            0,
-            0,
-            0,
-            0,
-            0,
-            0,
-            0,
-            0,
-            0,
-            0,
-            0,
-            0,
-            0,
-            0,
-            0,
-            0,
-            0,
-            0,
-            0,
-            0,
-            0,
-            0,
-            0,
-            0,
-            0,
-            0,
-            0,
-            0,
-            0,
-            0,
-            0,
-            0,
-            TrieNodeID::Node256 as u8,
-            0x10,
-            0,
-            0,
-            0,
-            0,
-            0,
-            0,
-            0,
-            0,
-            0,
-            0,
-            0,
-            0,
-            0,
-            0,
-            0,
-            0,
-            0,
-            0,
-            0,
-            0,
-            0,
-            0,
-            0,
-            0,
-            0,
-            0,
-            0,
-            0,
-            0,
-            0,
-            0,
-            0,
-            TrieNodeID::Node256 as u8,
-            0x11,
-            0,
-            0,
-            0,
-            0,
-            0,
-            0,
-            0,
-            0,
-            0,
-            0,
-            0,
-            0,
-            0,
-            0,
-            0,
-            0,
-            0,
-            0,
-            0,
-            0,
-            0,
-            0,
-            0,
-            0,
-            0,
-            0,
-            0,
-            0,
-            0,
-            0,
-            0,
-            0,
-            TrieNodeID::Node256 as u8,
-            0x12,
-            0,
-            0,
-            0,
-            0,
-            0,
-            0,
-            0,
-            0,
-            0,
-            0,
-            0,
-            0,
-            0,
-            0,
-            0,
-            0,
-            0,
-            0,
-            0,
-            0,
-            0,
-            0,
-            0,
-            0,
-            0,
-            0,
-            0,
-            0,
-            0,
-            0,
-            0,
-            0,
-            TrieNodeID::Node256 as u8,
-            0x13,
-            0,
-            0,
-            0,
-            0,
-            0,
-            0,
-            0,
-            0,
-            0,
-            0,
-            0,
-            0,
-            0,
-            0,
-            0,
-            0,
-            0,
-            0,
-            0,
-            0,
-            0,
-            0,
-            0,
-            0,
-            0,
-            0,
-            0,
-            0,
-            0,
-            0,
-            0,
-            0,
-            TrieNodeID::Node256 as u8,
-            0x14,
-            0,
-            0,
-            0,
-            0,
-            0,
-            0,
-            0,
-            0,
-            0,
-            0,
-            0,
-            0,
-            0,
-            0,
-            0,
-            0,
-            0,
-            0,
-            0,
-            0,
-            0,
-            0,
-            0,
-            0,
-            0,
-            0,
-            0,
-            0,
-            0,
-            0,
-            0,
-            0,
-            TrieNodeID::Node256 as u8,
-            0x15,
-            0,
-            0,
-            0,
-            0,
-            0,
-            0,
-            0,
-            0,
-            0,
-            0,
-            0,
-            0,
-            0,
-            0,
-            0,
-            0,
-            0,
-            0,
-            0,
-            0,
-            0,
-            0,
-            0,
-            0,
-            0,
-            0,
-            0,
-            0,
-            0,
-            0,
-            0,
-            0,
-            TrieNodeID::Node256 as u8,
-            0x16,
-            0,
-            0,
-            0,
-            0,
-            0,
-            0,
-            0,
-            0,
-            0,
-            0,
-            0,
-            0,
-            0,
-            0,
-            0,
-            0,
-            0,
-            0,
-            0,
-            0,
-            0,
-            0,
-            0,
-            0,
-            0,
-            0,
-            0,
-            0,
-            0,
-            0,
-            0,
-            0,
-            TrieNodeID::Node256 as u8,
-            0x17,
-            0,
-            0,
-            0,
-            0,
-            0,
-            0,
-            0,
-            0,
-            0,
-            0,
-            0,
-            0,
-            0,
-            0,
-            0,
-            0,
-            0,
-            0,
-            0,
-            0,
-            0,
-            0,
-            0,
-            0,
-            0,
-            0,
-            0,
-            0,
-            0,
-            0,
-            0,
-            0,
-            TrieNodeID::Node256 as u8,
-            0x18,
-            0,
-            0,
-            0,
-            0,
-            0,
-            0,
-            0,
-            0,
-            0,
-            0,
-            0,
-            0,
-            0,
-            0,
-            0,
-            0,
-            0,
-            0,
-            0,
-            0,
-            0,
-            0,
-            0,
-            0,
-            0,
-            0,
-            0,
-            0,
-            0,
-            0,
-            0,
-            0,
-            TrieNodeID::Node256 as u8,
-            0x19,
-            0,
-            0,
-            0,
-            0,
-            0,
-            0,
-            0,
-            0,
-            0,
-            0,
-            0,
-            0,
-            0,
-            0,
-            0,
-            0,
-            0,
-            0,
-            0,
-            0,
-            0,
-            0,
-            0,
-            0,
-            0,
-            0,
-            0,
-            0,
-            0,
-            0,
-            0,
-            0,
-            TrieNodeID::Node256 as u8,
-            0x1a,
-            0,
-            0,
-            0,
-            0,
-            0,
-            0,
-            0,
-            0,
-            0,
-            0,
-            0,
-            0,
-            0,
-            0,
-            0,
-            0,
-            0,
-            0,
-            0,
-            0,
-            0,
-            0,
-            0,
-            0,
-            0,
-            0,
-            0,
-            0,
-            0,
-            0,
-            0,
-            0,
-            TrieNodeID::Node256 as u8,
-            0x1b,
-            0,
-            0,
-            0,
-            0,
-            0,
-            0,
-            0,
-            0,
-            0,
-            0,
-            0,
-            0,
-            0,
-            0,
-            0,
-            0,
-            0,
-            0,
-            0,
-            0,
-            0,
-            0,
-            0,
-            0,
-            0,
-            0,
-            0,
-            0,
-            0,
-            0,
-            0,
-            0,
-            TrieNodeID::Node256 as u8,
-            0x1c,
-            0,
-            0,
-            0,
-            0,
-            0,
-            0,
-            0,
-            0,
-            0,
-            0,
-            0,
-            0,
-            0,
-            0,
-            0,
-            0,
-            0,
-            0,
-            0,
-            0,
-            0,
-            0,
-            0,
-            0,
-            0,
-            0,
-            0,
-            0,
-            0,
-            0,
-            0,
-            0,
-            TrieNodeID::Node256 as u8,
-            0x1d,
-            0,
-            0,
-            0,
-            0,
-            0,
-            0,
-            0,
-            0,
-            0,
-            0,
-            0,
-            0,
-            0,
-            0,
-            0,
-            0,
-            0,
-            0,
-            0,
-            0,
-            0,
-            0,
-            0,
-            0,
-            0,
-            0,
-            0,
-            0,
-            0,
-            0,
-            0,
-            0,
-            TrieNodeID::Node256 as u8,
-            0x1e,
-            0,
-            0,
-            0,
-            0,
-            0,
-            0,
-            0,
-            0,
-            0,
-            0,
-            0,
-            0,
-            0,
-            0,
-            0,
-            0,
-            0,
-            0,
-            0,
-            0,
-            0,
-            0,
-            0,
-            0,
-            0,
-            0,
-            0,
-            0,
-            0,
-            0,
-            0,
-            0,
-            TrieNodeID::Node256 as u8,
-            0x1f,
-            0,
-            0,
-            0,
-            0,
-            0,
-            0,
-            0,
-            0,
-            0,
-            0,
-            0,
-            0,
-            0,
-            0,
-            0,
-            0,
-            0,
-            0,
-            0,
-            0,
-            0,
-            0,
-            0,
-            0,
-            0,
-            0,
-            0,
-            0,
-            0,
-            0,
-            0,
-            0,
-            TrieNodeID::Node256 as u8,
-            0x20,
-            0,
-            0,
-            0,
-            0,
-            0,
-            0,
-            0,
-            0,
-            0,
-            0,
-            0,
-            0,
-            0,
-            0,
-            0,
-            0,
-            0,
-            0,
-            0,
-            0,
-            0,
-            0,
-            0,
-            0,
-            0,
-            0,
-            0,
-            0,
-            0,
-            0,
-            0,
-            0,
-            TrieNodeID::Node256 as u8,
-            0x21,
-            0,
-            0,
-            0,
-            0,
-            0,
-            0,
-            0,
-            0,
-            0,
-            0,
-            0,
-            0,
-            0,
-            0,
-            0,
-            0,
-            0,
-            0,
-            0,
-            0,
-            0,
-            0,
-            0,
-            0,
-            0,
-            0,
-            0,
-            0,
-            0,
-            0,
-            0,
-            0,
-            TrieNodeID::Node256 as u8,
-            0x22,
-            0,
-            0,
-            0,
-            0,
-            0,
-            0,
-            0,
-            0,
-            0,
-            0,
-            0,
-            0,
-            0,
-            0,
-            0,
-            0,
-            0,
-            0,
-            0,
-            0,
-            0,
-            0,
-            0,
-            0,
-            0,
-            0,
-            0,
-            0,
-            0,
-            0,
-            0,
-            0,
-            TrieNodeID::Node256 as u8,
-            0x23,
-            0,
-            0,
-            0,
-            0,
-            0,
-            0,
-            0,
-            0,
-            0,
-            0,
-            0,
-            0,
-            0,
-            0,
-            0,
-            0,
-            0,
-            0,
-            0,
-            0,
-            0,
-            0,
-            0,
-            0,
-            0,
-            0,
-            0,
-            0,
-            0,
-            0,
-            0,
-            0,
-            TrieNodeID::Node256 as u8,
-            0x24,
-            0,
-            0,
-            0,
-            0,
-            0,
-            0,
-            0,
-            0,
-            0,
-            0,
-            0,
-            0,
-            0,
-            0,
-            0,
-            0,
-            0,
-            0,
-            0,
-            0,
-            0,
-            0,
-            0,
-            0,
-            0,
-            0,
-            0,
-            0,
-            0,
-            0,
-            0,
-            0,
-            TrieNodeID::Node256 as u8,
-            0x25,
-            0,
-            0,
-            0,
-            0,
-            0,
-            0,
-            0,
-            0,
-            0,
-            0,
-            0,
-            0,
-            0,
-            0,
-            0,
-            0,
-            0,
-            0,
-            0,
-            0,
-            0,
-            0,
-            0,
-            0,
-            0,
-            0,
-            0,
-            0,
-            0,
-            0,
-            0,
-            0,
-            TrieNodeID::Node256 as u8,
-            0x26,
-            0,
-            0,
-            0,
-            0,
-            0,
-            0,
-            0,
-            0,
-            0,
-            0,
-            0,
-            0,
-            0,
-            0,
-            0,
-            0,
-            0,
-            0,
-            0,
-            0,
-            0,
-            0,
-            0,
-            0,
-            0,
-            0,
-            0,
-            0,
-            0,
-            0,
-            0,
-            0,
-            TrieNodeID::Node256 as u8,
-            0x27,
-            0,
-            0,
-            0,
-            0,
-            0,
-            0,
-            0,
-            0,
-            0,
-            0,
-            0,
-            0,
-            0,
-            0,
-            0,
-            0,
-            0,
-            0,
-            0,
-            0,
-            0,
-            0,
-            0,
-            0,
-            0,
-            0,
-            0,
-            0,
-            0,
-            0,
-            0,
-            0,
-            TrieNodeID::Node256 as u8,
-            0x28,
-            0,
-            0,
-            0,
-            0,
-            0,
-            0,
-            0,
-            0,
-            0,
-            0,
-            0,
-            0,
-            0,
-            0,
-            0,
-            0,
-            0,
-            0,
-            0,
-            0,
-            0,
-            0,
-            0,
-            0,
-            0,
-            0,
-            0,
-            0,
-            0,
-            0,
-            0,
-            0,
-            TrieNodeID::Node256 as u8,
-            0x29,
-            0,
-            0,
-            0,
-            0,
-            0,
-            0,
-            0,
-            0,
-            0,
-            0,
-            0,
-            0,
-            0,
-            0,
-            0,
-            0,
-            0,
-            0,
-            0,
-            0,
-            0,
-            0,
-            0,
-            0,
-            0,
-            0,
-            0,
-            0,
-            0,
-            0,
-            0,
-            0,
-            TrieNodeID::Node256 as u8,
-            0x2a,
-            0,
-            0,
-            0,
-            0,
-            0,
-            0,
-            0,
-            0,
-            0,
-            0,
-            0,
-            0,
-            0,
-            0,
-            0,
-            0,
-            0,
-            0,
-            0,
-            0,
-            0,
-            0,
-            0,
-            0,
-            0,
-            0,
-            0,
-            0,
-            0,
-            0,
-            0,
-            0,
-            TrieNodeID::Node256 as u8,
-            0x2b,
-            0,
-            0,
-            0,
-            0,
-            0,
-            0,
-            0,
-            0,
-            0,
-            0,
-            0,
-            0,
-            0,
-            0,
-            0,
-            0,
-            0,
-            0,
-            0,
-            0,
-            0,
-            0,
-            0,
-            0,
-            0,
-            0,
-            0,
-            0,
-            0,
-            0,
-            0,
-            0,
-            TrieNodeID::Node256 as u8,
-            0x2c,
-            0,
-            0,
-            0,
-            0,
-            0,
-            0,
-            0,
-            0,
-            0,
-            0,
-            0,
-            0,
-            0,
-            0,
-            0,
-            0,
-            0,
-            0,
-            0,
-            0,
-            0,
-            0,
-            0,
-            0,
-            0,
-            0,
-            0,
-            0,
-            0,
-            0,
-            0,
-            0,
-            TrieNodeID::Node256 as u8,
-            0x2d,
-            0,
-            0,
-            0,
-            0,
-            0,
-            0,
-            0,
-            0,
-            0,
-            0,
-            0,
-            0,
-            0,
-            0,
-            0,
-            0,
-            0,
-            0,
-            0,
-            0,
-            0,
-            0,
-            0,
-            0,
-            0,
-            0,
-            0,
-            0,
-            0,
-            0,
-            0,
-            0,
-            TrieNodeID::Node256 as u8,
-            0x2e,
-            0,
-            0,
-            0,
-            0,
-            0,
-            0,
-            0,
-            0,
-            0,
-            0,
-            0,
-            0,
-            0,
-            0,
-            0,
-            0,
-            0,
-            0,
-            0,
-            0,
-            0,
-            0,
-            0,
-            0,
-            0,
-            0,
-            0,
-            0,
-            0,
-            0,
-            0,
-            0,
-            TrieNodeID::Node256 as u8,
-            0x2f,
-            0,
-            0,
-            0,
-            0,
-            0,
-            0,
-            0,
-            0,
-            0,
-            0,
-            0,
-            0,
-            0,
-            0,
-            0,
-            0,
-            0,
-            0,
-            0,
-            0,
-            0,
-            0,
-            0,
-            0,
-            0,
-            0,
-            0,
-            0,
-            0,
-            0,
-            0,
-            0,
-            TrieNodeID::Empty as u8,
-            0x00,
-            0,
-            0,
-            0,
-            0,
-            0,
-            0,
-            0,
-            0,
-            0,
-            0,
-            0,
-            0,
-            0,
-            0,
-            0,
-            0,
-            0,
-            0,
-            0,
-            0,
-            0,
-            0,
-            0,
-            0,
-            0,
-            0,
-            0,
-            0,
-            0,
-            0,
-            0,
-            0,
-            // path len
-            0x14,
-            // path
-            0x00,
-            0x01,
-            0x02,
-            0x03,
-            0x04,
-            0x05,
-            0x06,
-            0x07,
-            0x08,
-            0x09,
-            0x0a,
-            0x0b,
-            0x0c,
-            0x0d,
-            0x0e,
-            0x0f,
-            0x10,
-            0x11,
-            0x12,
-            0x13,
-        ];
-        let buf = node48.to_consensus_bytes(&mut ());
-        assert_eq!(buf, node48_bytes);
-    }
-
-    #[test]
-    fn trie_node256_to_bytes() {
-        let mut node256 = TrieNode256::new(&vec![
-            0, 1, 2, 3, 4, 5, 6, 7, 8, 9, 10, 11, 12, 13, 14, 15, 16, 17, 18, 19,
-        ]);
-        for i in 0..255 {
-            assert!(node256.insert(&TriePtr::new(
-                TrieNodeID::Node256 as u8,
-                i as u8,
-                (i + 2) % 256
-            )));
-        }
-
-        let mut node256_bytes = vec![
-            // node ID
-            TrieNodeID::Node256 as u8,
-        ];
-        // ptrs (256)
-        for i in 0..255 {
-            node256_bytes.append(&mut vec![
-                TrieNodeID::Node256 as u8,
-                i as u8,
-                0,
-                0,
-                0,
-                (((i + 2) % 256) as u8),
-                0,
-                0,
-                0,
-                0,
-            ]);
-        }
-        // last ptr is empty
-        node256_bytes.append(&mut vec![
-            TrieNodeID::Empty as u8,
-            0,
-            0,
-            0,
-            0,
-            0,
-            0,
-            0,
-            0,
-            0,
-        ]);
-        // path
-        node256_bytes.append(&mut vec![
-            // path len
-            0x14, // path
-            0x00, 0x01, 0x02, 0x03, 0x04, 0x05, 0x06, 0x07, 0x08, 0x09, 0x0a, 0x0b, 0x0c, 0x0d,
-            0x0e, 0x0f, 0x10, 0x11, 0x12, 0x13,
-        ]);
-
-        let mut node256_stream = Cursor::new(node256_bytes.clone());
-
-        let buf = node256.to_bytes();
-        assert_eq!(buf, node256_bytes);
-        assert_eq!(node256.byte_len(), node256_bytes.len());
-        assert_eq!(
-            TrieNode256::from_bytes(&mut node256_stream).unwrap(),
-            node256
-        );
-    }
-
-    #[test]
-    fn trie_node256_to_consensus_bytes() {
-        let mut node256 = TrieNode256::new(&vec![
-            0, 1, 2, 3, 4, 5, 6, 7, 8, 9, 10, 11, 12, 13, 14, 15, 16, 17, 18, 19,
-        ]);
-        for i in 0..255 {
-            assert!(node256.insert(&TriePtr::new(
-                TrieNodeID::Node256 as u8,
-                i as u8,
-                (i + 2) % 256
-            )));
-        }
-
-        let mut node256_bytes = vec![
-            // node ID
-            TrieNodeID::Node256 as u8,
-        ];
-        // ptrs (256)
-
-        let pointer_back_block_bytes = [0; 32];
-        for i in 0..255 {
-            node256_bytes.append(&mut vec![
-                TrieNodeID::Node256 as u8,
-                i as u8,
-                0,
-                0,
-                0,
-                0,
-                0,
-                0,
-                0,
-                0,
-                0,
-                0,
-                0,
-                0,
-                0,
-                0,
-                0,
-                0,
-                0,
-                0,
-                0,
-                0,
-                0,
-                0,
-                0,
-                0,
-                0,
-                0,
-                0,
-                0,
-                0,
-                0,
-                0,
-                0,
-            ]);
-        }
-        // last ptr is empty
-        node256_bytes.append(&mut vec![
-            TrieNodeID::Empty as u8,
-            0,
-            0,
-            0,
-            0,
-            0,
-            0,
-            0,
-            0,
-            0,
-            0,
-            0,
-            0,
-            0,
-            0,
-            0,
-            0,
-            0,
-            0,
-            0,
-            0,
-            0,
-            0,
-            0,
-            0,
-            0,
-            0,
-            0,
-            0,
-            0,
-            0,
-            0,
-            0,
-            0,
-        ]);
-
-        // path
-        node256_bytes.append(&mut vec![
-            // path len
-            0x14, // path
-            0x00, 0x01, 0x02, 0x03, 0x04, 0x05, 0x06, 0x07, 0x08, 0x09, 0x0a, 0x0b, 0x0c, 0x0d,
-            0x0e, 0x0f, 0x10, 0x11, 0x12, 0x13,
-        ]);
-
-        let buf = node256.to_consensus_bytes(&mut ());
-        assert_eq!(buf, node256_bytes);
-    }
-
-    #[test]
-    fn trie_leaf_to_bytes() {
-        let leaf = TrieLeaf::new(
-            &vec![
-                0, 1, 2, 3, 4, 5, 6, 7, 8, 9, 10, 11, 12, 13, 14, 15, 16, 17, 18, 19,
-            ],
-            &vec![
-                0, 1, 2, 3, 4, 5, 6, 7, 8, 9, 10, 11, 12, 13, 14, 15, 16, 17, 18, 19, 20, 21, 22,
-                23, 24, 25, 26, 27, 28, 29, 30, 31, 32, 33, 34, 35, 36, 37, 38, 39,
-            ],
-        );
-        let leaf_bytes = vec![
-            // node ID
-            TrieNodeID::Leaf as u8,
-            // path len
-            0x14,
-            // path
-            0,
-            1,
-            2,
-            3,
-            4,
-            5,
-            6,
-            7,
-            8,
-            9,
-            10,
-            11,
-            12,
-            13,
-            14,
-            15,
-            16,
-            17,
-            18,
-            19,
-            // data
-            0,
-            1,
-            2,
-            3,
-            4,
-            5,
-            6,
-            7,
-            8,
-            9,
-            10,
-            11,
-            12,
-            13,
-            14,
-            15,
-            16,
-            17,
-            18,
-            19,
-            20,
-            21,
-            22,
-            23,
-            24,
-            25,
-            26,
-            27,
-            28,
-            29,
-            30,
-            31,
-            32,
-            33,
-            34,
-            35,
-            36,
-            37,
-            38,
-            39,
-        ];
-
-        let buf = leaf.to_bytes();
-
-        assert_eq!(buf, leaf_bytes);
-        assert_eq!(leaf.byte_len(), buf.len());
-    }
-
-    #[test]
-    fn read_write_node4() {
-        let mut node4 = TrieNode4::new(&vec![
-            0, 1, 2, 3, 4, 5, 6, 7, 8, 9, 10, 11, 12, 13, 14, 15, 16, 17, 18, 19,
-        ]);
-        for i in 0..3 {
-            assert!(node4.insert(&TriePtr::new(
-                TrieNodeID::Node16 as u8,
-                (i + 1) as u8,
-                (i + 2) as u32
-            )));
-        }
-        let mut trie_io_store = TrieFileStorage::new_memory().unwrap();
-        let mut trie_io = trie_io_store.transaction().unwrap();
-        trie_io
-            .extend_to_block(&BlockHeaderHash([0u8; 32]))
-            .unwrap();
-
-        let hash = TrieHash::from_data(&[0u8; 32]);
-        let wres = trie_io.write_nodetype(0, &TrieNodeType::Node4(node4.clone()), hash.clone());
-        assert!(wres.is_ok());
-
-        let rres = trie_io.read_nodetype(&TriePtr::new(TrieNodeID::Node4 as u8, 0, 0));
-
-        assert!(rres.is_ok());
-        assert_eq!(rres.unwrap(), (TrieNodeType::Node4(node4.clone()), hash));
-    }
-
-    #[test]
-    fn read_write_node16() {
-        let mut node16 = TrieNode16::new(&vec![
-            0, 1, 2, 3, 4, 5, 6, 7, 8, 9, 10, 11, 12, 13, 14, 15, 16, 17, 18, 19,
-        ]);
-        for i in 0..16 {
-            assert!(node16.insert(&TriePtr::new(
-                TrieNodeID::Node48 as u8,
-                (i + 1) as u8,
-                (i + 2) as u32
-            )));
-        }
-
-        let mut trie_io_store = TrieFileStorage::new_memory().unwrap();
-        let mut trie_io = trie_io_store.transaction().unwrap();
-        trie_io
-            .extend_to_block(&BlockHeaderHash([0u8; 32]))
-            .unwrap();
-
-        let hash = TrieHash::from_data(&[0u8; 32]);
-        let wres = trie_io.write_nodetype(0, &TrieNodeType::Node16(node16.clone()), hash.clone());
-        assert!(wres.is_ok());
-
-        let rres = trie_io.read_nodetype(&TriePtr::new(TrieNodeID::Node16 as u8, 0, 0));
-
-        assert!(rres.is_ok());
-        assert_eq!(rres.unwrap(), (TrieNodeType::Node16(node16.clone()), hash));
-    }
-
-    #[test]
-    fn read_write_node48() {
-        let mut node48 = TrieNode48::new(&vec![
-            0, 1, 2, 3, 4, 5, 6, 7, 8, 9, 10, 11, 12, 13, 14, 15, 16, 17, 18, 19,
-        ]);
-        for i in 0..48 {
-            assert!(node48.insert(&TriePtr::new(
-                TrieNodeID::Node256 as u8,
-                (i + 1) as u8,
-                (i + 2) as u32
-            )));
-        }
-
-        let mut trie_io_store = TrieFileStorage::new_memory().unwrap();
-        let mut trie_io = trie_io_store.transaction().unwrap();
-        trie_io
-            .extend_to_block(&BlockHeaderHash([0u8; 32]))
-            .unwrap();
-
-        let hash = TrieHash::from_data(&[0u8; 32]);
-        let wres = trie_io.write_nodetype(0, &node48.as_trie_node_type(), hash.clone());
-        assert!(wres.is_ok());
-
-        let rres = trie_io.read_nodetype(&TriePtr::new(TrieNodeID::Node48 as u8, 0, 0));
-
-        assert!(rres.is_ok());
-        assert_eq!(rres.unwrap(), (node48.as_trie_node_type(), hash));
-    }
-
-    #[test]
-    fn read_write_node256() {
-        let mut node256 = TrieNode256::new(&vec![
-            0, 1, 2, 3, 4, 5, 6, 7, 8, 9, 10, 11, 12, 13, 14, 15, 16, 17, 18, 19,
-        ]);
-        for i in 0..256 {
-            assert!(node256.insert(&TriePtr::new(
-                TrieNodeID::Node256 as u8,
-                (i + 1) as u8,
-                (i + 2) as u32
-            )));
-        }
-
-        let hash = TrieHash::from_data(&[0u8; 32]);
-        let mut trie_io_store = TrieFileStorage::new_memory().unwrap();
-        let mut trie_io = trie_io_store.transaction().unwrap();
-        trie_io
-            .extend_to_block(&BlockHeaderHash([0u8; 32]))
-            .unwrap();
-
-        let wres = trie_io.write_nodetype(0, &node256.as_trie_node_type(), hash.clone());
-        assert!(wres.is_ok());
-
-        let root_ptr = trie_io.root_ptr();
-        let rres =
-            trie_io.read_nodetype(&TriePtr::new(TrieNodeID::Node256 as u8, 0, root_ptr as u32));
-
-        assert!(rres.is_ok());
-        assert_eq!(rres.unwrap(), (node256.as_trie_node_type(), hash));
-    }
-
-    #[test]
-    fn read_write_leaf() {
-        let leaf = TrieLeaf::new(
-            &vec![
-                0, 1, 2, 3, 4, 5, 6, 7, 8, 9, 10, 11, 12, 13, 14, 15, 16, 17, 18, 19,
-            ],
-            &vec![
-                0, 1, 2, 3, 4, 5, 6, 7, 8, 9, 10, 11, 12, 13, 14, 15, 16, 17, 18, 19, 20, 21, 22,
-                23, 24, 25, 26, 27, 28, 29, 30, 31, 32, 33, 34, 35, 36, 37, 38, 39,
-            ],
-        );
-
-        let mut trie_io_store = TrieFileStorage::new_memory().unwrap();
-        let mut trie_io = trie_io_store.transaction().unwrap();
-        trie_io
-            .extend_to_block(&BlockHeaderHash([0u8; 32]))
-            .unwrap();
-
-        let hash = TrieHash::from_data(&[0u8; 32]);
-        let wres = trie_io.write_nodetype(0, &TrieNodeType::Leaf(leaf.clone()), hash.clone());
-        assert!(wres.is_ok());
-
-        let rres = trie_io.read_nodetype(&TriePtr::new(TrieNodeID::Leaf as u8, 0, 0));
-
-        assert!(rres.is_ok());
-        assert_eq!(rres.unwrap(), (TrieNodeType::Leaf(leaf.clone()), hash));
-    }
-
-    #[test]
-    fn read_write_node4_hashes() {
-        let mut trie_io_store = TrieFileStorage::new_memory().unwrap();
-        let mut trie_io = trie_io_store.transaction().unwrap();
-        trie_io
-            .extend_to_block(&BlockHeaderHash([0u8; 32]))
-            .unwrap();
-
-        let mut node4 = TrieNode4::new(&vec![
-            0, 1, 2, 3, 4, 5, 6, 7, 8, 9, 10, 11, 12, 13, 14, 15, 16, 17, 18,
-        ]);
-        let hash = TrieHash::from_data(&[0u8; 32]);
-
-        let mut child_hashes = vec![];
-        for i in 0..3 {
-            let child = TrieLeaf::new(
-                &vec![
-                    0, 1, 2, 3, 4, 5, 6, 7, 8, 9, 10, 11, 12, 13, 14, 15, 16, 17, 18, i as u8,
-                ],
-                &vec![i as u8; 40],
-            );
-            let child_hash = get_leaf_hash(&child);
-
-            child_hashes.push(child_hash.clone());
-
-            let ptr = trie_io.last_ptr().unwrap();
-            trie_io.write_node(ptr, &child, child_hash).unwrap();
-            assert!(node4.insert(&TriePtr::new(TrieNodeID::Leaf as u8, i as u8, ptr)));
-        }
-
-        // no final child
-        child_hashes.push(TrieHash::from_data(&[]));
-
-        let node4_ptr = trie_io.last_ptr().unwrap();
-        let node4_hash = get_node_hash(&node4, &child_hashes, &mut trie_io);
-        trie_io.write_node(node4_ptr, &node4, node4_hash).unwrap();
-
-        let read_child_hashes =
-            Trie::get_children_hashes(&mut trie_io, &TrieNodeType::Node4(node4)).unwrap();
-
-        assert_eq!(read_child_hashes, child_hashes);
-    }
-
-    #[test]
-    fn read_write_node16_hashes() {
-        let mut trie_io_store = TrieFileStorage::new_memory().unwrap();
-        let mut trie_io = trie_io_store.transaction().unwrap();
-        trie_io
-            .extend_to_block(&BlockHeaderHash([0u8; 32]))
-            .unwrap();
-
-        let mut node16 = TrieNode16::new(&vec![
-            0, 1, 2, 3, 4, 5, 6, 7, 8, 9, 10, 11, 12, 13, 14, 15, 16, 17, 18,
-        ]);
-        let hash = TrieHash::from_data(&[0u8; 32]);
-
-        let mut child_hashes = vec![];
-        for i in 0..15 {
-            let child = TrieLeaf::new(
-                &vec![
-                    0, 1, 2, 3, 4, 5, 6, 7, 8, 9, 10, 11, 12, 13, 14, 15, 16, 17, 18, i as u8,
-                ],
-                &vec![i as u8; 40],
-            );
-            let child_hash = get_leaf_hash(&child);
-
-            child_hashes.push(child_hash.clone());
-
-            let ptr = trie_io.last_ptr().unwrap();
-            trie_io.write_node(ptr, &child, child_hash).unwrap();
-            assert!(node16.insert(&TriePtr::new(TrieNodeID::Leaf as u8, i as u8, ptr)));
-        }
-
-        // no final child
-        child_hashes.push(TrieHash::from_data(&[]));
-
-        let node16_ptr = trie_io.last_ptr().unwrap();
-        let node16_hash = get_node_hash(&node16, &child_hashes, &mut trie_io);
-        trie_io
-            .write_node(node16_ptr, &node16, node16_hash)
-            .unwrap();
-
-        let read_child_hashes =
-            Trie::get_children_hashes(&mut trie_io, &TrieNodeType::Node16(node16)).unwrap();
-
-        assert_eq!(read_child_hashes, child_hashes);
-    }
-
-    #[test]
-    fn read_write_node48_hashes() {
-        let mut trie_io_store = TrieFileStorage::new_memory().unwrap();
-        let mut trie_io = trie_io_store.transaction().unwrap();
-        trie_io
-            .extend_to_block(&BlockHeaderHash([0u8; 32]))
-            .unwrap();
-
-        let mut node48 = TrieNode48::new(&vec![
-            0, 1, 2, 3, 4, 5, 6, 7, 8, 9, 10, 11, 12, 13, 14, 15, 16, 17, 18,
-        ]);
-        let hash = TrieHash::from_data(&[0u8; 32]);
-
-        let mut child_hashes = vec![];
-        for i in 0..47 {
-            let child = TrieLeaf::new(
-                &vec![
-                    0, 1, 2, 3, 4, 5, 6, 7, 8, 9, 10, 11, 12, 13, 14, 15, 16, 17, 18, i as u8,
-                ],
-                &vec![i as u8; 40],
-            );
-            let child_hash = get_leaf_hash(&child);
-
-            child_hashes.push(child_hash.clone());
-
-            let ptr = trie_io.last_ptr().unwrap();
-            trie_io.write_node(ptr, &child, child_hash).unwrap();
-            assert!(node48.insert(&TriePtr::new(TrieNodeID::Leaf as u8, i as u8, ptr)));
-        }
-
-        // no final child
-        child_hashes.push(TrieHash::from_data(&[]));
-
-        let node48_ptr = trie_io.last_ptr().unwrap();
-        let node48_hash = get_node_hash(&node48, &child_hashes, &mut trie_io);
-        trie_io
-            .write_node(node48_ptr, &node48, node48_hash)
-            .unwrap();
-
-        let read_child_hashes =
-            Trie::get_children_hashes(&mut trie_io, &TrieNodeType::Node48(Box::new(node48)))
-                .unwrap();
-
-        assert_eq!(read_child_hashes, child_hashes);
-    }
-
-    #[test]
-    fn read_write_node256_hashes() {
-        let mut trie_io_store = TrieFileStorage::new_memory().unwrap();
-        let mut trie_io = trie_io_store.transaction().unwrap();
-        trie_io
-            .extend_to_block(&BlockHeaderHash([0u8; 32]))
-            .unwrap();
-
-        let mut node256 = TrieNode256::new(&vec![
-            0, 1, 2, 3, 4, 5, 6, 7, 8, 9, 10, 11, 12, 13, 14, 15, 16, 17, 18,
-        ]);
-        let hash = TrieHash::from_data(&[0u8; 32]);
-
-        let mut child_hashes = vec![];
-        for i in 0..255 {
-            let child = TrieLeaf::new(
-                &vec![
-                    0, 1, 2, 3, 4, 5, 6, 7, 8, 9, 10, 11, 12, 13, 14, 15, 16, 17, 18, i as u8,
-                ],
-                &vec![i as u8; 40],
-            );
-            let child_hash = get_leaf_hash(&child);
-
-            child_hashes.push(child_hash.clone());
-
-            let ptr = trie_io.last_ptr().unwrap();
-            trie_io.write_node(ptr, &child, child_hash).unwrap();
-            assert!(node256.insert(&TriePtr::new(TrieNodeID::Leaf as u8, i as u8, ptr)));
-        }
-
-        // no final child
-        child_hashes.push(TrieHash::from_data(&[]));
-
-        let node256_ptr = trie_io.last_ptr().unwrap();
-        let node256_hash = get_node_hash(&node256, &child_hashes, &mut trie_io);
-        trie_io
-            .write_node(node256_ptr, &node256, node256_hash)
-            .unwrap();
-
-        let read_child_hashes =
-            Trie::get_children_hashes(&mut trie_io, &TrieNodeType::Node256(Box::new(node256)))
-                .unwrap();
-
-        assert_eq!(read_child_hashes, child_hashes);
-    }
-
-    #[test]
-    fn trie_cursor_walk_full() {
-        let mut trie_io_store = TrieFileStorage::new_memory().unwrap();
-        let mut trie_io = trie_io_store.transaction().unwrap();
-        trie_io
-            .extend_to_block(&BlockHeaderHash([0u8; 32]))
-            .unwrap();
-
-        let path_segments = vec![
-            (vec![], 0),
-            (vec![], 1),
-            (vec![], 2),
-            (vec![], 3),
-            (vec![], 4),
-            (vec![], 5),
-            (vec![], 6),
-            (vec![], 7),
-            (vec![], 8),
-            (vec![], 9),
-            (vec![], 10),
-            (vec![], 11),
-            (vec![], 12),
-            (vec![], 13),
-            (vec![], 14),
-            (vec![], 15),
-            (vec![], 16),
-            (vec![], 17),
-            (vec![], 18),
-            (vec![], 19),
-            (vec![], 20),
-            (vec![], 21),
-            (vec![], 22),
-            (vec![], 23),
-            (vec![], 24),
-            (vec![], 25),
-            (vec![], 26),
-            (vec![], 27),
-            (vec![], 28),
-            (vec![], 29),
-            (vec![], 30),
-            (vec![], 31),
-        ];
-        let path = vec![
-            0, 1, 2, 3, 4, 5, 6, 7, 8, 9, 10, 11, 12, 13, 14, 15, 16, 17, 18, 19, 20, 21, 22, 23,
-            24, 25, 26, 27, 28, 29, 30, 31,
-        ];
-
-        let (nodes, node_ptrs, hashes) =
-            make_node4_path(&mut trie_io, &path_segments, [31u8; 40].to_vec());
-
-        assert_eq!(nodes.len(), 32);
-        assert_eq!(node_ptrs.len(), 32);
-        assert_eq!(hashes.len(), 32);
-
-        assert_eq!(node_ptrs[node_ptrs.len() - 1].chr, 31);
-        assert_eq!(node_ptrs[node_ptrs.len() - 1].id, TrieNodeID::Leaf as u8);
-
-        // walk down the trie
-        let mut c = TrieCursor::new(
-            &TriePath::from_bytes(&path).unwrap(),
-            trie_io.root_trieptr(),
-        );
-        let mut walk_point = nodes[0].clone();
-
-        for i in 0..31 {
-            let res = Trie::walk_from(&mut trie_io, &walk_point, &mut c);
-            assert!(res.is_ok());
-
-            let fields_opt = res.unwrap();
-            assert!(fields_opt.is_some());
-
-            let (ptr, node, hash) = fields_opt.unwrap();
-            assert_eq!(ptr, node_ptrs[i]);
-            assert_eq!(hash, hashes[i]);
-            assert_eq!(node, nodes[i + 1]);
-
-            assert_eq!(c.node().unwrap(), nodes[i]);
-            assert_eq!(c.ptr(), node_ptrs[i]);
-            assert_eq!(c.chr().unwrap(), path[i]);
-            assert_eq!(c.tell(), i + 1);
-            assert_eq!(c.ntell(), 0);
-            assert!(c.eonp(&c.node().unwrap()));
-
-            walk_point = node;
-        }
-
-        // walk to the leaf
-        let res = Trie::walk_from(&mut trie_io, &walk_point, &mut c);
-        assert!(res.is_ok());
-
-        let fields_opt = res.unwrap();
-        assert!(fields_opt.is_some());
-
-        let (ptr, node, hash) = fields_opt.unwrap();
-        assert_eq!(ptr, node_ptrs[31]);
-        assert_eq!(
-            node,
-            TrieNodeType::Leaf(TrieLeaf::new(&vec![], &[31u8; 40].to_vec()))
-        );
-        assert_eq!(hash, hashes[31]);
-
-        // cursor's last-visited node points at the penultimate node (the last node4),
-        // but its ptr() is the pointer to the leaf.
-        assert_eq!(c.node().unwrap(), nodes[31]);
-        assert_eq!(c.ptr(), node_ptrs[31]);
-        assert_eq!(c.chr(), Some(path[path.len() - 1]));
-        assert_eq!(c.tell(), 32);
-        assert!(c.eop());
-        assert!(c.eonp(&c.node().unwrap()));
-
-        dump_trie(&mut trie_io);
-    }
-
-    #[test]
-    fn trie_cursor_walk_1() {
-        let mut trie_io_store = TrieFileStorage::new_memory().unwrap();
-        let mut trie_io = trie_io_store.transaction().unwrap();
-        trie_io
-            .extend_to_block(&BlockHeaderHash([0u8; 32]))
-            .unwrap();
-
-        let path_segments = vec![
-            (vec![0], 1),
-            (vec![2], 3),
-            (vec![4], 5),
-            (vec![6], 7),
-            (vec![8], 9),
-            (vec![10], 11),
-            (vec![12], 13),
-            (vec![14], 15),
-            (vec![16], 17),
-            (vec![18], 19),
-            (vec![20], 21),
-            (vec![22], 23),
-            (vec![24], 25),
-            (vec![26], 27),
-            (vec![28], 29),
-            (vec![30], 31),
-        ];
-        let path = vec![
-            0, 1, 2, 3, 4, 5, 6, 7, 8, 9, 10, 11, 12, 13, 14, 15, 16, 17, 18, 19, 20, 21, 22, 23,
-            24, 25, 26, 27, 28, 29, 30, 31,
-        ];
-
-        let (nodes, node_ptrs, hashes) =
-            make_node4_path(&mut trie_io, &path_segments, [31u8; 40].to_vec());
-
-        assert_eq!(nodes.len(), 16);
-        assert_eq!(node_ptrs.len(), 16);
-        assert_eq!(hashes.len(), 16);
-
-        assert_eq!(node_ptrs[node_ptrs.len() - 1].chr, 31);
-        assert_eq!(node_ptrs[node_ptrs.len() - 1].id, TrieNodeID::Leaf as u8);
-
-        // walk down the trie
-        let mut c = TrieCursor::new(
-            &TriePath::from_bytes(&path).unwrap(),
-            trie_io.root_trieptr(),
-        );
-        let mut walk_point = nodes[0].clone();
-
-        for i in 0..15 {
-            let res = Trie::walk_from(&mut trie_io, &walk_point, &mut c);
-            assert!(res.is_ok());
-
-            let fields_opt = res.unwrap();
-            assert!(fields_opt.is_some());
-
-            let (ptr, node, hash) = fields_opt.unwrap();
-            assert_eq!(ptr, node_ptrs[i]);
-            assert_eq!(hash, hashes[i]);
-            assert_eq!(node, nodes[i + 1]);
-
-            assert_eq!(c.node().unwrap(), nodes[i]);
-            assert_eq!(c.ptr(), node_ptrs[i]);
-            assert_eq!(c.chr().unwrap(), path[2 * (i + 1) - 1]);
-            assert_eq!(c.tell(), 2 * (i + 1));
-            assert_eq!(c.ntell(), 1);
-            assert!(c.eonp(&c.node().unwrap()));
-
-            walk_point = node;
-        }
-
-        // walk to the leaf
-        let res = Trie::walk_from(&mut trie_io, &walk_point, &mut c);
-        assert!(res.is_ok());
-
-        let fields_opt = res.unwrap();
-        assert!(fields_opt.is_some());
-
-        let (ptr, node, hash) = fields_opt.unwrap();
-        assert_eq!(ptr, node_ptrs[15]);
-        assert_eq!(
-            node,
-            TrieNodeType::Leaf(TrieLeaf::new(&vec![30], &[31u8; 40].to_vec()))
-        );
-        assert_eq!(hash, hashes[15]);
-
-        // cursor's last-visited node points at the penultimate node (the last node4),
-        // but its ptr() is the pointer to the leaf.
-        assert_eq!(c.node().unwrap(), nodes[15]);
-        assert_eq!(c.ptr(), node_ptrs[15]);
-        assert_eq!(c.chr(), Some(path[path.len() - 1]));
-        assert_eq!(c.tell(), 32);
-        assert!(c.eop());
-        assert!(c.eonp(&c.node().unwrap()));
-
-        dump_trie(&mut trie_io);
-    }
-
-    #[test]
-    fn trie_cursor_walk_2() {
-        let mut trie_io_store = TrieFileStorage::new_memory().unwrap();
-        let mut trie_io = trie_io_store.transaction().unwrap();
-        trie_io
-            .extend_to_block(&BlockHeaderHash([0u8; 32]))
-            .unwrap();
-
-        let path_segments = vec![
-            (vec![0, 1], 2),
-            (vec![3, 4], 5),
-            (vec![6, 7], 8),
-            (vec![9, 10], 11),
-            (vec![12, 13], 14),
-            (vec![15, 16], 17),
-            (vec![18, 19], 20),
-            (vec![21, 22], 23),
-            (vec![24, 25], 26),
-            (vec![27, 28], 29),
-            (vec![30], 31),
-        ];
-        let path = vec![
-            0, 1, 2, 3, 4, 5, 6, 7, 8, 9, 10, 11, 12, 13, 14, 15, 16, 17, 18, 19, 20, 21, 22, 23,
-            24, 25, 26, 27, 28, 29, 30, 31,
-        ];
-
-        let (nodes, node_ptrs, hashes) =
-            make_node4_path(&mut trie_io, &path_segments, [31u8; 40].to_vec());
-
-        assert_eq!(nodes.len(), 11);
-        assert_eq!(node_ptrs.len(), 11);
-        assert_eq!(hashes.len(), 11);
-
-        assert_eq!(node_ptrs[node_ptrs.len() - 1].chr, 31);
-        assert_eq!(node_ptrs[node_ptrs.len() - 1].id, TrieNodeID::Leaf as u8);
-
-        // walk down the trie
-        let mut c = TrieCursor::new(
-            &TriePath::from_bytes(&path).unwrap(),
-            trie_io.root_trieptr(),
-        );
-        let mut walk_point = nodes[0].clone();
-
-        for i in 0..10 {
-            let res = Trie::walk_from(&mut trie_io, &walk_point, &mut c);
-            assert!(res.is_ok());
-
-            let fields_opt = res.unwrap();
-            assert!(fields_opt.is_some());
-
-            let (ptr, node, hash) = fields_opt.unwrap();
-            assert_eq!(ptr, node_ptrs[i]);
-            assert_eq!(hash, hashes[i]);
-            assert_eq!(node, nodes[i + 1]);
-
-            assert_eq!(c.node().unwrap(), nodes[i]);
-            assert_eq!(c.ptr(), node_ptrs[i]);
-            assert_eq!(c.chr().unwrap(), path[3 * (i + 1) - 1]);
-            assert_eq!(c.tell(), 3 * (i + 1));
-            assert_eq!(c.ntell(), 2);
-            assert!(c.eonp(&c.node().unwrap()));
-
-            walk_point = node;
-        }
-
-        // walk to the leaf
-        let res = Trie::walk_from(&mut trie_io, &walk_point, &mut c);
-        assert!(res.is_ok());
-
-        let fields_opt = res.unwrap();
-        assert!(fields_opt.is_some());
-
-        let (ptr, node, hash) = fields_opt.unwrap();
-        assert_eq!(ptr, node_ptrs[10]);
-        assert_eq!(
-            node,
-            TrieNodeType::Leaf(TrieLeaf::new(&vec![30], &[31u8; 40].to_vec()))
-        );
-        assert_eq!(hash, hashes[10]);
-
-        // cursor's last-visited node points at the penultimate node (the last node4),
-        // but its ptr() is the pointer to the leaf.
-        assert_eq!(c.node().unwrap(), nodes[10]);
-        assert_eq!(c.ptr(), node_ptrs[10]);
-        assert_eq!(c.chr(), Some(path[path.len() - 1]));
-        assert_eq!(c.tell(), 32);
-        assert!(c.eop());
-        assert!(c.eonp(&c.node().unwrap()));
-
-        dump_trie(&mut trie_io);
-    }
-
-    #[test]
-    fn trie_cursor_walk_3() {
-        let mut trie_io_store = TrieFileStorage::new_memory().unwrap();
-        let mut trie_io = trie_io_store.transaction().unwrap();
-        trie_io
-            .extend_to_block(&BlockHeaderHash([0u8; 32]))
-            .unwrap();
-
-        let path_segments = vec![
-            (vec![0, 1, 2], 3),
-            (vec![4, 5, 6], 7),
-            (vec![8, 9, 10], 11),
-            (vec![12, 13, 14], 15),
-            (vec![16, 17, 18], 19),
-            (vec![20, 21, 22], 23),
-            (vec![24, 25, 26], 27),
-            (vec![28, 29, 30], 31),
-        ];
-        let path = vec![
-            0, 1, 2, 3, 4, 5, 6, 7, 8, 9, 10, 11, 12, 13, 14, 15, 16, 17, 18, 19, 20, 21, 22, 23,
-            24, 25, 26, 27, 28, 29, 30, 31,
-        ];
-
-        let (nodes, node_ptrs, hashes) =
-            make_node4_path(&mut trie_io, &path_segments, [31u8; 40].to_vec());
-
-        assert_eq!(nodes.len(), 8);
-        assert_eq!(node_ptrs.len(), 8);
-        assert_eq!(hashes.len(), 8);
-
-        assert_eq!(node_ptrs[node_ptrs.len() - 1].chr, 31);
-        assert_eq!(node_ptrs[node_ptrs.len() - 1].id, TrieNodeID::Leaf as u8);
-
-        // walk down the trie
-        let mut c = TrieCursor::new(
-            &TriePath::from_bytes(&path).unwrap(),
-            trie_io.root_trieptr(),
-        );
-        let mut walk_point = nodes[0].clone();
-
-        for i in 0..7 {
-            let res = Trie::walk_from(&mut trie_io, &walk_point, &mut c);
-            assert!(res.is_ok());
-
-            let fields_opt = res.unwrap();
-            assert!(fields_opt.is_some());
-
-            let (ptr, node, hash) = fields_opt.unwrap();
-            assert_eq!(ptr, node_ptrs[i]);
-            assert_eq!(hash, hashes[i]);
-            assert_eq!(node, nodes[i + 1]);
-
-            assert_eq!(c.node().unwrap(), nodes[i]);
-            assert_eq!(c.ptr(), node_ptrs[i]);
-            assert_eq!(c.chr().unwrap(), path[4 * (i + 1) - 1]);
-            assert_eq!(c.tell(), 4 * (i + 1));
-            assert_eq!(c.ntell(), 3);
-            assert!(c.eonp(&c.node().unwrap()));
-
-            walk_point = node;
-        }
-
-        // walk to the leaf
-        let res = Trie::walk_from(&mut trie_io, &walk_point, &mut c);
-        assert!(res.is_ok());
-
-        let fields_opt = res.unwrap();
-        assert!(fields_opt.is_some());
-
-        let (ptr, node, hash) = fields_opt.unwrap();
-        assert_eq!(ptr, node_ptrs[7]);
-        assert_eq!(
-            node,
-            TrieNodeType::Leaf(TrieLeaf::new(&vec![28, 29, 30], &[31u8; 40].to_vec()))
-        );
-        assert_eq!(hash, hashes[7]);
-
-        // cursor's last-visited node points at the penultimate node (the last node4),
-        // but its ptr() is the pointer to the leaf.
-        assert_eq!(c.node().unwrap(), nodes[7]);
-        assert_eq!(c.ptr(), node_ptrs[7]);
-        assert_eq!(c.chr(), Some(path[path.len() - 1]));
-        assert_eq!(c.tell(), 32);
-        assert!(c.eop());
-        assert!(c.eonp(&c.node().unwrap()));
-
-        dump_trie(&mut trie_io);
-    }
-
-    #[test]
-    fn trie_cursor_walk_4() {
-        let mut trie_io_store = TrieFileStorage::new_memory().unwrap();
-        let mut trie_io = trie_io_store.transaction().unwrap();
-        trie_io
-            .extend_to_block(&BlockHeaderHash([0u8; 32]))
-            .unwrap();
-
-        let path_segments = vec![
-            (vec![0, 1, 2, 3], 4),
-            (vec![5, 6, 7, 8], 9),
-            (vec![10, 11, 12, 13], 14),
-            (vec![15, 16, 17, 18], 19),
-            (vec![20, 21, 22, 23], 24),
-            (vec![25, 26, 27, 28], 29),
-            (vec![30], 31),
-        ];
-        let path = vec![
-            0, 1, 2, 3, 4, 5, 6, 7, 8, 9, 10, 11, 12, 13, 14, 15, 16, 17, 18, 19, 20, 21, 22, 23,
-            24, 25, 26, 27, 28, 29, 30, 31,
-        ];
-
-        let (nodes, node_ptrs, hashes) =
-            make_node4_path(&mut trie_io, &path_segments, [31u8; 40].to_vec());
-
-        assert_eq!(nodes.len(), 7);
-        assert_eq!(node_ptrs.len(), 7);
-        assert_eq!(hashes.len(), 7);
-
-        assert_eq!(node_ptrs[node_ptrs.len() - 1].chr, 31);
-        assert_eq!(node_ptrs[node_ptrs.len() - 1].id, TrieNodeID::Leaf as u8);
-
-        // walk down the trie
-        let mut c = TrieCursor::new(
-            &TriePath::from_bytes(&path).unwrap(),
-            trie_io.root_trieptr(),
-        );
-        let mut walk_point = nodes[0].clone();
-
-        for i in 0..6 {
-            let res = Trie::walk_from(&mut trie_io, &walk_point, &mut c);
-            assert!(res.is_ok());
-
-            let fields_opt = res.unwrap();
-            assert!(fields_opt.is_some());
-
-            let (ptr, node, hash) = fields_opt.unwrap();
-            assert_eq!(ptr, node_ptrs[i]);
-            assert_eq!(hash, hashes[i]);
-            assert_eq!(node, nodes[i + 1]);
-
-            assert_eq!(c.node().unwrap(), nodes[i]);
-            assert_eq!(c.ptr(), node_ptrs[i]);
-            assert_eq!(c.chr().unwrap(), path[5 * (i + 1) - 1]);
-            assert_eq!(c.tell(), 5 * (i + 1));
-            assert_eq!(c.ntell(), 4);
-            assert!(c.eonp(&c.node().unwrap()));
-
-            walk_point = node;
-        }
-
-        // walk to the leaf
-        let res = Trie::walk_from(&mut trie_io, &walk_point, &mut c);
-        assert!(res.is_ok());
-
-        let fields_opt = res.unwrap();
-        assert!(fields_opt.is_some());
-
-        let (ptr, node, hash) = fields_opt.unwrap();
-        assert_eq!(ptr, node_ptrs[6]);
-        assert_eq!(
-            node,
-            TrieNodeType::Leaf(TrieLeaf::new(&vec![30], &[31u8; 40].to_vec()))
-        );
-        assert_eq!(hash, hashes[6]);
-
-        // cursor's last-visited node points at the penultimate node (the last node4),
-        // but its ptr() is the pointer to the leaf.
-        assert_eq!(c.node().unwrap(), nodes[6]);
-        assert_eq!(c.ptr(), node_ptrs[6]);
-        assert_eq!(c.chr(), Some(path[path.len() - 1]));
-        assert_eq!(c.tell(), 32);
-        assert!(c.eop());
-        assert!(c.eonp(&c.node().unwrap()));
-
-        dump_trie(&mut trie_io);
-    }
-
-    #[test]
-    fn trie_cursor_walk_5() {
-        let mut trie_io_store = TrieFileStorage::new_memory().unwrap();
-        let mut trie_io = trie_io_store.transaction().unwrap();
-        trie_io
-            .extend_to_block(&BlockHeaderHash([0u8; 32]))
-            .unwrap();
-
-        let path_segments = vec![
-            (vec![0, 1, 2, 3, 4], 5),
-            (vec![6, 7, 8, 9, 10], 11),
-            (vec![12, 13, 14, 15, 16], 17),
-            (vec![18, 19, 20, 21, 22], 23),
-            (vec![24, 25, 26, 27, 28], 29),
-            (vec![30], 31),
-        ];
-        let path = vec![
-            0, 1, 2, 3, 4, 5, 6, 7, 8, 9, 10, 11, 12, 13, 14, 15, 16, 17, 18, 19, 20, 21, 22, 23,
-            24, 25, 26, 27, 28, 29, 30, 31,
-        ];
-
-        let (nodes, node_ptrs, hashes) =
-            make_node4_path(&mut trie_io, &path_segments, [31u8; 40].to_vec());
-
-        assert_eq!(nodes.len(), 6);
-        assert_eq!(node_ptrs.len(), 6);
-        assert_eq!(hashes.len(), 6);
-
-        assert_eq!(node_ptrs[node_ptrs.len() - 1].chr, 31);
-        assert_eq!(node_ptrs[node_ptrs.len() - 1].id, TrieNodeID::Leaf as u8);
-
-        // walk down the trie
-        let mut c = TrieCursor::new(
-            &TriePath::from_bytes(&path).unwrap(),
-            trie_io.root_trieptr(),
-        );
-        let mut walk_point = nodes[0].clone();
-
-        for i in 0..5 {
-            let res = Trie::walk_from(&mut trie_io, &walk_point, &mut c);
-            assert!(res.is_ok());
-
-            let fields_opt = res.unwrap();
-            assert!(fields_opt.is_some());
-
-            let (ptr, node, hash) = fields_opt.unwrap();
-            assert_eq!(ptr, node_ptrs[i]);
-            assert_eq!(hash, hashes[i]);
-            assert_eq!(node, nodes[i + 1]);
-
-            assert_eq!(c.node().unwrap(), nodes[i]);
-            assert_eq!(c.ptr(), node_ptrs[i]);
-            assert_eq!(c.chr().unwrap(), path[6 * (i + 1) - 1]);
-            assert_eq!(c.tell(), 6 * (i + 1));
-            assert_eq!(c.ntell(), 5);
-            assert!(c.eonp(&c.node().unwrap()));
-
-            walk_point = node;
-        }
-
-        // walk to the leaf
-        let res = Trie::walk_from(&mut trie_io, &walk_point, &mut c);
-        assert!(res.is_ok());
-
-        let fields_opt = res.unwrap();
-        assert!(fields_opt.is_some());
-
-        let (ptr, node, hash) = fields_opt.unwrap();
-        assert_eq!(ptr, node_ptrs[5]);
-        assert_eq!(
-            node,
-            TrieNodeType::Leaf(TrieLeaf::new(&vec![30], &[31u8; 40].to_vec()))
-        );
-        assert_eq!(hash, hashes[5]);
-
-        // cursor's last-visited node points at the penultimate node (the last node4),
-        // but its ptr() is the pointer to the leaf.
-        assert_eq!(c.node().unwrap(), nodes[5]);
-        assert_eq!(c.ptr(), node_ptrs[5]);
-        assert_eq!(c.chr(), Some(path[path.len() - 1]));
-        assert_eq!(c.tell(), 32);
-        assert!(c.eop());
-        assert!(c.eonp(&c.node().unwrap()));
-
-        dump_trie(&mut trie_io);
-    }
-
-    #[test]
-    fn trie_cursor_walk_6() {
-        let mut trie_io_store = TrieFileStorage::new_memory().unwrap();
-        let mut trie_io = trie_io_store.transaction().unwrap();
-        trie_io
-            .extend_to_block(&BlockHeaderHash([0u8; 32]))
-            .unwrap();
-
-        let path_segments = vec![
-            (vec![0, 1, 2, 3, 4, 5], 6),
-            (vec![7, 8, 9, 10, 11, 12], 13),
-            (vec![14, 15, 16, 17, 18, 19], 20),
-            (vec![21, 22, 23, 24, 25, 26], 27),
-            (vec![28, 29, 30], 31),
-        ];
-        let path = vec![
-            0, 1, 2, 3, 4, 5, 6, 7, 8, 9, 10, 11, 12, 13, 14, 15, 16, 17, 18, 19, 20, 21, 22, 23,
-            24, 25, 26, 27, 28, 29, 30, 31,
-        ];
-
-        let (nodes, node_ptrs, hashes) =
-            make_node4_path(&mut trie_io, &path_segments, [31u8; 40].to_vec());
-
-        assert_eq!(nodes.len(), 5);
-        assert_eq!(node_ptrs.len(), 5);
-        assert_eq!(hashes.len(), 5);
-
-        assert_eq!(node_ptrs[node_ptrs.len() - 1].chr, 31);
-        assert_eq!(node_ptrs[node_ptrs.len() - 1].id, TrieNodeID::Leaf as u8);
-
-        // walk down the trie
-        let mut c = TrieCursor::new(
-            &TriePath::from_bytes(&path).unwrap(),
-            trie_io.root_trieptr(),
-        );
-        let mut walk_point = nodes[0].clone();
-
-        for i in 0..4 {
-            let res = Trie::walk_from(&mut trie_io, &walk_point, &mut c);
-            assert!(res.is_ok());
-
-            let fields_opt = res.unwrap();
-            assert!(fields_opt.is_some());
-
-            let (ptr, node, hash) = fields_opt.unwrap();
-            assert_eq!(ptr, node_ptrs[i]);
-            assert_eq!(hash, hashes[i]);
-            assert_eq!(node, nodes[i + 1]);
-
-            assert_eq!(c.node().unwrap(), nodes[i]);
-            assert_eq!(c.ptr(), node_ptrs[i]);
-            assert_eq!(c.chr().unwrap(), path[7 * (i + 1) - 1]);
-            assert_eq!(c.tell(), 7 * (i + 1));
-            assert_eq!(c.ntell(), 6);
-            assert!(c.eonp(&c.node().unwrap()));
-
-            walk_point = node;
-        }
-
-        // walk to the leaf
-        let res = Trie::walk_from(&mut trie_io, &walk_point, &mut c);
-        assert!(res.is_ok());
-
-        let fields_opt = res.unwrap();
-        assert!(fields_opt.is_some());
-
-        let (ptr, node, hash) = fields_opt.unwrap();
-        assert_eq!(ptr, node_ptrs[4]);
-        assert_eq!(
-            node,
-            TrieNodeType::Leaf(TrieLeaf::new(&vec![28, 29, 30], &[31u8; 40].to_vec()))
-        );
-        assert_eq!(hash, hashes[4]);
-
-        // cursor's last-visited node points at the penultimate node (the last node4),
-        // but its ptr() is the pointer to the leaf.
-        assert_eq!(c.node().unwrap(), nodes[4]);
-        assert_eq!(c.ptr(), node_ptrs[4]);
-        assert_eq!(c.chr(), Some(path[path.len() - 1]));
-        assert_eq!(c.tell(), 32);
-        assert!(c.eop());
-        assert!(c.eonp(&c.node().unwrap()));
-
-        dump_trie(&mut trie_io);
-    }
-
-    #[test]
-    fn trie_cursor_walk_10() {
-        let mut trie_io_store = TrieFileStorage::new_memory().unwrap();
-        let mut trie_io = trie_io_store.transaction().unwrap();
-        trie_io
-            .extend_to_block(&BlockHeaderHash([0u8; 32]))
-            .unwrap();
-
-        let path_segments = vec![
-            (vec![0, 1, 2, 3, 4, 5, 6, 7, 8, 9], 10),
-            (vec![11, 12, 13, 14, 15, 16, 17, 18, 19, 20], 21),
-            (vec![22, 23, 24, 25, 26, 27, 28, 29, 30], 31),
-        ];
-        let path = vec![
-            0, 1, 2, 3, 4, 5, 6, 7, 8, 9, 10, 11, 12, 13, 14, 15, 16, 17, 18, 19, 20, 21, 22, 23,
-            24, 25, 26, 27, 28, 29, 30, 31,
-        ];
-
-        let (nodes, node_ptrs, hashes) =
-            make_node4_path(&mut trie_io, &path_segments, [31u8; 40].to_vec());
-
-        assert_eq!(nodes.len(), 3);
-        assert_eq!(node_ptrs.len(), 3);
-        assert_eq!(hashes.len(), 3);
-
-        assert_eq!(node_ptrs[node_ptrs.len() - 1].chr, 31);
-        assert_eq!(node_ptrs[node_ptrs.len() - 1].id, TrieNodeID::Leaf as u8);
-
-        // walk down the trie
-        let mut c = TrieCursor::new(
-            &TriePath::from_bytes(&path).unwrap(),
-            trie_io.root_trieptr(),
-        );
-        let mut walk_point = nodes[0].clone();
-
-        for i in 0..2 {
-            let res = Trie::walk_from(&mut trie_io, &walk_point, &mut c);
-            assert!(res.is_ok());
-
-            let fields_opt = res.unwrap();
-            assert!(fields_opt.is_some());
-
-            let (ptr, node, hash) = fields_opt.unwrap();
-            assert_eq!(ptr, node_ptrs[i]);
-            assert_eq!(hash, hashes[i]);
-            assert_eq!(node, nodes[i + 1]);
-
-            assert_eq!(c.node().unwrap(), nodes[i]);
-            assert_eq!(c.ptr(), node_ptrs[i]);
-            assert_eq!(c.chr().unwrap(), path[11 * (i + 1) - 1]);
-            assert_eq!(c.tell(), 11 * (i + 1));
-            assert_eq!(c.ntell(), 10);
-            assert!(c.eonp(&c.node().unwrap()));
-
-            walk_point = node;
-        }
-
-        // walk to the leaf
-        let res = Trie::walk_from(&mut trie_io, &walk_point, &mut c);
-        assert!(res.is_ok());
-
-        let fields_opt = res.unwrap();
-        assert!(fields_opt.is_some());
-
-        let (ptr, node, hash) = fields_opt.unwrap();
-        assert_eq!(ptr, node_ptrs[2]);
-        assert_eq!(
-            node,
-            TrieNodeType::Leaf(TrieLeaf::new(
-                &vec![22, 23, 24, 25, 26, 27, 28, 29, 30],
-                &[31u8; 40].to_vec()
-            ))
-        );
-        assert_eq!(hash, hashes[2]);
-
-        // cursor's last-visited node points at the penultimate node (the last node4),
-        // but its ptr() is the pointer to the leaf.
-        assert_eq!(c.node().unwrap(), nodes[2]);
-        assert_eq!(c.ptr(), node_ptrs[2]);
-        assert_eq!(c.chr(), Some(path[path.len() - 1]));
-        assert_eq!(c.tell(), 32);
-        assert!(c.eop());
-        assert!(c.eonp(&c.node().unwrap()));
-
-        dump_trie(&mut trie_io);
-    }
-
-    #[test]
-    fn trie_cursor_walk_20() {
-        let mut trie_io_store = TrieFileStorage::new_memory().unwrap();
-        let mut trie_io = trie_io_store.transaction().unwrap();
-        trie_io
-            .extend_to_block(&BlockHeaderHash([0u8; 32]))
-            .unwrap();
-
-        let path_segments = vec![
-            (
-                vec![
-                    0, 1, 2, 3, 4, 5, 6, 7, 8, 9, 10, 11, 12, 13, 14, 15, 16, 17, 18, 19,
-                ],
-                20,
-            ),
-            (vec![21, 22, 23, 24, 25, 26, 27, 28, 29, 30], 31),
-        ];
-        let path = vec![
-            0, 1, 2, 3, 4, 5, 6, 7, 8, 9, 10, 11, 12, 13, 14, 15, 16, 17, 18, 19, 20, 21, 22, 23,
-            24, 25, 26, 27, 28, 29, 30, 31,
-        ];
-
-        let (nodes, node_ptrs, hashes) =
-            make_node4_path(&mut trie_io, &path_segments, [31u8; 40].to_vec());
-
-        assert_eq!(nodes.len(), 2);
-        assert_eq!(node_ptrs.len(), 2);
-        assert_eq!(hashes.len(), 2);
-
-        assert_eq!(node_ptrs[node_ptrs.len() - 1].chr, 31);
-        assert_eq!(node_ptrs[node_ptrs.len() - 1].id, TrieNodeID::Leaf as u8);
-
-        // walk down the trie
-        let mut c = TrieCursor::new(
-            &TriePath::from_bytes(&path).unwrap(),
-            trie_io.root_trieptr(),
-        );
-        let mut walk_point = nodes[0].clone();
-
-        for i in 0..1 {
-            let res = Trie::walk_from(&mut trie_io, &walk_point, &mut c);
-            assert!(res.is_ok());
-
-            let fields_opt = res.unwrap();
-            assert!(fields_opt.is_some());
-
-            let (ptr, node, hash) = fields_opt.unwrap();
-            assert_eq!(ptr, node_ptrs[i]);
-            assert_eq!(hash, hashes[i]);
-            assert_eq!(node, nodes[i + 1]);
-
-            assert_eq!(c.node().unwrap(), nodes[i]);
-            assert_eq!(c.ptr(), node_ptrs[i]);
-            assert_eq!(c.chr().unwrap(), path[21 * (i + 1) - 1]);
-            assert_eq!(c.tell(), 21 * (i + 1));
-            assert_eq!(c.ntell(), 20);
-            assert!(c.eonp(&c.node().unwrap()));
-
-            walk_point = node;
-        }
-
-        // walk to the leaf
-        let res = Trie::walk_from(&mut trie_io, &walk_point, &mut c);
-        assert!(res.is_ok());
-
-        let fields_opt = res.unwrap();
-        assert!(fields_opt.is_some());
-
-        let (ptr, node, hash) = fields_opt.unwrap();
-        assert_eq!(ptr, node_ptrs[1]);
-        assert_eq!(
-            node,
-            TrieNodeType::Leaf(TrieLeaf::new(
-                &vec![21, 22, 23, 24, 25, 26, 27, 28, 29, 30],
-                &[31u8; 40].to_vec()
-            ))
-        );
-        assert_eq!(hash, hashes[1]);
-
-        // cursor's last-visited node points at the penultimate node (the last node4),
-        // but its ptr() is the pointer to the leaf.
-        assert_eq!(c.node().unwrap(), nodes[1]);
-        assert_eq!(c.ptr(), node_ptrs[1]);
-        assert_eq!(c.chr(), Some(path[path.len() - 1]));
-        assert_eq!(c.tell(), 32);
-        assert!(c.eop());
-        assert!(c.eonp(&c.node().unwrap()));
-
-        dump_trie(&mut trie_io);
-    }
-
-    #[test]
-    fn trie_cursor_walk_32() {
-        let mut trie_io_store = TrieFileStorage::new_memory().unwrap();
-        let mut trie_io = trie_io_store.transaction().unwrap();
-
-        trie_io
-            .extend_to_block(&BlockHeaderHash([0u8; 32]))
-            .unwrap();
-
-        let path_segments = vec![(
-            vec![
-                0, 1, 2, 3, 4, 5, 6, 7, 8, 9, 10, 11, 12, 13, 14, 15, 16, 17, 18, 19, 20, 21, 22,
-                23, 24, 25, 26, 27, 28, 29, 30,
-            ],
-            31,
-        )];
-        let path = vec![
-            0, 1, 2, 3, 4, 5, 6, 7, 8, 9, 10, 11, 12, 13, 14, 15, 16, 17, 18, 19, 20, 21, 22, 23,
-            24, 25, 26, 27, 28, 29, 30, 31,
-        ];
-
-        let (nodes, node_ptrs, hashes) =
-            make_node4_path(&mut trie_io, &path_segments, [31u8; 40].to_vec());
-
-        assert_eq!(nodes.len(), 1);
-        assert_eq!(node_ptrs.len(), 1);
-        assert_eq!(hashes.len(), 1);
-
-        assert_eq!(node_ptrs[node_ptrs.len() - 1].chr, 31);
-        assert_eq!(node_ptrs[node_ptrs.len() - 1].id, TrieNodeID::Leaf as u8);
-
-        // walk down the trie
-        let mut c = TrieCursor::new(
-            &TriePath::from_bytes(&path).unwrap(),
-            trie_io.root_trieptr(),
-        );
-        let walk_point = nodes[0].clone();
-
-        // walk to the leaf
-        let res = Trie::walk_from(&mut trie_io, &walk_point, &mut c);
-        assert!(res.is_ok());
-
-        let fields_opt = res.unwrap();
-        assert!(fields_opt.is_some());
-
-        let (ptr, node, hash) = fields_opt.unwrap();
-        assert_eq!(ptr, node_ptrs[0]);
-        assert_eq!(
-            node,
-            TrieNodeType::Leaf(TrieLeaf::new(
-                &vec![
-                    0, 1, 2, 3, 4, 5, 6, 7, 8, 9, 10, 11, 12, 13, 14, 15, 16, 17, 18, 19, 20, 21,
-                    22, 23, 24, 25, 26, 27, 28, 29, 30
-                ],
-                &[31u8; 40].to_vec()
-            ))
-        );
-        assert_eq!(hash, hashes[0]);
-
-        // cursor's last-visited node points at the penultimate node (the last node4),
-        // but its ptr() is the pointer to the leaf.
-        assert_eq!(c.node().unwrap(), nodes[0]);
-        assert_eq!(c.ptr(), node_ptrs[0]);
-        assert_eq!(c.chr(), Some(path[path.len() - 1]));
-        assert_eq!(c.tell(), 32);
-        assert!(c.eop());
-        assert!(c.eonp(&c.node().unwrap()));
-
-        dump_trie(&mut trie_io);
-    }
->>>>>>> 4ccaf546
 }