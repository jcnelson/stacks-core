--- conflicted
+++ resolved
@@ -7,11 +7,8 @@
     "clarity",
     "stx-genesis",
     "libstackerdb",
-<<<<<<< HEAD
     "libsigner",
     "stacks-signer",
-    "testnet/stacks-node"]
-=======
     "testnet/stacks-node"]
 
 # Use a bit more than default optimization for
@@ -26,5 +23,4 @@
 opt-level = 3
 
 [profile.release]
-debug = true
->>>>>>> f4808469
+debug = true